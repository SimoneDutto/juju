--- conflicted
+++ resolved
@@ -20,7 +20,6 @@
 	coretesting.MgoTestPackage(t)
 }
 
-<<<<<<< HEAD
 type StubDBGetter struct{}
 
 func (s StubDBGetter) GetDB(name string) (coredatabase.TrackedDB, error) {
@@ -28,9 +27,4 @@
 		return nil, errors.Errorf(`expected a request for "controller" DB; got %q`, name)
 	}
 	return nil, nil
-}
-=======
-var (
-	SetResource = setResource
-)
->>>>>>> e30f2575
+}