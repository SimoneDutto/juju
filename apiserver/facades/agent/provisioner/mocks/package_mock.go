// Code generated by MockGen. DO NOT EDIT.
// Source: github.com/juju/juju/apiserver/facades/agent/provisioner (interfaces: Machine,BridgePolicy,Unit,Application,Charm)

// Package mocks is a generated GoMock package.
package mocks

import (
	reflect "reflect"

	gomock "github.com/golang/mock/gomock"
	charm "github.com/juju/charm/v9"
	set "github.com/juju/collections/set"
	provisioner "github.com/juju/juju/apiserver/facades/agent/provisioner"
	constraints "github.com/juju/juju/core/constraints"
	instance "github.com/juju/juju/core/instance"
	network "github.com/juju/juju/core/network"
	network0 "github.com/juju/juju/network"
	containerizer "github.com/juju/juju/network/containerizer"
	state "github.com/juju/juju/state"
	names "github.com/juju/names/v4"
)

// MockMachine is a mock of Machine interface.
type MockMachine struct {
	ctrl     *gomock.Controller
	recorder *MockMachineMockRecorder
}

// MockMachineMockRecorder is the mock recorder for MockMachine.
type MockMachineMockRecorder struct {
	mock *MockMachine
}

// NewMockMachine creates a new mock instance.
func NewMockMachine(ctrl *gomock.Controller) *MockMachine {
	mock := &MockMachine{ctrl: ctrl}
	mock.recorder = &MockMachineMockRecorder{mock}
	return mock
}

// EXPECT returns an object that allows the caller to indicate expected use.
func (m *MockMachine) EXPECT() *MockMachineMockRecorder {
	return m.recorder
}

// AllDeviceAddresses mocks base method.
func (m *MockMachine) AllDeviceAddresses() ([]containerizer.Address, error) {
	m.ctrl.T.Helper()
	ret := m.ctrl.Call(m, "AllDeviceAddresses")
	ret0, _ := ret[0].([]containerizer.Address)
	ret1, _ := ret[1].(error)
	return ret0, ret1
}

// AllDeviceAddresses indicates an expected call of AllDeviceAddresses.
func (mr *MockMachineMockRecorder) AllDeviceAddresses() *gomock.Call {
	mr.mock.ctrl.T.Helper()
	return mr.mock.ctrl.RecordCallWithMethodType(mr.mock, "AllDeviceAddresses", reflect.TypeOf((*MockMachine)(nil).AllDeviceAddresses))
}

// AllLinkLayerDevices mocks base method.
func (m *MockMachine) AllLinkLayerDevices() ([]containerizer.LinkLayerDevice, error) {
	m.ctrl.T.Helper()
	ret := m.ctrl.Call(m, "AllLinkLayerDevices")
	ret0, _ := ret[0].([]containerizer.LinkLayerDevice)
	ret1, _ := ret[1].(error)
	return ret0, ret1
}

// AllLinkLayerDevices indicates an expected call of AllLinkLayerDevices.
func (mr *MockMachineMockRecorder) AllLinkLayerDevices() *gomock.Call {
	mr.mock.ctrl.T.Helper()
	return mr.mock.ctrl.RecordCallWithMethodType(mr.mock, "AllLinkLayerDevices", reflect.TypeOf((*MockMachine)(nil).AllLinkLayerDevices))
}

// AllSpaces mocks base method.
func (m *MockMachine) AllSpaces() (set.Strings, error) {
	m.ctrl.T.Helper()
	ret := m.ctrl.Call(m, "AllSpaces")
	ret0, _ := ret[0].(set.Strings)
	ret1, _ := ret[1].(error)
	return ret0, ret1
}

// AllSpaces indicates an expected call of AllSpaces.
func (mr *MockMachineMockRecorder) AllSpaces() *gomock.Call {
	mr.mock.ctrl.T.Helper()
	return mr.mock.ctrl.RecordCallWithMethodType(mr.mock, "AllSpaces", reflect.TypeOf((*MockMachine)(nil).AllSpaces))
}

// Constraints mocks base method.
func (m *MockMachine) Constraints() (constraints.Value, error) {
	m.ctrl.T.Helper()
	ret := m.ctrl.Call(m, "Constraints")
	ret0, _ := ret[0].(constraints.Value)
	ret1, _ := ret[1].(error)
	return ret0, ret1
}

// Constraints indicates an expected call of Constraints.
func (mr *MockMachineMockRecorder) Constraints() *gomock.Call {
	mr.mock.ctrl.T.Helper()
	return mr.mock.ctrl.RecordCallWithMethodType(mr.mock, "Constraints", reflect.TypeOf((*MockMachine)(nil).Constraints))
}

// ContainerType mocks base method.
func (m *MockMachine) ContainerType() instance.ContainerType {
	m.ctrl.T.Helper()
	ret := m.ctrl.Call(m, "ContainerType")
	ret0, _ := ret[0].(instance.ContainerType)
	return ret0
}

// ContainerType indicates an expected call of ContainerType.
func (mr *MockMachineMockRecorder) ContainerType() *gomock.Call {
	mr.mock.ctrl.T.Helper()
	return mr.mock.ctrl.RecordCallWithMethodType(mr.mock, "ContainerType", reflect.TypeOf((*MockMachine)(nil).ContainerType))
}

// Id mocks base method.
func (m *MockMachine) Id() string {
	m.ctrl.T.Helper()
	ret := m.ctrl.Call(m, "Id")
	ret0, _ := ret[0].(string)
	return ret0
}

// Id indicates an expected call of Id.
func (mr *MockMachineMockRecorder) Id() *gomock.Call {
	mr.mock.ctrl.T.Helper()
	return mr.mock.ctrl.RecordCallWithMethodType(mr.mock, "Id", reflect.TypeOf((*MockMachine)(nil).Id))
}

// InstanceId mocks base method.
func (m *MockMachine) InstanceId() (instance.Id, error) {
	m.ctrl.T.Helper()
	ret := m.ctrl.Call(m, "InstanceId")
	ret0, _ := ret[0].(instance.Id)
	ret1, _ := ret[1].(error)
	return ret0, ret1
}

// InstanceId indicates an expected call of InstanceId.
func (mr *MockMachineMockRecorder) InstanceId() *gomock.Call {
	mr.mock.ctrl.T.Helper()
	return mr.mock.ctrl.RecordCallWithMethodType(mr.mock, "InstanceId", reflect.TypeOf((*MockMachine)(nil).InstanceId))
}

// IsManual mocks base method.
func (m *MockMachine) IsManual() (bool, error) {
	m.ctrl.T.Helper()
	ret := m.ctrl.Call(m, "IsManual")
	ret0, _ := ret[0].(bool)
	ret1, _ := ret[1].(error)
	return ret0, ret1
}

// IsManual indicates an expected call of IsManual.
func (mr *MockMachineMockRecorder) IsManual() *gomock.Call {
	mr.mock.ctrl.T.Helper()
	return mr.mock.ctrl.RecordCallWithMethodType(mr.mock, "IsManual", reflect.TypeOf((*MockMachine)(nil).IsManual))
}

// MachineTag mocks base method.
func (m *MockMachine) MachineTag() names.MachineTag {
	m.ctrl.T.Helper()
	ret := m.ctrl.Call(m, "MachineTag")
	ret0, _ := ret[0].(names.MachineTag)
	return ret0
}

// MachineTag indicates an expected call of MachineTag.
func (mr *MockMachineMockRecorder) MachineTag() *gomock.Call {
	mr.mock.ctrl.T.Helper()
	return mr.mock.ctrl.RecordCallWithMethodType(mr.mock, "MachineTag", reflect.TypeOf((*MockMachine)(nil).MachineTag))
}

// Raw mocks base method.
func (m *MockMachine) Raw() *state.Machine {
	m.ctrl.T.Helper()
	ret := m.ctrl.Call(m, "Raw")
	ret0, _ := ret[0].(*state.Machine)
	return ret0
}

// Raw indicates an expected call of Raw.
func (mr *MockMachineMockRecorder) Raw() *gomock.Call {
	mr.mock.ctrl.T.Helper()
	return mr.mock.ctrl.RecordCallWithMethodType(mr.mock, "Raw", reflect.TypeOf((*MockMachine)(nil).Raw))
}

// RemoveAllAddresses mocks base method.
func (m *MockMachine) RemoveAllAddresses() error {
	m.ctrl.T.Helper()
	ret := m.ctrl.Call(m, "RemoveAllAddresses")
	ret0, _ := ret[0].(error)
	return ret0
}

// RemoveAllAddresses indicates an expected call of RemoveAllAddresses.
func (mr *MockMachineMockRecorder) RemoveAllAddresses() *gomock.Call {
	mr.mock.ctrl.T.Helper()
	return mr.mock.ctrl.RecordCallWithMethodType(mr.mock, "RemoveAllAddresses", reflect.TypeOf((*MockMachine)(nil).RemoveAllAddresses))
}

// SetConstraints mocks base method.
func (m *MockMachine) SetConstraints(arg0 constraints.Value) error {
	m.ctrl.T.Helper()
	ret := m.ctrl.Call(m, "SetConstraints", arg0)
	ret0, _ := ret[0].(error)
	return ret0
}

// SetConstraints indicates an expected call of SetConstraints.
func (mr *MockMachineMockRecorder) SetConstraints(arg0 interface{}) *gomock.Call {
	mr.mock.ctrl.T.Helper()
	return mr.mock.ctrl.RecordCallWithMethodType(mr.mock, "SetConstraints", reflect.TypeOf((*MockMachine)(nil).SetConstraints), arg0)
}

// SetDevicesAddresses mocks base method.
func (m *MockMachine) SetDevicesAddresses(arg0 ...state.LinkLayerDeviceAddress) error {
	m.ctrl.T.Helper()
	varargs := []interface{}{}
	for _, a := range arg0 {
		varargs = append(varargs, a)
	}
	ret := m.ctrl.Call(m, "SetDevicesAddresses", varargs...)
	ret0, _ := ret[0].(error)
	return ret0
}

// SetDevicesAddresses indicates an expected call of SetDevicesAddresses.
func (mr *MockMachineMockRecorder) SetDevicesAddresses(arg0 ...interface{}) *gomock.Call {
	mr.mock.ctrl.T.Helper()
	return mr.mock.ctrl.RecordCallWithMethodType(mr.mock, "SetDevicesAddresses", reflect.TypeOf((*MockMachine)(nil).SetDevicesAddresses), arg0...)
}

// SetLinkLayerDevices mocks base method.
func (m *MockMachine) SetLinkLayerDevices(arg0 ...state.LinkLayerDeviceArgs) error {
	m.ctrl.T.Helper()
	varargs := []interface{}{}
	for _, a := range arg0 {
		varargs = append(varargs, a)
	}
	ret := m.ctrl.Call(m, "SetLinkLayerDevices", varargs...)
	ret0, _ := ret[0].(error)
	return ret0
}

// SetLinkLayerDevices indicates an expected call of SetLinkLayerDevices.
func (mr *MockMachineMockRecorder) SetLinkLayerDevices(arg0 ...interface{}) *gomock.Call {
	mr.mock.ctrl.T.Helper()
	return mr.mock.ctrl.RecordCallWithMethodType(mr.mock, "SetLinkLayerDevices", reflect.TypeOf((*MockMachine)(nil).SetLinkLayerDevices), arg0...)
}

<<<<<<< HEAD
// Units mocks base method
=======
// Units mocks base method.
>>>>>>> a73ebada
func (m *MockMachine) Units() ([]provisioner.Unit, error) {
	m.ctrl.T.Helper()
	ret := m.ctrl.Call(m, "Units")
	ret0, _ := ret[0].([]provisioner.Unit)
	ret1, _ := ret[1].(error)
	return ret0, ret1
}

// Units indicates an expected call of Units.
func (mr *MockMachineMockRecorder) Units() *gomock.Call {
	mr.mock.ctrl.T.Helper()
	return mr.mock.ctrl.RecordCallWithMethodType(mr.mock, "Units", reflect.TypeOf((*MockMachine)(nil).Units))
}

// MockBridgePolicy is a mock of BridgePolicy interface.
type MockBridgePolicy struct {
	ctrl     *gomock.Controller
	recorder *MockBridgePolicyMockRecorder
}

// MockBridgePolicyMockRecorder is the mock recorder for MockBridgePolicy.
type MockBridgePolicyMockRecorder struct {
	mock *MockBridgePolicy
}

// NewMockBridgePolicy creates a new mock instance.
func NewMockBridgePolicy(ctrl *gomock.Controller) *MockBridgePolicy {
	mock := &MockBridgePolicy{ctrl: ctrl}
	mock.recorder = &MockBridgePolicyMockRecorder{mock}
	return mock
}

// EXPECT returns an object that allows the caller to indicate expected use.
func (m *MockBridgePolicy) EXPECT() *MockBridgePolicyMockRecorder {
	return m.recorder
}

// FindMissingBridgesForContainer mocks base method.
func (m *MockBridgePolicy) FindMissingBridgesForContainer(arg0 containerizer.Machine, arg1 containerizer.Container) ([]network0.DeviceToBridge, int, error) {
	m.ctrl.T.Helper()
	ret := m.ctrl.Call(m, "FindMissingBridgesForContainer", arg0, arg1)
	ret0, _ := ret[0].([]network0.DeviceToBridge)
	ret1, _ := ret[1].(int)
	ret2, _ := ret[2].(error)
	return ret0, ret1, ret2
}

// FindMissingBridgesForContainer indicates an expected call of FindMissingBridgesForContainer.
func (mr *MockBridgePolicyMockRecorder) FindMissingBridgesForContainer(arg0, arg1 interface{}) *gomock.Call {
	mr.mock.ctrl.T.Helper()
	return mr.mock.ctrl.RecordCallWithMethodType(mr.mock, "FindMissingBridgesForContainer", reflect.TypeOf((*MockBridgePolicy)(nil).FindMissingBridgesForContainer), arg0, arg1)
}

// PopulateContainerLinkLayerDevices mocks base method.
func (m *MockBridgePolicy) PopulateContainerLinkLayerDevices(arg0 containerizer.Machine, arg1 containerizer.Container, arg2 bool) (network.InterfaceInfos, error) {
	m.ctrl.T.Helper()
	ret := m.ctrl.Call(m, "PopulateContainerLinkLayerDevices", arg0, arg1, arg2)
	ret0, _ := ret[0].(network.InterfaceInfos)
	ret1, _ := ret[1].(error)
	return ret0, ret1
}

// PopulateContainerLinkLayerDevices indicates an expected call of PopulateContainerLinkLayerDevices.
func (mr *MockBridgePolicyMockRecorder) PopulateContainerLinkLayerDevices(arg0, arg1, arg2 interface{}) *gomock.Call {
	mr.mock.ctrl.T.Helper()
	return mr.mock.ctrl.RecordCallWithMethodType(mr.mock, "PopulateContainerLinkLayerDevices", reflect.TypeOf((*MockBridgePolicy)(nil).PopulateContainerLinkLayerDevices), arg0, arg1, arg2)
}

// MockUnit is a mock of Unit interface.
type MockUnit struct {
	ctrl     *gomock.Controller
	recorder *MockUnitMockRecorder
}

// MockUnitMockRecorder is the mock recorder for MockUnit.
type MockUnitMockRecorder struct {
	mock *MockUnit
}

// NewMockUnit creates a new mock instance.
func NewMockUnit(ctrl *gomock.Controller) *MockUnit {
	mock := &MockUnit{ctrl: ctrl}
	mock.recorder = &MockUnitMockRecorder{mock}
	return mock
}

// EXPECT returns an object that allows the caller to indicate expected use.
func (m *MockUnit) EXPECT() *MockUnitMockRecorder {
	return m.recorder
}

// Application mocks base method.
func (m *MockUnit) Application() (provisioner.Application, error) {
	m.ctrl.T.Helper()
	ret := m.ctrl.Call(m, "Application")
	ret0, _ := ret[0].(provisioner.Application)
	ret1, _ := ret[1].(error)
	return ret0, ret1
}

// Application indicates an expected call of Application.
func (mr *MockUnitMockRecorder) Application() *gomock.Call {
	mr.mock.ctrl.T.Helper()
	return mr.mock.ctrl.RecordCallWithMethodType(mr.mock, "Application", reflect.TypeOf((*MockUnit)(nil).Application))
}

// Name mocks base method.
func (m *MockUnit) Name() string {
	m.ctrl.T.Helper()
	ret := m.ctrl.Call(m, "Name")
	ret0, _ := ret[0].(string)
	return ret0
}

// Name indicates an expected call of Name.
func (mr *MockUnitMockRecorder) Name() *gomock.Call {
	mr.mock.ctrl.T.Helper()
	return mr.mock.ctrl.RecordCallWithMethodType(mr.mock, "Name", reflect.TypeOf((*MockUnit)(nil).Name))
}

// MockApplication is a mock of Application interface.
type MockApplication struct {
	ctrl     *gomock.Controller
	recorder *MockApplicationMockRecorder
}

// MockApplicationMockRecorder is the mock recorder for MockApplication.
type MockApplicationMockRecorder struct {
	mock *MockApplication
}

// NewMockApplication creates a new mock instance.
func NewMockApplication(ctrl *gomock.Controller) *MockApplication {
	mock := &MockApplication{ctrl: ctrl}
	mock.recorder = &MockApplicationMockRecorder{mock}
	return mock
}

// EXPECT returns an object that allows the caller to indicate expected use.
func (m *MockApplication) EXPECT() *MockApplicationMockRecorder {
	return m.recorder
}

// Charm mocks base method.
func (m *MockApplication) Charm() (provisioner.Charm, bool, error) {
	m.ctrl.T.Helper()
	ret := m.ctrl.Call(m, "Charm")
	ret0, _ := ret[0].(provisioner.Charm)
	ret1, _ := ret[1].(bool)
	ret2, _ := ret[2].(error)
	return ret0, ret1, ret2
}

// Charm indicates an expected call of Charm.
func (mr *MockApplicationMockRecorder) Charm() *gomock.Call {
	mr.mock.ctrl.T.Helper()
	return mr.mock.ctrl.RecordCallWithMethodType(mr.mock, "Charm", reflect.TypeOf((*MockApplication)(nil).Charm))
}

// Name mocks base method.
func (m *MockApplication) Name() string {
	m.ctrl.T.Helper()
	ret := m.ctrl.Call(m, "Name")
	ret0, _ := ret[0].(string)
	return ret0
}

// Name indicates an expected call of Name.
func (mr *MockApplicationMockRecorder) Name() *gomock.Call {
	mr.mock.ctrl.T.Helper()
	return mr.mock.ctrl.RecordCallWithMethodType(mr.mock, "Name", reflect.TypeOf((*MockApplication)(nil).Name))
}

// MockCharm is a mock of Charm interface.
type MockCharm struct {
	ctrl     *gomock.Controller
	recorder *MockCharmMockRecorder
}

// MockCharmMockRecorder is the mock recorder for MockCharm.
type MockCharmMockRecorder struct {
	mock *MockCharm
}

// NewMockCharm creates a new mock instance.
func NewMockCharm(ctrl *gomock.Controller) *MockCharm {
	mock := &MockCharm{ctrl: ctrl}
	mock.recorder = &MockCharmMockRecorder{mock}
	return mock
}

// EXPECT returns an object that allows the caller to indicate expected use.
func (m *MockCharm) EXPECT() *MockCharmMockRecorder {
	return m.recorder
}

// LXDProfile mocks base method.
func (m *MockCharm) LXDProfile() *charm.LXDProfile {
	m.ctrl.T.Helper()
	ret := m.ctrl.Call(m, "LXDProfile")
	ret0, _ := ret[0].(*charm.LXDProfile)
	return ret0
}

// LXDProfile indicates an expected call of LXDProfile.
func (mr *MockCharmMockRecorder) LXDProfile() *gomock.Call {
	mr.mock.ctrl.T.Helper()
	return mr.mock.ctrl.RecordCallWithMethodType(mr.mock, "LXDProfile", reflect.TypeOf((*MockCharm)(nil).LXDProfile))
}

// Revision mocks base method.
func (m *MockCharm) Revision() int {
	m.ctrl.T.Helper()
	ret := m.ctrl.Call(m, "Revision")
	ret0, _ := ret[0].(int)
	return ret0
}

// Revision indicates an expected call of Revision.
func (mr *MockCharmMockRecorder) Revision() *gomock.Call {
	mr.mock.ctrl.T.Helper()
	return mr.mock.ctrl.RecordCallWithMethodType(mr.mock, "Revision", reflect.TypeOf((*MockCharm)(nil).Revision))
}<|MERGE_RESOLUTION|>--- conflicted
+++ resolved
@@ -253,11 +253,7 @@
 	return mr.mock.ctrl.RecordCallWithMethodType(mr.mock, "SetLinkLayerDevices", reflect.TypeOf((*MockMachine)(nil).SetLinkLayerDevices), arg0...)
 }
 
-<<<<<<< HEAD
-// Units mocks base method
-=======
 // Units mocks base method.
->>>>>>> a73ebada
 func (m *MockMachine) Units() ([]provisioner.Unit, error) {
 	m.ctrl.T.Helper()
 	ret := m.ctrl.Call(m, "Units")
