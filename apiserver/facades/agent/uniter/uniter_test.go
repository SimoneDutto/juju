--- conflicted
+++ resolved
@@ -2736,10 +2736,7 @@
 	err = relUnit.EnterScope(nil)
 	c.Assert(err, jc.ErrorIsNil)
 	s.assertInScope(c, relUnit, true)
-<<<<<<< HEAD
-=======
 	s.WaitForModelWatchersIdle(c, s.State.ModelUUID())
->>>>>>> 2a41f7af
 
 	args := params.RelationApplications{RelationApplications: []params.RelationApplication{{
 		Relation:    rel.Tag().String(),
@@ -2826,10 +2823,7 @@
 	c.Assert(err, jc.ErrorIsNil)
 	err = relUnit.EnterScope(nil)
 	c.Assert(err, jc.ErrorIsNil)
-<<<<<<< HEAD
-=======
 	s.WaitForModelWatchersIdle(c, s.State.ModelUUID())
->>>>>>> 2a41f7af
 
 	auth := apiservertesting.FakeAuthorizer{Tag: riakUnit.Tag()}
 	uniter := s.newUniterAPI(c, s.State, auth)
