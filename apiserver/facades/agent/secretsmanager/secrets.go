// Copyright 2021 Canonical Ltd.
// Licensed under the AGPLv3, see LICENCE file for details.

package secretsmanager

import (
	"time"

	"github.com/juju/clock"
	"github.com/juju/errors"
	"github.com/juju/loggo"
	"github.com/juju/names/v4"

	commonsecrets "github.com/juju/juju/apiserver/common/secrets"
	apiservererrors "github.com/juju/juju/apiserver/errors"
	"github.com/juju/juju/apiserver/facade"
	"github.com/juju/juju/core/leadership"
	coresecrets "github.com/juju/juju/core/secrets"
	"github.com/juju/juju/rpc/params"
	"github.com/juju/juju/secrets"
	secretsprovider "github.com/juju/juju/secrets/provider"
	"github.com/juju/juju/state"
	"github.com/juju/juju/state/watcher"
)

var logger = loggo.GetLogger("juju.apiserver.secretsmanager")

// For testing.
var (
	GetProvider = secretsprovider.Provider
)

// SecretsManagerAPI is the implementation for the SecretsManager facade.
type SecretsManagerAPI struct {
	leadershipChecker leadership.Checker
	secretsState      SecretsState
	resources         facade.Resources
	secretsTriggers   SecretTriggers
	secretsConsumer   SecretsConsumer
	authTag           names.Tag
	clock             clock.Clock

	backendConfigGetter commonsecrets.BackendConfigGetter
}

// GetSecretStoreConfig is for 3.0.x agents.
// TODO(wallyworld) - remove when we auto upgrade migrated models.
func (s *SecretsManagerAPI) GetSecretStoreConfig() (params.SecretBackendConfig, error) {
	cfgInfo, err := s.GetSecretBackendConfig()
	if err != nil {
		return params.SecretBackendConfig{}, errors.Trace(err)
	}
	return cfgInfo.Configs[cfgInfo.ActiveID], nil
}

// GetSecretBackendConfig gets the config needed to create a client to secret backends.
func (s *SecretsManagerAPI) GetSecretBackendConfig() (params.SecretBackendConfigResults, error) {
	cfgInfo, err := s.backendConfigGetter()
	if err != nil {
		return params.SecretBackendConfigResults{}, errors.Trace(err)
	}
	result := params.SecretBackendConfigResults{
		ControllerUUID: cfgInfo.ControllerUUID,
		ModelUUID:      cfgInfo.ModelUUID,
		ModelName:      cfgInfo.ModelName,
		ActiveID:       cfgInfo.ActiveID,
		Configs:        make(map[string]params.SecretBackendConfig),
	}
	for id, cfg := range cfgInfo.Configs {
		result.Configs[id] = params.SecretBackendConfig{
			BackendType: cfg.BackendType,
			Params:      cfg.Config,
		}
	}
	return result, nil
}

// CreateSecretURIs creates new secret URIs.
func (s *SecretsManagerAPI) CreateSecretURIs(arg params.CreateSecretURIsArg) (params.StringResults, error) {
	if arg.Count <= 0 {
		return params.StringResults{}, errors.NotValidf("secret URi count %d", arg.Count)
	}
	result := params.StringResults{
		Results: make([]params.StringResult, arg.Count),
	}
	for i := 0; i < arg.Count; i++ {
		result.Results[i] = params.StringResult{Result: coresecrets.NewURI().String()}
	}
	return result, nil
}

// CreateSecrets creates new secrets.
func (s *SecretsManagerAPI) CreateSecrets(args params.CreateSecretArgs) (params.StringResults, error) {
	result := params.StringResults{
		Results: make([]params.StringResult, len(args.Args)),
	}
	for i, arg := range args.Args {
		ID, err := s.createSecret(arg)
		result.Results[i].Result = ID
		if errors.Is(err, state.LabelExists) {
			err = errors.AlreadyExistsf("secret with label %q", *arg.Label)
		}
		result.Results[i].Error = apiservererrors.ServerError(err)
	}
	return result, nil
}

func (s *SecretsManagerAPI) createSecret(arg params.CreateSecretArg) (string, error) {
	if len(arg.Content.Data) == 0 && arg.Content.ValueRef == nil {
		return "", errors.NotValidf("empty secret value")
	}
	// A unit can only create secrets owned by its app.
	secretOwner, err := names.ParseTag(arg.OwnerTag)
	if err != nil {
		return "", errors.Trace(err)
	}
	token, err := s.ownerToken(secretOwner)
	if err != nil {
		return "", errors.Trace(err)
	}
	var uri *coresecrets.URI
	if arg.URI != nil {
		uri, err = coresecrets.ParseURI(*arg.URI)
		if err != nil {
			return "", errors.Trace(err)
		}
	} else {
		uri = coresecrets.NewURI()
	}
	var nextRotateTime *time.Time
	if arg.RotatePolicy.WillRotate() {
		nextRotateTime = arg.RotatePolicy.NextRotateTime(s.clock.Now())
	}
	md, err := s.secretsState.CreateSecret(uri, state.CreateSecretParams{
		Version:            secrets.Version,
		Owner:              secretOwner,
		UpdateSecretParams: fromUpsertParams(arg.UpsertSecretArg, token, nextRotateTime),
	})
	if err != nil {
		return "", errors.Trace(err)
	}
	err = s.secretsConsumer.GrantSecretAccess(uri, state.SecretAccessParams{
		LeaderToken: token,
		Scope:       secretOwner,
		Subject:     secretOwner,
		Role:        coresecrets.RoleManage,
	})
	if err != nil {
		if _, err2 := s.secretsState.DeleteSecret(uri); err2 != nil {
			logger.Warningf("cleaning up secret %q", uri)
		}
		return "", errors.Annotate(err, "granting secret owner permission to manage the secret")
	}
	return md.URI.String(), nil
}

func fromUpsertParams(p params.UpsertSecretArg, token leadership.Token, nextRotateTime *time.Time) state.UpdateSecretParams {
	var valueRef *coresecrets.ValueRef
	if p.Content.ValueRef != nil {
		valueRef = &coresecrets.ValueRef{
			BackendID:  p.Content.ValueRef.BackendID,
			RevisionID: p.Content.ValueRef.RevisionID,
		}
	}
	return state.UpdateSecretParams{
		LeaderToken:    token,
		RotatePolicy:   p.RotatePolicy,
		NextRotateTime: nextRotateTime,
		ExpireTime:     p.ExpireTime,
		Description:    p.Description,
		Label:          p.Label,
		Params:         p.Params,
		Data:           p.Content.Data,
		ValueRef:       valueRef,
	}
}

// UpdateSecrets updates the specified secrets.
func (s *SecretsManagerAPI) UpdateSecrets(args params.UpdateSecretArgs) (params.ErrorResults, error) {
	result := params.ErrorResults{
		Results: make([]params.ErrorResult, len(args.Args)),
	}
	for i, arg := range args.Args {
		err := s.updateSecret(arg)
		if errors.Is(err, state.LabelExists) {
			err = errors.AlreadyExistsf("secret with label %q", *arg.Label)
		}
		result.Results[i].Error = apiservererrors.ServerError(err)
	}
	return result, nil
}

func (s *SecretsManagerAPI) updateSecret(arg params.UpdateSecretArg) error {
	uri, err := coresecrets.ParseURI(arg.URI)
	if err != nil {
		return errors.Trace(err)
	}
	if arg.RotatePolicy == nil && arg.Description == nil && arg.ExpireTime == nil &&
		arg.Label == nil && len(arg.Params) == 0 && len(arg.Content.Data) == 0 && arg.Content.ValueRef == nil {
		return errors.New("at least one attribute to update must be specified")
	}
	token, err := s.canManage(uri)
	if err != nil {
		return errors.Trace(err)
	}
	md, err := s.secretsState.GetSecret(uri)
	if err != nil {
		return errors.Trace(err)
	}
	var nextRotateTime *time.Time
	if !md.RotatePolicy.WillRotate() && arg.RotatePolicy.WillRotate() {
		nextRotateTime = arg.RotatePolicy.NextRotateTime(s.clock.Now())
	}
	_, err = s.secretsState.UpdateSecret(uri, fromUpsertParams(arg.UpsertSecretArg, token, nextRotateTime))
	return errors.Trace(err)
}

// RemoveSecrets removes the specified secrets.
func (s *SecretsManagerAPI) RemoveSecrets(args params.DeleteSecretArgs) (params.ErrorResults, error) {
	type deleteInfo struct {
		uri       *coresecrets.URI
		revisions []int
	}
	toDelete := make([]deleteInfo, len(args.Args))
	for i, arg := range args.Args {
		uri, err := coresecrets.ParseURI(arg.URI)
		if err != nil {
			return params.ErrorResults{}, errors.Trace(err)
		}
		toDelete[i] = deleteInfo{uri: uri, revisions: arg.Revisions}
	}
	result := params.ErrorResults{
		Results: make([]params.ErrorResult, len(args.Args)),
	}
	externalRevisions := make(map[string]secretsprovider.SecretRevisions)
	for i, d := range toDelete {
		external, err := s.removeSecret(d.uri, d.revisions...)
		result.Results[i].Error = apiservererrors.ServerError(err)
		if err == nil {
			for _, rev := range external {
				if _, ok := externalRevisions[rev.BackendID]; !ok {
					externalRevisions[rev.BackendID] = secretsprovider.SecretRevisions{}
				}
				externalRevisions[rev.BackendID].Add(d.uri, rev.RevisionID)
			}
		}
	}
	if len(externalRevisions) == 0 {
		return result, nil
	}

	cfgInfo, err := s.backendConfigGetter()
	if err != nil {
		return params.ErrorResults{}, errors.Trace(err)
	}
	for backendID, r := range externalRevisions {
		// TODO: include unitTag in params.DeleteSecretArgs for operator uniters?
		// This should be resolved once lp:1991213 and lp:1991854 are fixed.
		backendCfg, ok := cfgInfo.Configs[backendID]
		if !ok {
			return params.ErrorResults{}, errors.NotFoundf("secret backend %q", backendID)
		}
		provider, err := GetProvider(backendCfg.BackendType)
		if err != nil {
			return params.ErrorResults{}, errors.Trace(err)
		}
		if err := provider.CleanupSecrets(&secretsprovider.ModelBackendConfig{
			ControllerUUID: cfgInfo.ControllerUUID,
			ModelUUID:      cfgInfo.ModelUUID,
			ModelName:      cfgInfo.ModelName,
			BackendConfig:  backendCfg,
		}, s.authTag, r); err != nil {
			return params.ErrorResults{}, errors.Trace(err)
		}
	}
	return result, nil
}

func (s *SecretsManagerAPI) removeSecret(uri *coresecrets.URI, revisions ...int) ([]coresecrets.ValueRef, error) {
	_, err := s.canManage(uri)
	if err != nil {
		return nil, errors.Trace(err)
	}
	return s.secretsState.DeleteSecret(uri, revisions...)
}

// GetConsumerSecretsRevisionInfo returns the latest secret revisions for the specified secrets.
func (s *SecretsManagerAPI) GetConsumerSecretsRevisionInfo(args params.GetSecretConsumerInfoArgs) (params.SecretConsumerInfoResults, error) {
	result := params.SecretConsumerInfoResults{
		Results: make([]params.SecretConsumerInfoResult, len(args.URIs)),
	}
	consumerTag, err := names.ParseTag(args.ConsumerTag)
	if err != nil {
		return params.SecretConsumerInfoResults{}, errors.Trace(err)
	}
	for i, uri := range args.URIs {
		data, err := s.getSecretConsumerInfo(consumerTag, uri)
		if err != nil {
			result.Results[i].Error = apiservererrors.ServerError(err)
			continue
		}
		result.Results[i] = params.SecretConsumerInfoResult{
			Revision: data.LatestRevision,
			Label:    data.Label,
		}
	}
	return result, nil
}

func (s *SecretsManagerAPI) getSecretConsumerInfo(consumerTag names.Tag, uriStr string) (*coresecrets.SecretConsumerMetadata, error) {
	uri, err := coresecrets.ParseURI(uriStr)
	if err != nil {
		return nil, errors.Trace(err)
	}
	if !s.canRead(uri, consumerTag) {
		return nil, apiservererrors.ErrPerm
	}
	return s.secretsConsumer.GetSecretConsumer(uri, consumerTag)
}

// GetSecretMetadata returns metadata for the caller's secrets.
func (s *SecretsManagerAPI) GetSecretMetadata() (params.ListSecretResults, error) {
	var result params.ListSecretResults
	filter := state.SecretsFilter{
		OwnerTags: []names.Tag{s.authTag},
	}
	// Unit leaders can also get metadata for secrets owned by the app.
	// TODO(wallyworld) - temp fix for old podspec charms
	isLeader, err := s.isLeaderUnit()
	if err != nil {
		return result, errors.Trace(err)
	}
	if isLeader {
		appOwner := names.NewApplicationTag(authTagApp(s.authTag))
		filter.OwnerTags = append(filter.OwnerTags, appOwner)
	}

	secrets, err := s.secretsState.ListSecrets(filter)
	if err != nil {
		return result, errors.Trace(err)
	}
	result.Results = make([]params.ListSecretResult, len(secrets))
	for i, md := range secrets {
		result.Results[i] = params.ListSecretResult{
			URI:              md.URI.String(),
			Version:          md.Version,
			OwnerTag:         md.OwnerTag,
			RotatePolicy:     md.RotatePolicy.String(),
			NextRotateTime:   md.NextRotateTime,
			Description:      md.Description,
			Label:            md.Label,
			LatestRevision:   md.LatestRevision,
			LatestExpireTime: md.LatestExpireTime,
			CreateTime:       md.CreateTime,
			UpdateTime:       md.UpdateTime,
		}
		revs, err := s.secretsState.ListSecretRevisions(md.URI)
		if err != nil {
			return params.ListSecretResults{}, errors.Trace(err)
		}
		for _, r := range revs {
			var valueRef *params.SecretValueRef
			if r.ValueRef != nil {
				valueRef = &params.SecretValueRef{
					BackendID:  r.ValueRef.BackendID,
					RevisionID: r.ValueRef.RevisionID,
				}
			}
			result.Results[i].Revisions = append(result.Results[i].Revisions, params.SecretRevision{
				Revision: r.Revision,
				ValueRef: valueRef,
			})
		}
	}
	return result, nil
}

// GetSecretContentInfo returns the secret values for the specified secrets.
func (s *SecretsManagerAPI) GetSecretContentInfo(args params.GetSecretContentArgs) (params.SecretContentResults, error) {
	result := params.SecretContentResults{
		Results: make([]params.SecretContentResult, len(args.Args)),
	}
	for i, arg := range args.Args {
		content, err := s.getSecretContent(arg)
		if err != nil {
			result.Results[i].Error = apiservererrors.ServerError(err)
			continue
		}
		contentParams := params.SecretContentParams{}
		if content.ValueRef != nil {
			contentParams.ValueRef = &params.SecretValueRef{
				BackendID:  content.ValueRef.BackendID,
				RevisionID: content.ValueRef.RevisionID,
			}
		}
		if content.SecretValue != nil {
			contentParams.Data = content.SecretValue.EncodedValues()
		}
		result.Results[i].Content = contentParams
	}
	return result, nil
}

<<<<<<< HEAD
func (s *SecretsManagerAPI) getOwnerSecretMetadata(uri *coresecrets.URI) (*coresecrets.SecretMetadata, error) {
	md, err := s.secretsState.GetSecret(uri)
	if err != nil {
=======
func (s *SecretsManagerAPI) isLeaderUnit() (bool, error) {
	if s.authTag.Kind() != names.UnitTagKind {
		return false, nil
	}
	_, err := s.leadershipToken()
	if err != nil && !leadership.IsNotLeaderError(err) {
		return false, errors.Trace(err)
	}
	return err == nil, nil
}

func (s *SecretsManagerAPI) handleAppOwnedSecretForUnits(md *coresecrets.SecretMetadata) (*coresecrets.SecretMetadata, error) {
	// If the secret is owned by the app, and the caller is a peer unit, we create a fake consumer doc for triggering events to notify the uniters.
	// The peer units should get the secret using owner label but should not set a consumer label.
	consumer, err := s.secretsConsumer.GetSecretConsumer(md.URI, s.authTag)
	if err != nil && !errors.Is(err, errors.NotFound) {
>>>>>>> 5ee11fef
		return nil, errors.Trace(err)
	}

	if consumer == nil {
		// Create a fake consumer doc for triggering secret-changed event for uniter.
		consumer = &coresecrets.SecretConsumerMetadata{}
	}
	logger.Debugf("saving consumer doc for application owned secret %q for peer units %q", md.URI, s.authTag)
	if err := s.secretsConsumer.SaveSecretConsumer(md.URI, s.authTag, consumer); err != nil {
		return nil, errors.Trace(err)
	}
	return md, nil
}

func (s *SecretsManagerAPI) getAppOwnedOrUnitOwnedSecretMetadata(uri *coresecrets.URI, label string) (md *coresecrets.SecretMetadata, err error) {
	notFoundErr := errors.NotFoundf("secret %q", uri)
	if label != "" {
		notFoundErr = errors.NotFoundf("secret with label %q", label)
	}
	defer func() {
		if md == nil || md.OwnerTag == s.authTag.String() {
			// Either errored out or found a secret owned by the caller.
			return
		}
		md, err = s.handleAppOwnedSecretForUnits(md)
	}()

	filter := state.SecretsFilter{
		OwnerTags: []names.Tag{s.authTag},
	}
	if s.authTag.Kind() == names.UnitTagKind {
		// Units can access application owned secrets.
		appOwner := names.NewApplicationTag(authTagApp(s.authTag))
		filter.OwnerTags = append(filter.OwnerTags, appOwner)
	}
	mds, err := s.secretsBackend.ListSecrets(filter)
	if err != nil {
		return nil, errors.Trace(err)
	}
	for _, md := range mds {
		if uri != nil && md.URI.ID == uri.ID {
			return md, nil
		}
		if label != "" && md.Label == label {
			return md, nil
		}
	}
	return nil, notFoundErr
}

func (s *SecretsManagerAPI) getSecretContent(arg params.GetSecretContentArg) (*secrets.ContentParams, error) {
	// Only the owner can access secrets via the secret metadata label added by the owner.
	// (Note: the leader unit is not the owner of the application secrets).
	// Consumers get to use their own label.
	// Both owners and consumers can also just use the secret URI.

	if arg.URI == "" && arg.Label == "" {
		return nil, errors.NewNotValid(nil, "both uri and label are empty")
	}

	getSecretValue := func(uri *coresecrets.URI, revision int) (*secrets.ContentParams, error) {
		if !s.canRead(uri, s.authTag) {
			return nil, apiservererrors.ErrPerm
		}

		val, valueRef, err := s.secretsState.GetSecretValue(uri, revision)
		if err != nil {
			return nil, errors.Trace(err)
		}
		return &secrets.ContentParams{SecretValue: val, ValueRef: valueRef}, nil
	}

	var uri *coresecrets.URI
	var err error

	if arg.URI != "" {
		uri, err = coresecrets.ParseURI(arg.URI)
		if err != nil {
			return nil, errors.Trace(err)
		}
	}
	// Owner units should always have the UIR because we resolved the label to URI on uniter side already.
	md, err := s.getAppOwnedOrUnitOwnedSecretMetadata(uri, arg.Label)
	if err != nil && !errors.Is(err, errors.NotFound) {
		return nil, errors.Trace(err)
	}
	if md != nil {
		// 1. secrets can be accesed by the owner;
		// 2. application owned secrets can be accessed by all the units of the application using owner label or URI.
		return getSecretValue(md.URI, md.LatestRevision)
	}

	// arg.Label is the consumer label for consumers.
	possibleUpdateLabel := arg.Label != "" && uri != nil

	if uri == nil {
		var err error
		uri, err = s.secretsConsumer.GetURIByConsumerLabel(arg.Label, s.authTag)
		if errors.Is(err, errors.NotFound) {
			return nil, errors.NotFoundf("consumer label %q", arg.Label)
		}
		if err != nil {
			return nil, errors.Trace(err)
		}
	}

	consumer, err := s.secretsConsumer.GetSecretConsumer(uri, s.authTag)
	if err != nil && !errors.Is(err, errors.NotFound) {
		return nil, errors.Trace(err)
	}
	refresh := arg.Refresh ||
		err != nil // Not found, so need to create one.
	peek := arg.Peek

	// Use the latest revision as the current one if --refresh or --peek.
	if refresh || peek {
		md, err := s.secretsState.GetSecret(uri)
		if err != nil {
			return nil, errors.Trace(err)
		}
		if consumer == nil {
			consumer = &coresecrets.SecretConsumerMetadata{
				LatestRevision: md.LatestRevision,
			}
		}
		consumer.CurrentRevision = md.LatestRevision
	}
	if refresh || possibleUpdateLabel {
		if arg.Label != "" {
			consumer.Label = arg.Label
		}
		if err := s.secretsConsumer.SaveSecretConsumer(uri, s.authTag, consumer); err != nil {
			return nil, errors.Trace(err)
		}
	}
	return getSecretValue(uri, consumer.CurrentRevision)
}

// WatchConsumedSecretsChanges sets up a watcher to notify of changes to secret revisions for the specified consumers.
func (s *SecretsManagerAPI) WatchConsumedSecretsChanges(args params.Entities) (params.StringsWatchResults, error) {
	results := params.StringsWatchResults{
		Results: make([]params.StringsWatchResult, len(args.Entities)),
	}
	one := func(arg params.Entity) (string, []string, error) {
		tag, err := names.ParseTag(arg.Tag)
		if err != nil {
			return "", nil, errors.Trace(err)
		}
		if !s.isSameApplication(tag) {
			return "", nil, apiservererrors.ErrPerm
		}
		w, err := s.secretsConsumer.WatchConsumedSecretsChanges(tag)
		if err != nil {
			return "", nil, errors.Trace(err)
		}
		if changes, ok := <-w.Changes(); ok {
			return s.resources.Register(w), changes, nil
		}
		return "", nil, watcher.EnsureErr(w)
	}
	for i, arg := range args.Entities {
		var result params.StringsWatchResult
		id, changes, err := one(arg)
		if err != nil {
			result.Error = apiservererrors.ServerError(err)
		} else {
			result.StringsWatcherId = id
			result.Changes = changes
		}
		results.Results[i] = result
	}
	return results, nil
}

// WatchObsolete returns a watcher for notifying when:
//   - a secret owned by the entity is deleted
//   - a secret revision owed by the entity no longer
//     has any consumers
//
// Obsolete revisions results are "uri/revno" and deleted
// secret results are "uri".
func (s *SecretsManagerAPI) WatchObsolete(args params.Entities) (params.StringsWatchResult, error) {
	result := params.StringsWatchResult{}
	owners := make([]names.Tag, len(args.Entities))
	for i, arg := range args.Entities {
		ownerTag, err := names.ParseTag(arg.Tag)
		if err != nil {
			return result, errors.Trace(err)
		}
		if !s.isSameApplication(ownerTag) {
			return result, apiservererrors.ErrPerm
		}
		// Only unit leaders can watch application secrets.
		// TODO(wallyworld) - temp fix for old podspec charms
		if ownerTag.Kind() == names.ApplicationTagKind && s.authTag.Kind() != names.ApplicationTagKind {
			_, err := s.leadershipToken()
			if err != nil {
				return result, errors.Trace(err)
			}
		}
		owners[i] = ownerTag
	}
	w, err := s.secretsState.WatchObsolete(owners)
	if err != nil {
		return result, errors.Trace(err)
	}
	if changes, ok := <-w.Changes(); ok {
		result.StringsWatcherId = s.resources.Register(w)
		result.Changes = changes
	} else {
		err = watcher.EnsureErr(w)
		result.Error = apiservererrors.ServerError(err)
	}
	return result, nil
}

// WatchSecretsRotationChanges sets up a watcher to notify of changes to secret rotation config.
func (s *SecretsManagerAPI) WatchSecretsRotationChanges(args params.Entities) (params.SecretTriggerWatchResult, error) {
	result := params.SecretTriggerWatchResult{}
	owners := make([]names.Tag, len(args.Entities))
	for i, arg := range args.Entities {
		ownerTag, err := names.ParseTag(arg.Tag)
		if err != nil {
			return result, errors.Trace(err)
		}
		if !s.isSameApplication(ownerTag) {
			return result, apiservererrors.ErrPerm
		}
		// Only unit leaders can watch application secrets.
		// TODO(wallyworld) - temp fix for old podspec charms
		if ownerTag.Kind() == names.ApplicationTagKind && s.authTag.Kind() != names.ApplicationTagKind {
			_, err := s.leadershipToken()
			if err != nil {
				return result, errors.Trace(err)
			}
		}
		owners[i] = ownerTag
	}
	w, err := s.secretsTriggers.WatchSecretsRotationChanges(owners)
	if err != nil {
		return result, errors.Trace(err)
	}
	if secretChanges, ok := <-w.Changes(); ok {
		changes := make([]params.SecretTriggerChange, len(secretChanges))
		for i, c := range secretChanges {
			changes[i] = params.SecretTriggerChange{
				URI:             c.URI.String(),
				NextTriggerTime: c.NextTriggerTime,
			}
		}
		result.WatcherId = s.resources.Register(w)
		result.Changes = changes
	} else {
		err = watcher.EnsureErr(w)
		result.Error = apiservererrors.ServerError(err)
	}
	return result, nil
}

// SecretsRotated records when secrets were last rotated.
func (s *SecretsManagerAPI) SecretsRotated(args params.SecretRotatedArgs) (params.ErrorResults, error) {
	results := params.ErrorResults{
		Results: make([]params.ErrorResult, len(args.Args)),
	}
	one := func(arg params.SecretRotatedArg) error {
		uri, err := coresecrets.ParseURI(arg.URI)
		if err != nil {
			return errors.Trace(err)
		}
		md, err := s.secretsState.GetSecret(uri)
		if err != nil {
			return errors.Trace(err)
		}
		owner, err := names.ParseTag(md.OwnerTag)
		if err != nil {
			return errors.Trace(err)
		}
		if authTagApp(s.authTag) != owner.Id() {
			return apiservererrors.ErrPerm
		}
		if !md.RotatePolicy.WillRotate() {
			logger.Debugf("secret %q was rotated but now is set to not rotate")
			return nil
		}
		lastRotateTime := md.NextRotateTime
		if lastRotateTime == nil {
			now := s.clock.Now()
			lastRotateTime = &now
		}
		nextRotateTime := *md.RotatePolicy.NextRotateTime(*lastRotateTime)
		logger.Debugf("secret %q was rotated: rev was %d, now %d", uri.String(), arg.OriginalRevision, md.LatestRevision)
		// If the secret will expire before it is due to be next rotated, rotate sooner to allow
		// the charm a chance to update it before it expires.
		willExpire := md.LatestExpireTime != nil && md.LatestExpireTime.Before(nextRotateTime)
		forcedRotateTime := lastRotateTime.Add(coresecrets.RotateRetryDelay)
		if willExpire {
			logger.Warningf("secret %q rev %d will expire before next scheduled rotation", uri.String(), md.LatestRevision)
		}
		if willExpire && forcedRotateTime.Before(*md.LatestExpireTime) || !arg.Skip && md.LatestRevision == arg.OriginalRevision {
			nextRotateTime = forcedRotateTime
		}
		logger.Debugf("secret %q next rotate time is now: %s", uri.String(), nextRotateTime.UTC().Format(time.RFC3339))
		return s.secretsTriggers.SecretRotated(uri, nextRotateTime)
	}
	for i, arg := range args.Args {
		var result params.ErrorResult
		result.Error = apiservererrors.ServerError(one(arg))
		results.Results[i] = result
	}
	return results, nil
}

// WatchSecretRevisionsExpiryChanges sets up a watcher to notify of changes to secret revision expiry config.
func (s *SecretsManagerAPI) WatchSecretRevisionsExpiryChanges(args params.Entities) (params.SecretTriggerWatchResult, error) {
	result := params.SecretTriggerWatchResult{}
	owners := make([]names.Tag, len(args.Entities))
	for i, arg := range args.Entities {
		ownerTag, err := names.ParseTag(arg.Tag)
		if err != nil {
			return result, errors.Trace(err)
		}
		if !s.isSameApplication(ownerTag) {
			return result, apiservererrors.ErrPerm
		}
		// Only unit leaders can watch application secrets.
		// TODO(wallyworld) - temp fix for old podspec charms
		if ownerTag.Kind() == names.ApplicationTagKind && s.authTag.Kind() != names.ApplicationTagKind {
			_, err := s.leadershipToken()
			if err != nil {
				return result, errors.Trace(err)
			}
		}
		owners[i] = ownerTag
	}
	w, err := s.secretsTriggers.WatchSecretRevisionsExpiryChanges(owners)
	if err != nil {
		return result, errors.Trace(err)
	}
	if secretChanges, ok := <-w.Changes(); ok {
		changes := make([]params.SecretTriggerChange, len(secretChanges))
		for i, c := range secretChanges {
			changes[i] = params.SecretTriggerChange{
				URI:             c.URI.String(),
				Revision:        c.Revision,
				NextTriggerTime: c.NextTriggerTime,
			}
		}
		result.WatcherId = s.resources.Register(w)
		result.Changes = changes
	} else {
		err = watcher.EnsureErr(w)
		result.Error = apiservererrors.ServerError(err)
	}
	return result, nil
}

type grantRevokeFunc func(*coresecrets.URI, state.SecretAccessParams) error

// SecretsGrant grants access to a secret for the specified subjects.
func (s *SecretsManagerAPI) SecretsGrant(args params.GrantRevokeSecretArgs) (params.ErrorResults, error) {
	return s.secretsGrantRevoke(args, s.secretsConsumer.GrantSecretAccess)
}

// SecretsRevoke revokes access to a secret for the specified subjects.
func (s *SecretsManagerAPI) SecretsRevoke(args params.GrantRevokeSecretArgs) (params.ErrorResults, error) {
	return s.secretsGrantRevoke(args, s.secretsConsumer.RevokeSecretAccess)
}

func (s *SecretsManagerAPI) secretsGrantRevoke(args params.GrantRevokeSecretArgs, op grantRevokeFunc) (params.ErrorResults, error) {
	results := params.ErrorResults{
		Results: make([]params.ErrorResult, len(args.Args)),
	}
	one := func(arg params.GrantRevokeSecretArg) error {
		uri, err := coresecrets.ParseURI(arg.URI)
		if err != nil {
			return errors.Trace(err)
		}
		var scopeTag names.Tag
		if arg.ScopeTag != "" {
			var err error
			scopeTag, err = names.ParseTag(arg.ScopeTag)
			if err != nil {
				return errors.Trace(err)
			}
		}
		role := coresecrets.SecretRole(arg.Role)
		if role != "" && !role.IsValid() {
			return errors.NotValidf("secret role %q", arg.Role)
		}
		token, err := s.canManage(uri)
		if err != nil {
			return errors.Trace(err)
		}
		for _, tagStr := range arg.SubjectTags {
			subjectTag, err := names.ParseTag(tagStr)
			if err != nil {
				return errors.Trace(err)
			}
			if err := op(uri, state.SecretAccessParams{
				LeaderToken: token,
				Scope:       scopeTag,
				Subject:     subjectTag,
				Role:        role,
			}); err != nil {
				return errors.Annotatef(err, "cannot change access to %q for %q", uri, tagStr)
			}
		}
		return nil
	}
	for i, arg := range args.Args {
		var result params.ErrorResult
		result.Error = apiservererrors.ServerError(one(arg))
		results.Results[i] = result
	}
	return results, nil
}<|MERGE_RESOLUTION|>--- conflicted
+++ resolved
@@ -401,11 +401,6 @@
 	return result, nil
 }
 
-<<<<<<< HEAD
-func (s *SecretsManagerAPI) getOwnerSecretMetadata(uri *coresecrets.URI) (*coresecrets.SecretMetadata, error) {
-	md, err := s.secretsState.GetSecret(uri)
-	if err != nil {
-=======
 func (s *SecretsManagerAPI) isLeaderUnit() (bool, error) {
 	if s.authTag.Kind() != names.UnitTagKind {
 		return false, nil
@@ -422,7 +417,6 @@
 	// The peer units should get the secret using owner label but should not set a consumer label.
 	consumer, err := s.secretsConsumer.GetSecretConsumer(md.URI, s.authTag)
 	if err != nil && !errors.Is(err, errors.NotFound) {
->>>>>>> 5ee11fef
 		return nil, errors.Trace(err)
 	}
 
@@ -458,7 +452,7 @@
 		appOwner := names.NewApplicationTag(authTagApp(s.authTag))
 		filter.OwnerTags = append(filter.OwnerTags, appOwner)
 	}
-	mds, err := s.secretsBackend.ListSecrets(filter)
+	mds, err := s.secretsState.ListSecrets(filter)
 	if err != nil {
 		return nil, errors.Trace(err)
 	}
@@ -510,7 +504,7 @@
 		return nil, errors.Trace(err)
 	}
 	if md != nil {
-		// 1. secrets can be accesed by the owner;
+		// 1. secrets can be accessed by the owner;
 		// 2. application owned secrets can be accessed by all the units of the application using owner label or URI.
 		return getSecretValue(md.URI, md.LatestRevision)
 	}
