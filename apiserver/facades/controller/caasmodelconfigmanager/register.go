// Copyright 2022 Canonical Ltd.
// Licensed under the AGPLv3, see LICENCE file for details.

package caasmodelconfigmanager

import (
	"reflect"

	"github.com/juju/errors"

	"github.com/juju/juju/apiserver/common"
	apiservererrors "github.com/juju/juju/apiserver/errors"
	"github.com/juju/juju/apiserver/facade"
)

// Register is called to expose a package of facades onto a given registry.
func Register(registry facade.FacadeRegistry) {
	registry.MustRegister("CAASModelConfigManager", 1, func(ctx facade.Context) (facade.Facade, error) {
		return newFacade(ctx)
	}, reflect.TypeOf((*Facade)(nil)))
}

// newFacade creates a new authorized Facade.
func newFacade(ctx facade.Context) (*Facade, error) {
	authorizer := ctx.Auth()
	if !authorizer.AuthController() {
		return nil, apiservererrors.ErrPerm
	}

	systemState, err := ctx.StatePool().SystemState()
	if err != nil {
		return nil, errors.Trace(err)
	}
	return &Facade{
		auth:                authorizer,
<<<<<<< HEAD
		controllerConfigAPI: common.NewStateControllerConfig(systemState),
=======
		resources:           ctx.Resources(),
		controllerConfigAPI: common.NewStateControllerConfig(ctx.State()),
		ctrlState:           ctx.State(),
>>>>>>> ab7984dd
	}, nil
}<|MERGE_RESOLUTION|>--- conflicted
+++ resolved
@@ -33,12 +33,8 @@
 	}
 	return &Facade{
 		auth:                authorizer,
-<<<<<<< HEAD
+		resources:           ctx.Resources(),
 		controllerConfigAPI: common.NewStateControllerConfig(systemState),
-=======
-		resources:           ctx.Resources(),
-		controllerConfigAPI: common.NewStateControllerConfig(ctx.State()),
-		ctrlState:           ctx.State(),
->>>>>>> ab7984dd
+		ctrlState:           systemState,
 	}, nil
 }