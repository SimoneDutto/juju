// Copyright 2012-2014 Canonical Ltd.
// Licensed under the AGPLv3, see LICENCE file for details.

package client_test

import (
	"fmt"
	"sort"
	"time"

	"github.com/golang/mock/gomock"
	"github.com/juju/charm/v9"
	"github.com/juju/charmrepo/v7"
	"github.com/juju/errors"
	"github.com/juju/loggo"
	"github.com/juju/names/v4"
	"github.com/juju/replicaset/v2"
	jtesting "github.com/juju/testing"
	jc "github.com/juju/testing/checkers"
	"github.com/juju/version/v2"
	gc "gopkg.in/check.v1"

	"github.com/juju/juju/agent"
	apiclient "github.com/juju/juju/api/client/client"
	"github.com/juju/juju/apiserver/common"
	"github.com/juju/juju/apiserver/facade"
	"github.com/juju/juju/apiserver/facade/facadetest"
	"github.com/juju/juju/apiserver/facades/client/client"
	"github.com/juju/juju/apiserver/facades/client/client/mocks"
	"github.com/juju/juju/apiserver/testing"
	"github.com/juju/juju/controller"
<<<<<<< HEAD
	"github.com/juju/juju/core/constraints"
=======
	corecharm "github.com/juju/juju/core/charm"
>>>>>>> cdb674f5
	"github.com/juju/juju/core/instance"
	"github.com/juju/juju/core/life"
	"github.com/juju/juju/core/model"
	"github.com/juju/juju/core/multiwatcher"
	"github.com/juju/juju/core/network"
	coreos "github.com/juju/juju/core/os"
	"github.com/juju/juju/core/permission"
	"github.com/juju/juju/core/status"
	"github.com/juju/juju/docker"
	"github.com/juju/juju/docker/registry"
	"github.com/juju/juju/docker/registry/image"
	registrymocks "github.com/juju/juju/docker/registry/mocks"
	"github.com/juju/juju/environs"
	"github.com/juju/juju/environs/config"
	"github.com/juju/juju/environs/context"
	envtools "github.com/juju/juju/environs/tools"
	"github.com/juju/juju/rpc"
	"github.com/juju/juju/rpc/params"
	"github.com/juju/juju/state"
	"github.com/juju/juju/state/stateenvirons"
	coretesting "github.com/juju/juju/testing"
	"github.com/juju/juju/testing/factory"
	"github.com/juju/juju/tools"
	jujuversion "github.com/juju/juju/version"
)

var validVersion = version.MustParse(fmt.Sprintf("%d.66.666", jujuversion.Current.Major))

type serverSuite struct {
	baseSuite
	client     *client.Client
	newEnviron func() (environs.BootstrapEnviron, error)
}

var _ = gc.Suite(&serverSuite{})

func (s *serverSuite) SetUpTest(c *gc.C) {
	s.ConfigAttrs = map[string]interface{}{
		"authorized-keys": coretesting.FakeAuthKeys,
	}
	s.baseSuite.SetUpTest(c)
	s.client = s.clientForState(c, s.State)
}

func (s *serverSuite) authClientForState(c *gc.C, st *state.State, auth facade.Authorizer) *client.Client {
	context := &facadetest.Context{
		Controller_: s.Controller,
		State_:      st,
		StatePool_:  s.StatePool,
		Auth_:       auth,
		Resources_:  common.NewResources(),
	}
	apiserverClient, err := client.NewFacade(context)
	c.Assert(err, jc.ErrorIsNil)

	m, err := st.Model()
	c.Assert(err, jc.ErrorIsNil)

	s.newEnviron = func() (environs.BootstrapEnviron, error) {
		return environs.GetEnviron(stateenvirons.EnvironConfigGetter{Model: m}, environs.New)
	}
	client.SetNewEnviron(apiserverClient, func() (environs.BootstrapEnviron, error) {
		return s.newEnviron()
	})
	// Wrap in a happy replicaset.
	session := &fakeSession{
		status: &replicaset.Status{
			Name: "test",
			Members: []replicaset.MemberStatus{
				{
					Id:      1,
					State:   replicaset.PrimaryState,
					Address: "192.168.42.1",
				},
			},
		},
	}
	client.OverrideClientBackendMongoSession(apiserverClient, session)
	return apiserverClient
}

func (s *serverSuite) clientForState(c *gc.C, st *state.State) *client.Client {
	return s.authClientForState(c, st, testing.FakeAuthorizer{
		Tag:        s.AdminUserTag(c),
		Controller: true,
	})
}

func (s *serverSuite) TestNewFacadeWaitsForCachedModel(c *gc.C) {
	setGenerationsControllerConfig(c, s.State)
	state := s.Factory.MakeModel(c, nil)
	defer state.Close()
	// When run in a stress situation, we should hit the race where
	// the model exists in the database but the cache hasn't been updated
	// before we ask for the client.
	_ = s.clientForState(c, state)
}

func (s *serverSuite) TestModelInfo(c *gc.C) {
	model, err := s.State.Model()
	c.Assert(err, jc.ErrorIsNil)
	conf, _ := s.Model.ModelConfig()
	// Model info is available to read-only users.
	client := s.authClientForState(c, s.State, testing.FakeAuthorizer{
		Tag:        names.NewUserTag("read"),
		Controller: true,
	})
	err = model.SetSLA("advanced", "who", []byte(""))
	c.Assert(err, jc.ErrorIsNil)
	info, err := client.ModelInfo()
	c.Assert(err, jc.ErrorIsNil)
	c.Assert(info.DefaultSeries, gc.Equals, config.PreferredSeries(conf))
	c.Assert(info.CloudRegion, gc.Equals, model.CloudRegion())
	c.Assert(info.ProviderType, gc.Equals, conf.Type())
	c.Assert(info.Name, gc.Equals, conf.Name())
	c.Assert(info.Type, gc.Equals, string(model.Type()))
	c.Assert(info.UUID, gc.Equals, model.UUID())
	c.Assert(info.OwnerTag, gc.Equals, model.Owner().String())
	c.Assert(info.Life, gc.Equals, life.Alive)
	expectedAgentVersion, _ := conf.AgentVersion()
	c.Assert(info.AgentVersion, gc.DeepEquals, &expectedAgentVersion)
	c.Assert(info.SLA, gc.DeepEquals, &params.ModelSLAInfo{
		Level: "advanced",
		Owner: "who",
	})
	c.Assert(info.ControllerUUID, gc.Equals, "controller-deadbeef-1bad-500d-9000-4b1d0d06f00d")
	c.Assert(info.IsController, gc.Equals, model.IsControllerModel())
}

func (s *serverSuite) TestAddMachineVariantsReadOnlyDenied(c *gc.C) {
	user := s.makeLocalModelUser(c, "read", "Read Only")
	api := s.authClientForState(c, s.State, testing.FakeAuthorizer{Tag: user.UserTag})

	_, err := api.AddMachines(params.AddMachines{})
	c.Check(err, gc.ErrorMatches, "permission denied")

	_, err = api.AddMachinesV2(params.AddMachines{})
	c.Check(err, gc.ErrorMatches, "permission denied")

	_, err = api.InjectMachines(params.AddMachines{})
	c.Check(err, gc.ErrorMatches, "permission denied")
}

func (s *serverSuite) TestModelUsersInfo(c *gc.C) {
	testAdmin := s.AdminUserTag(c)
	owner, err := s.State.UserAccess(testAdmin, s.Model.ModelTag())
	c.Assert(err, jc.ErrorIsNil)

	localUser1 := s.makeLocalModelUser(c, "ralphdoe", "Ralph Doe")
	localUser2 := s.makeLocalModelUser(c, "samsmith", "Sam Smith")
	remoteUser1 := s.Factory.MakeModelUser(c, &factory.ModelUserParams{User: "bobjohns@ubuntuone", DisplayName: "Bob Johns", Access: permission.WriteAccess})
	remoteUser2 := s.Factory.MakeModelUser(c, &factory.ModelUserParams{User: "nicshaw@idprovider", DisplayName: "Nic Shaw", Access: permission.WriteAccess})

	results, err := s.client.ModelUserInfo()
	c.Assert(err, jc.ErrorIsNil)
	var expected params.ModelUserInfoResults
	for _, r := range []struct {
		user permission.UserAccess
		info *params.ModelUserInfo
	}{
		{
			owner,
			&params.ModelUserInfo{
				UserName:    owner.UserName,
				DisplayName: owner.DisplayName,
				Access:      "admin",
			},
		}, {
			localUser1,
			&params.ModelUserInfo{
				UserName:    "ralphdoe",
				DisplayName: "Ralph Doe",
				Access:      "admin",
			},
		}, {
			localUser2,
			&params.ModelUserInfo{
				UserName:    "samsmith",
				DisplayName: "Sam Smith",
				Access:      "admin",
			},
		}, {
			remoteUser1,
			&params.ModelUserInfo{
				UserName:    "bobjohns@ubuntuone",
				DisplayName: "Bob Johns",
				Access:      "write",
			},
		}, {
			remoteUser2,
			&params.ModelUserInfo{
				UserName:    "nicshaw@idprovider",
				DisplayName: "Nic Shaw",
				Access:      "write",
			},
		},
	} {
		r.info.LastConnection = lastConnPointer(c, r.user, s.State)
		expected.Results = append(expected.Results, params.ModelUserInfoResult{Result: r.info})
	}

	sort.Sort(ByUserName(expected.Results))
	sort.Sort(ByUserName(results.Results))
	c.Assert(results, jc.DeepEquals, expected)
}

func lastConnPointer(c *gc.C, modelUser permission.UserAccess, st *state.State) *time.Time {
	model, err := st.Model()
	if err != nil {
		c.Fatal(err)
	}

	lastConn, err := model.LastModelConnection(modelUser.UserTag)
	if err != nil {
		if state.IsNeverConnectedError(err) {
			return nil
		}
		c.Fatal(err)
	}
	return &lastConn
}

// ByUserName implements sort.Interface for []params.ModelUserInfoResult based on
// the UserName field.
type ByUserName []params.ModelUserInfoResult

func (a ByUserName) Len() int           { return len(a) }
func (a ByUserName) Swap(i, j int)      { a[i], a[j] = a[j], a[i] }
func (a ByUserName) Less(i, j int) bool { return a[i].Result.UserName < a[j].Result.UserName }

func (s *serverSuite) makeLocalModelUser(c *gc.C, username, displayname string) permission.UserAccess {
	// factory.MakeUser will create an ModelUser for a local user by default.
	user := s.Factory.MakeUser(c, &factory.UserParams{Name: username, DisplayName: displayname})
	modelUser, err := s.State.UserAccess(user.UserTag(), s.Model.ModelTag())
	c.Assert(err, jc.ErrorIsNil)
	return modelUser
}

func (s *serverSuite) assertModelVersion(c *gc.C, st *state.State, expectedVersion, expectedStream string) {
	m, err := st.Model()
	c.Assert(err, jc.ErrorIsNil)
	modelConfig, err := m.ModelConfig()
	c.Assert(err, jc.ErrorIsNil)
	agentVersion, found := modelConfig.AllAttrs()["agent-version"].(string)
	c.Assert(found, jc.IsTrue)
	c.Assert(agentVersion, gc.Equals, expectedVersion)
	var agentStream string
	agentStream, found = modelConfig.AllAttrs()["agent-stream"].(string)
	c.Assert(found, jc.IsTrue)
	c.Assert(agentStream, gc.Equals, expectedStream)

}

func (s *serverSuite) TestSetModelAgentVersion(c *gc.C) {
	args := params.SetModelAgentVersion{
		Version:     version.MustParse(validVersion.String()),
		AgentStream: "proposed",
	}
	err := s.client.SetModelAgentVersion(args)
	c.Assert(err, jc.ErrorIsNil)
	s.assertModelVersion(c, s.State, validVersion.String(), "proposed")
}

func (s *serverSuite) TestSetModelAgentVersionOldModels(c *gc.C) {
	err := s.State.SetModelAgentVersion(version.MustParse("2.8.0"), nil, false)
	c.Assert(err, jc.ErrorIsNil)
	args := params.SetModelAgentVersion{
		Version: version.MustParse(fmt.Sprintf("%d.0.0", jujuversion.Current.Major)),
	}
	err = s.client.SetModelAgentVersion(args)
	c.Assert(err, gc.ErrorMatches, `
these models must first be upgraded to at least 2.9.17 before upgrading the controller:
 -admin/controller`[1:])
}

func (s *serverSuite) TestSetModelAgentVersionForced(c *gc.C) {
	// Get the agent-version set in the model.
	cfg, err := s.Model.ModelConfig()
	c.Assert(err, jc.ErrorIsNil)
	agentVersion, ok := cfg.AgentVersion()
	c.Assert(ok, jc.IsTrue)
	currentVersion := agentVersion.String()

	// Add a machine with the current version and a unit with a different version
	machine, err := s.State.AddMachine("series", state.JobHostUnits)
	c.Assert(err, jc.ErrorIsNil)
	service, err := s.State.AddApplication(state.AddApplicationArgs{Name: "wordpress", Charm: s.AddTestingCharm(c, "wordpress")})
	c.Assert(err, jc.ErrorIsNil)
	unit, err := service.AddUnit(state.AddUnitParams{})
	c.Assert(err, jc.ErrorIsNil)

	err = machine.SetAgentVersion(version.MustParseBinary(currentVersion + "-ubuntu-amd64"))
	c.Assert(err, jc.ErrorIsNil)
	err = unit.SetAgentVersion(version.MustParseBinary("1.0.2-ubuntu-amd64"))
	c.Assert(err, jc.ErrorIsNil)

	// This should be refused because an agent doesn't match "currentVersion"
	args := params.SetModelAgentVersion{
		Version: version.MustParse(validVersion.String()),
	}
	err = s.client.SetModelAgentVersion(args)
	c.Check(err, gc.ErrorMatches, "some agents have not upgraded to the current model version .*: unit-wordpress-0")
	// Version hasn't changed
	s.assertModelVersion(c, s.State, currentVersion, "released")
	// But we can force it
	to := validVersion
	to.Minor++
	args = params.SetModelAgentVersion{
		Version:             to,
		IgnoreAgentVersions: true,
	}
	err = s.client.SetModelAgentVersion(args)
	c.Assert(err, jc.ErrorIsNil)
	s.assertModelVersion(c, s.State, to.String(), "released")
}

func (s *serverSuite) makeMigratingModel(c *gc.C, name string, mode state.MigrationMode) {
	otherSt := s.Factory.MakeModel(c, &factory.ModelParams{
		Name:  name,
		Owner: names.NewUserTag("some-user"),
	})
	defer otherSt.Close()
	model, err := otherSt.Model()
	c.Assert(err, jc.ErrorIsNil)
	err = model.SetMigrationMode(mode)
	c.Assert(err, jc.ErrorIsNil)
}

func (s *serverSuite) TestControllerModelSetModelAgentVersionBlockedByImportingModel(c *gc.C) {
	s.Factory.MakeUser(c, &factory.UserParams{Name: "some-user"})
	s.makeMigratingModel(c, "to-migrate", state.MigrationModeImporting)
	args := params.SetModelAgentVersion{
		Version: version.MustParse(validVersion.String()),
	}
	err := s.client.SetModelAgentVersion(args)
	c.Assert(err, gc.ErrorMatches, `model "some-user/to-migrate" is importing, upgrade blocked`)
}

func (s *serverSuite) TestControllerModelSetModelAgentVersionBlockedByExportingModel(c *gc.C) {
	s.Factory.MakeUser(c, &factory.UserParams{Name: "some-user"})
	s.makeMigratingModel(c, "to-migrate", state.MigrationModeExporting)
	args := params.SetModelAgentVersion{
		Version: version.MustParse(validVersion.String()),
	}
	err := s.client.SetModelAgentVersion(args)
	c.Assert(err, gc.ErrorMatches, `model "some-user/to-migrate" is exporting, upgrade blocked`)
}

func (s *serverSuite) TestUserModelSetModelAgentVersionNotAffectedByMigration(c *gc.C) {
	s.Factory.MakeUser(c, &factory.UserParams{Name: "some-user"})
	otherSt := s.Factory.MakeModel(c, nil)
	defer otherSt.Close()

	s.makeMigratingModel(c, "exporting-model", state.MigrationModeExporting)
	s.makeMigratingModel(c, "importing-model", state.MigrationModeImporting)
	args := params.SetModelAgentVersion{
		Version: version.MustParse("2.0.4"),
	}
	client := s.clientForState(c, otherSt)

	s.newEnviron = func() (environs.BootstrapEnviron, error) {
		return &mockEnviron{}, nil
	}

	err := client.SetModelAgentVersion(args)
	c.Assert(err, jc.ErrorIsNil)

	s.assertModelVersion(c, otherSt, "2.0.4", "released")
}

func (s *serverSuite) TestControllerModelSetModelAgentVersionChecksReplicaset(c *gc.C) {
	// Wrap in a very unhappy replicaset.
	session := &fakeSession{
		err: errors.New("boom"),
	}
	client.OverrideClientBackendMongoSession(s.client, session)
	args := params.SetModelAgentVersion{
		Version: version.MustParse(validVersion.String()),
	}
	err := s.client.SetModelAgentVersion(args)
	c.Assert(err.Error(), gc.Equals, "checking replicaset status: boom")
}

func (s *serverSuite) TestUserModelSetModelAgentVersionSkipsMongoCheck(c *gc.C) {
	s.Factory.MakeUser(c, &factory.UserParams{Name: "some-user"})
	otherSt := s.Factory.MakeModel(c, nil)
	defer otherSt.Close()

	args := params.SetModelAgentVersion{
		Version: version.MustParse("2.0.4"),
	}
	apiserverClient := s.clientForState(c, otherSt)
	// Wrap in a very unhappy replicaset.
	session := &fakeSession{
		err: errors.New("boom"),
	}
	client.OverrideClientBackendMongoSession(apiserverClient, session)
	s.newEnviron = func() (environs.BootstrapEnviron, error) {
		return &mockEnviron{}, nil
	}

	err := apiserverClient.SetModelAgentVersion(args)
	c.Assert(err, jc.ErrorIsNil)

	s.assertModelVersion(c, otherSt, "2.0.4", "released")
}

type mockEnviron struct {
	environs.Environ
	validateCloudEndpointCalled bool
	err                         error
}

func (m *mockEnviron) ValidateCloudEndpoint(context.ProviderCallContext) error {
	m.validateCloudEndpointCalled = true
	return m.err
}

func (s *serverSuite) assertCheckProviderAPI(c *gc.C, envError error, expectErr string) {
	env := &mockEnviron{err: envError}
	s.newEnviron = func() (environs.BootstrapEnviron, error) {
		return env, nil
	}
	args := params.SetModelAgentVersion{
		Version: version.MustParse(validVersion.String()),
	}
	err := s.client.SetModelAgentVersion(args)
	c.Assert(env.validateCloudEndpointCalled, jc.IsTrue)
	if expectErr != "" {
		c.Assert(err, gc.ErrorMatches, expectErr)
	} else {
		c.Assert(err, jc.ErrorIsNil)
	}
}

func (s *serverSuite) TestCheckProviderAPISuccess(c *gc.C) {
	s.assertCheckProviderAPI(c, nil, "")
}

func (s *serverSuite) TestCheckProviderAPIFail(c *gc.C) {
	s.assertCheckProviderAPI(c, errors.New("failme"), "cannot make API call to provider: failme")
}

func (s *serverSuite) assertSetModelAgentVersion(c *gc.C) {
	args := params.SetModelAgentVersion{
		Version: version.MustParse(validVersion.String()),
	}
	err := s.client.SetModelAgentVersion(args)
	c.Assert(err, jc.ErrorIsNil)
	modelConfig, err := s.Model.ModelConfig()
	c.Assert(err, jc.ErrorIsNil)
	agentVersion, found := modelConfig.AllAttrs()["agent-version"]
	c.Assert(found, jc.IsTrue)
	c.Assert(agentVersion, gc.Equals, validVersion.String())
}

func (s *serverSuite) assertSetModelAgentVersionBlocked(c *gc.C, msg string) {
	args := params.SetModelAgentVersion{
		Version: version.MustParse(validVersion.String()),
	}
	err := s.client.SetModelAgentVersion(args)
	s.AssertBlocked(c, err, msg)
}

func (s *serverSuite) TestBlockDestroySetModelAgentVersion(c *gc.C) {
	s.BlockDestroyModel(c, "TestBlockDestroySetModelAgentVersion")
	s.assertSetModelAgentVersion(c)
}

func (s *serverSuite) TestBlockRemoveSetModelAgentVersion(c *gc.C) {
	s.BlockRemoveObject(c, "TestBlockRemoveSetModelAgentVersion")
	s.assertSetModelAgentVersion(c)
}

func (s *serverSuite) TestBlockChangesSetModelAgentVersion(c *gc.C) {
	s.BlockAllChanges(c, "TestBlockChangesSetModelAgentVersion")
	s.assertSetModelAgentVersionBlocked(c, "TestBlockChangesSetModelAgentVersion")
}

func (s *serverSuite) TestAbortCurrentUpgrade(c *gc.C) {
	// Create a provisioned controller.
	machine, err := s.State.AddMachine("series", state.JobManageModel)
	c.Assert(err, jc.ErrorIsNil)
	err = machine.SetProvisioned(instance.Id("i-blah"), "", "fake-nonce", nil)
	c.Assert(err, jc.ErrorIsNil)

	// Start an upgrade.
	_, err = s.State.EnsureUpgradeInfo(
		machine.Id(),
		version.MustParse("2.0.0"),
		version.MustParse(validVersion.String()),
	)
	c.Assert(err, jc.ErrorIsNil)
	isUpgrading, err := s.State.IsUpgrading()
	c.Assert(err, jc.ErrorIsNil)
	c.Assert(isUpgrading, jc.IsTrue)

	// Abort it.
	err = s.client.AbortCurrentUpgrade()
	c.Assert(err, jc.ErrorIsNil)

	isUpgrading, err = s.State.IsUpgrading()
	c.Assert(err, jc.ErrorIsNil)
	c.Assert(isUpgrading, jc.IsFalse)
}

func (s *serverSuite) assertAbortCurrentUpgradeBlocked(c *gc.C, msg string) {
	err := s.client.AbortCurrentUpgrade()
	s.AssertBlocked(c, err, msg)
}

func (s *serverSuite) assertAbortCurrentUpgrade(c *gc.C) {
	err := s.client.AbortCurrentUpgrade()
	c.Assert(err, jc.ErrorIsNil)
	isUpgrading, err := s.State.IsUpgrading()
	c.Assert(err, jc.ErrorIsNil)
	c.Assert(isUpgrading, jc.IsFalse)
}

func (s *serverSuite) setupAbortCurrentUpgradeBlocked(c *gc.C) {
	// Create a provisioned controller.
	machine, err := s.State.AddMachine("series", state.JobManageModel)
	c.Assert(err, jc.ErrorIsNil)
	err = machine.SetProvisioned(instance.Id("i-blah"), "", "fake-nonce", nil)
	c.Assert(err, jc.ErrorIsNil)

	// Start an upgrade.
	_, err = s.State.EnsureUpgradeInfo(
		machine.Id(),
		version.MustParse("2.0.0"),
		version.MustParse(validVersion.String()),
	)
	c.Assert(err, jc.ErrorIsNil)
	isUpgrading, err := s.State.IsUpgrading()
	c.Assert(err, jc.ErrorIsNil)
	c.Assert(isUpgrading, jc.IsTrue)
}

func (s *serverSuite) TestBlockDestroyAbortCurrentUpgrade(c *gc.C) {
	s.setupAbortCurrentUpgradeBlocked(c)
	s.BlockDestroyModel(c, "TestBlockDestroyAbortCurrentUpgrade")
	s.assertAbortCurrentUpgrade(c)
}

func (s *serverSuite) TestBlockRemoveAbortCurrentUpgrade(c *gc.C) {
	s.setupAbortCurrentUpgradeBlocked(c)
	s.BlockRemoveObject(c, "TestBlockRemoveAbortCurrentUpgrade")
	s.assertAbortCurrentUpgrade(c)
}

func (s *serverSuite) TestBlockChangesAbortCurrentUpgrade(c *gc.C) {
	s.setupAbortCurrentUpgradeBlocked(c)
	s.BlockAllChanges(c, "TestBlockChangesAbortCurrentUpgrade")
	s.assertAbortCurrentUpgradeBlocked(c, "TestBlockChangesAbortCurrentUpgrade")
}

type clientSuite struct {
	baseSuite

	mgmtSpace *state.Space
}

func (s *clientSuite) SetUpTest(c *gc.C) {
	s.baseSuite.SetUpTest(c)

	var err error
	s.mgmtSpace, err = s.State.AddSpace("mgmt01", "", nil, false)
	c.Assert(err, jc.ErrorIsNil)

	err = s.State.UpdateControllerConfig(map[string]interface{}{controller.JujuManagementSpace: "mgmt01"}, nil)
	c.Assert(err, jc.ErrorIsNil)
}

var _ = gc.Suite(&clientSuite{})

// clearSinceTimes zeros out the updated timestamps inside status
// so we can easily check the results.
// Also set any empty status data maps to nil as there's no
// practical difference and it's easier to write tests that way.
func clearSinceTimes(status *params.FullStatus) {
	for applicationId, application := range status.Applications {
		for unitId, unit := range application.Units {
			unit.WorkloadStatus.Since = nil
			if len(unit.WorkloadStatus.Data) == 0 {
				unit.WorkloadStatus.Data = nil
			}
			unit.AgentStatus.Since = nil
			if len(unit.AgentStatus.Data) == 0 {
				unit.AgentStatus.Data = nil
			}
			for id, subord := range unit.Subordinates {
				subord.WorkloadStatus.Since = nil
				if len(subord.WorkloadStatus.Data) == 0 {
					subord.WorkloadStatus.Data = nil
				}
				subord.AgentStatus.Since = nil
				if len(subord.AgentStatus.Data) == 0 {
					subord.AgentStatus.Data = nil
				}
				unit.Subordinates[id] = subord
			}
			application.Units[unitId] = unit
		}
		application.Status.Since = nil
		if len(application.Status.Data) == 0 {
			application.Status.Data = nil
		}
		status.Applications[applicationId] = application
	}
	for applicationId, application := range status.RemoteApplications {
		application.Status.Since = nil
		if len(application.Status.Data) == 0 {
			application.Status.Data = nil
		}
		status.RemoteApplications[applicationId] = application
	}
	for id, machine := range status.Machines {
		machine.AgentStatus.Since = nil
		if len(machine.AgentStatus.Data) == 0 {
			machine.AgentStatus.Data = nil
		}
		machine.InstanceStatus.Since = nil
		if len(machine.InstanceStatus.Data) == 0 {
			machine.InstanceStatus.Data = nil
		}
		machine.ModificationStatus.Since = nil
		if len(machine.ModificationStatus.Data) == 0 {
			machine.ModificationStatus.Data = nil
		}
		status.Machines[id] = machine
	}
	for id, rel := range status.Relations {
		rel.Status.Since = nil
		if len(rel.Status.Data) == 0 {
			rel.Status.Data = nil
		}
		status.Relations[id] = rel
	}
	status.Model.ModelStatus.Since = nil
	if len(status.Model.ModelStatus.Data) == 0 {
		status.Model.ModelStatus.Data = nil
	}
}

// clearContollerTimestamp zeros out the controller timestamps inside
// status, so we can easily check the results.
func clearContollerTimestamp(status *params.FullStatus) {
	status.ControllerTimestamp = nil
}

func (s *clientSuite) TestClientStatus(c *gc.C) {
	loggo.GetLogger("juju.core.cache").SetLogLevel(loggo.TRACE)
	loggo.GetLogger("juju.state.allwatcher").SetLogLevel(loggo.TRACE)
	s.setUpScenario(c)
	status, err := apiclient.NewClient(s.APIState).Status(nil)
	clearSinceTimes(status)
	clearContollerTimestamp(status)
	c.Assert(err, jc.ErrorIsNil)
	c.Assert(status, jc.DeepEquals, scenarioStatus)
}

func (s *clientSuite) TestClientStatusControllerTimestamp(c *gc.C) {
	s.setUpScenario(c)
	status, err := apiclient.NewClient(s.APIState).Status(nil)
	clearSinceTimes(status)
	c.Assert(err, jc.ErrorIsNil)
	c.Assert(status.ControllerTimestamp, gc.NotNil)
}

func assertLife(c *gc.C, entity state.Living, life state.Life) {
	err := entity.Refresh()
	c.Assert(err, jc.ErrorIsNil)
	c.Assert(entity.Life(), gc.Equals, life)
}

func (s *clientSuite) setupDestroyMachinesTest(c *gc.C) (*state.Machine, *state.Machine, *state.Machine, *state.Unit) {
	m0, err := s.State.AddMachine("quantal", state.JobManageModel)
	c.Assert(err, jc.ErrorIsNil)
	m1, err := s.State.AddMachine("quantal", state.JobHostUnits)
	c.Assert(err, jc.ErrorIsNil)
	m2, err := s.State.AddMachine("quantal", state.JobHostUnits)
	c.Assert(err, jc.ErrorIsNil)

	sch := s.AddTestingCharm(c, "wordpress")
	wordpress := s.AddTestingApplication(c, "wordpress", sch)
	u, err := wordpress.AddUnit(state.AddUnitParams{})
	c.Assert(err, jc.ErrorIsNil)
	err = u.AssignToMachine(m1)
	c.Assert(err, jc.ErrorIsNil)

	return m0, m1, m2, u
}

func (s *clientSuite) testClientUnitResolved(c *gc.C, retry bool, expectedResolvedMode state.ResolvedMode) {
	// Setup:
	s.setUpScenario(c)
	u, err := s.State.Unit("wordpress/0")
	c.Assert(err, jc.ErrorIsNil)
	now := time.Now()
	sInfo := status.StatusInfo{
		Status:  status.Error,
		Message: "gaaah",
		Since:   &now,
	}
	err = u.SetAgentStatus(sInfo)
	c.Assert(err, jc.ErrorIsNil)
	// Code under test:
	err = apiclient.NewClient(s.APIState).Resolved("wordpress/0", retry)
	c.Assert(err, jc.ErrorIsNil)
	// Freshen the unit's state.
	err = u.Refresh()
	c.Assert(err, jc.ErrorIsNil)
	// And now the actual test assertions: we set the unit as resolved via
	// the API so it should have a resolved mode set.
	mode := u.Resolved()
	c.Assert(mode, gc.Equals, expectedResolvedMode)
}

func (s *clientSuite) TestClientUnitResolved(c *gc.C) {
	s.testClientUnitResolved(c, false, state.ResolvedNoHooks)
}

func (s *clientSuite) TestClientUnitResolvedRetry(c *gc.C) {
	s.testClientUnitResolved(c, true, state.ResolvedRetryHooks)
}

func (s *clientSuite) setupResolved(c *gc.C) *state.Unit {
	s.setUpScenario(c)
	u, err := s.State.Unit("wordpress/0")
	c.Assert(err, jc.ErrorIsNil)
	now := time.Now()
	sInfo := status.StatusInfo{
		Status:  status.Error,
		Message: "gaaah",
		Since:   &now,
	}
	err = u.SetAgentStatus(sInfo)
	c.Assert(err, jc.ErrorIsNil)
	return u
}

func (s *clientSuite) assertResolved(c *gc.C, u *state.Unit) {
	err := apiclient.NewClient(s.APIState).Resolved("wordpress/0", true)
	c.Assert(err, jc.ErrorIsNil)
	// Freshen the unit's state.
	err = u.Refresh()
	c.Assert(err, jc.ErrorIsNil)
	// And now the actual test assertions: we set the unit as resolved via
	// the API so it should have a resolved mode set.
	mode := u.Resolved()
	c.Assert(mode, gc.Equals, state.ResolvedRetryHooks)
}

func (s *clientSuite) assertResolvedBlocked(c *gc.C, u *state.Unit, msg string) {
	err := apiclient.NewClient(s.APIState).Resolved("wordpress/0", false)
	s.AssertBlocked(c, err, msg)
}

func (s *clientSuite) TestBlockDestroyUnitResolved(c *gc.C) {
	u := s.setupResolved(c)
	s.BlockDestroyModel(c, "TestBlockDestroyUnitResolved")
	s.assertResolved(c, u)
}

func (s *clientSuite) TestBlockRemoveUnitResolved(c *gc.C) {
	u := s.setupResolved(c)
	s.BlockRemoveObject(c, "TestBlockRemoveUnitResolved")
	s.assertResolved(c, u)
}

func (s *clientSuite) TestBlockChangeUnitResolved(c *gc.C) {
	u := s.setupResolved(c)
	s.BlockAllChanges(c, "TestBlockChangeUnitResolved")
	s.assertResolvedBlocked(c, u, "TestBlockChangeUnitResolved")
}

type mockRepo struct {
	charmrepo.Interface
	*jtesting.CallMocker
}

func (m *mockRepo) Resolve(ref *charm.URL) (canonRef *charm.URL, supportedSeries []string, err error) {
	results := m.MethodCall(m, "Resolve", ref)
	if results == nil {
		entity := "charm or bundle"
		if ref.Series != "" {
			entity = "charm"
		}
		return nil, nil, errors.NotFoundf(`cannot resolve URL %q: %s`, ref, entity)
	}
	return results[0].(*charm.URL), []string{"bionic"}, nil
}

func (m *mockRepo) DownloadCharm(downloadURL, archivePath string) (*charm.CharmArchive, error) {
	m.MethodCall(m, "DownloadCharm", downloadURL, archivePath)
	return nil, nil
}

type clientRepoSuite struct {
	baseSuite
	repo *mockRepo
}

var _ = gc.Suite(&clientRepoSuite{})

func (s *clientRepoSuite) SetUpTest(c *gc.C) {
	s.baseSuite.SetUpTest(c)
	c.Assert(s.APIState, gc.NotNil)

	var logger loggo.Logger
	s.repo = &mockRepo{
		CallMocker: jtesting.NewCallMocker(logger),
	}
}

func (s *clientRepoSuite) UploadCharm(url string) {
	resultURL := charm.MustParseURL(url)
	baseURL := *resultURL
	baseURL.Series = ""
	baseURL.Revision = -1
	norevURL := *resultURL
	norevURL.Revision = -1
	for _, url := range []*charm.URL{resultURL, &baseURL, &norevURL} {
		s.repo.Call("Resolve", url).Returns(
			resultURL,
		)
	}
}

func (s *clientSuite) TestClientWatchAllReadPermission(c *gc.C) {
	loggo.GetLogger("juju.apiserver").SetLogLevel(loggo.TRACE)
	// A very simple end-to-end test, because
	// all the logic is tested elsewhere.
	m, err := s.State.AddMachine("quantal", state.JobManageModel)
	c.Assert(err, jc.ErrorIsNil)
	err = m.SetProvisioned("i-0", "", agent.BootstrapNonce, nil)
	c.Assert(err, jc.ErrorIsNil)

	s.WaitForModelWatchersIdle(c, s.State.ModelUUID())
	user := s.Factory.MakeUser(c, &factory.UserParams{
		Password: "ro-password",
	})
	c.Assert(err, jc.ErrorIsNil)
	roClient := apiclient.NewClient(s.OpenAPIAs(c, user.UserTag(), "ro-password"))
	defer roClient.Close()

	watcher, err := roClient.WatchAll()
	c.Assert(err, jc.ErrorIsNil)
	defer func() {
		err := watcher.Stop()
		c.Assert(err, jc.ErrorIsNil)
	}()

	deltasCh := make(chan []params.Delta)
	go func() {
		for {
			deltas, err := watcher.Next()
			if err != nil {
				return // watcher stopped
			}
			deltasCh <- deltas
		}
	}()

	machineReady := func(got *params.MachineInfo) bool {
		equal, _ := jc.DeepEqual(got, &params.MachineInfo{
			ModelUUID:  s.State.ModelUUID(),
			Id:         m.Id(),
			InstanceId: "i-0",
			AgentStatus: params.StatusInfo{
				Current: status.Pending,
			},
			InstanceStatus: params.StatusInfo{
				Current: status.Pending,
			},
			Life:                    life.Alive,
			Series:                  "quantal",
			Jobs:                    []model.MachineJob{state.JobManageModel.ToParams()},
			Addresses:               []params.Address{},
			HardwareCharacteristics: &instance.HardwareCharacteristics{},
			HasVote:                 false,
			WantsVote:               true,
		})
		return equal
	}

	machineMatched := false
	timeout := time.After(coretesting.LongWait)
	i := 0
	for !machineMatched {
		select {
		case deltas := <-deltasCh:
			for _, delta := range deltas {
				entity := delta.Entity
				c.Logf("delta.Entity %d kind %s: %#v", i, entity.EntityId().Kind, entity)
				i++

				switch entity.EntityId().Kind {
				case multiwatcher.MachineKind:
					machine := entity.(*params.MachineInfo)
					machine.AgentStatus.Since = nil
					machine.InstanceStatus.Since = nil
					if machineReady(machine) {
						machineMatched = true
					} else {
						c.Log("machine delta not yet matched")
					}
				}
			}
		case <-timeout:
			c.Fatal("timed out waiting for watcher deltas to be ready")
		}
	}
}

func (s *clientSuite) TestClientWatchAllAdminPermission(c *gc.C) {
	loggo.GetLogger("juju.apiserver").SetLogLevel(loggo.TRACE)
	loggo.GetLogger("juju.state.allwatcher").SetLogLevel(loggo.TRACE)
	// A very simple end-to-end test, because
	// all the logic is tested elsewhere.
	m, err := s.State.AddMachine("quantal", state.JobManageModel)
	c.Assert(err, jc.ErrorIsNil)
	err = m.SetProvisioned("i-0", "", agent.BootstrapNonce, nil)
	c.Assert(err, jc.ErrorIsNil)
	// Include a remote app that needs admin access to see.

	_, err = s.State.AddRemoteApplication(state.AddRemoteApplicationParams{
		Name:        "remote-db2",
		OfferUUID:   "offer-uuid",
		URL:         "admin/prod.db2",
		SourceModel: coretesting.ModelTag,
		Endpoints: []charm.Relation{
			{
				Name:      "database",
				Interface: "db2",
				Role:      charm.RoleProvider,
				Scope:     charm.ScopeGlobal,
			},
		},
	})
	c.Assert(err, jc.ErrorIsNil)

	watcher, err := apiclient.NewClient(s.APIState).WatchAll()
	c.Assert(err, jc.ErrorIsNil)
	defer func() {
		err := watcher.Stop()
		c.Assert(err, jc.ErrorIsNil)
	}()

	deltasCh := make(chan []params.Delta)
	go func() {
		for {
			deltas, err := watcher.Next()
			if err != nil {
				return // watcher stopped
			}
			deltasCh <- deltas
		}
	}()

	machineReady := func(got *params.MachineInfo) bool {
		equal, _ := jc.DeepEqual(got, &params.MachineInfo{
			ModelUUID:  s.State.ModelUUID(),
			Id:         m.Id(),
			InstanceId: "i-0",
			AgentStatus: params.StatusInfo{
				Current: status.Pending,
			},
			InstanceStatus: params.StatusInfo{
				Current: status.Pending,
			},
			Life:                    life.Alive,
			Series:                  "quantal",
			Jobs:                    []model.MachineJob{state.JobManageModel.ToParams()},
			Addresses:               []params.Address{},
			HardwareCharacteristics: &instance.HardwareCharacteristics{},
			HasVote:                 false,
			WantsVote:               true,
		})
		return equal
	}

	appReady := func(got *params.RemoteApplicationUpdate) bool {
		equal, _ := jc.DeepEqual(got, &params.RemoteApplicationUpdate{
			Name:      "remote-db2",
			ModelUUID: s.State.ModelUUID(),
			OfferUUID: "offer-uuid",
			OfferURL:  "admin/prod.db2",
			Life:      "alive",
			Status: params.StatusInfo{
				Current: status.Unknown,
			},
		})
		return equal
	}

	machineMatched := false
	appMatched := false
	timeout := time.After(coretesting.LongWait)
	i := 0
	for !machineMatched || !appMatched {
		select {
		case deltas := <-deltasCh:
			for _, delta := range deltas {
				entity := delta.Entity
				c.Logf("delta.Entity %d kind %s: %#v", i, entity.EntityId().Kind, entity)
				i++

				switch entity.EntityId().Kind {
				case multiwatcher.MachineKind:
					machine := entity.(*params.MachineInfo)
					machine.AgentStatus.Since = nil
					machine.InstanceStatus.Since = nil
					if machineReady(machine) {
						machineMatched = true
					} else {
						c.Log("machine delta not yet matched")
					}
				case multiwatcher.RemoteApplicationKind:
					app := entity.(*params.RemoteApplicationUpdate)
					app.Status.Since = nil
					if appReady(app) {
						appMatched = true
					} else {
						c.Log("remote application delta not yet matched")
					}
				}
			}
		case <-timeout:
			c.Fatal("timed out waiting for watcher deltas to be ready")
		}
	}
}

<<<<<<< HEAD
func (s *clientSuite) TestClientSetModelConstraints(c *gc.C) {
	// Set constraints for the model.
	cons, err := constraints.Parse("mem=4096", "cores=2")
	c.Assert(err, jc.ErrorIsNil)
	err = apiclient.NewClient(s.APIState).SetModelConstraints(cons)
	c.Assert(err, jc.ErrorIsNil)

	// Ensure the constraints have been correctly updated.
	obtained, err := s.State.ModelConstraints()
	c.Assert(err, jc.ErrorIsNil)
	c.Assert(obtained, gc.DeepEquals, cons)
}

func (s *clientSuite) assertSetModelConstraints(c *gc.C) {
	// Set constraints for the model.
	cons, err := constraints.Parse("mem=4096", "cores=2")
	c.Assert(err, jc.ErrorIsNil)
	err = apiclient.NewClient(s.APIState).SetModelConstraints(cons)
	c.Assert(err, jc.ErrorIsNil)
	// Ensure the constraints have been correctly updated.
	obtained, err := s.State.ModelConstraints()
	c.Assert(err, jc.ErrorIsNil)
	c.Assert(obtained, gc.DeepEquals, cons)
}

func (s *clientSuite) assertSetModelConstraintsBlocked(c *gc.C, msg string) {
	// Set constraints for the model.
	cons, err := constraints.Parse("mem=4096", "cores=2")
	c.Assert(err, jc.ErrorIsNil)
	err = apiclient.NewClient(s.APIState).SetModelConstraints(cons)
	s.AssertBlocked(c, err, msg)
}

func (s *clientSuite) TestBlockDestroyClientSetModelConstraints(c *gc.C) {
	s.BlockDestroyModel(c, "TestBlockDestroyClientSetModelConstraints")
	s.assertSetModelConstraints(c)
}

func (s *clientSuite) TestBlockRemoveClientSetModelConstraints(c *gc.C) {
	s.BlockRemoveObject(c, "TestBlockRemoveClientSetModelConstraints")
	s.assertSetModelConstraints(c)
}

func (s *clientSuite) TestBlockChangesClientSetModelConstraints(c *gc.C) {
	s.BlockAllChanges(c, "TestBlockChangesClientSetModelConstraints")
	s.assertSetModelConstraintsBlocked(c, "TestBlockChangesClientSetModelConstraints")
}

func (s *clientSuite) TestClientGetModelConstraints(c *gc.C) {
	// Set constraints for the model.
	cons, err := constraints.Parse("mem=4096", "cores=2")
	c.Assert(err, jc.ErrorIsNil)
	err = s.State.SetModelConstraints(cons)
	c.Assert(err, jc.ErrorIsNil)

	// Check we can get the constraints.
	obtained, err := apiclient.NewClient(s.APIState).GetModelConstraints()
	c.Assert(err, jc.ErrorIsNil)
	c.Assert(obtained, gc.DeepEquals, cons)
}

func (s *clientSuite) TestClientPublicAddressErrors(c *gc.C) {
	s.setUpScenario(c)
	_, err := apiclient.NewClient(s.APIState).PublicAddress("wordpress")
	c.Assert(err, gc.ErrorMatches, `unknown unit or machine "wordpress"`)
	_, err = apiclient.NewClient(s.APIState).PublicAddress("0")
	c.Assert(err, gc.ErrorMatches, `error fetching address for machine "0": no public address\(es\)`)
	_, err = apiclient.NewClient(s.APIState).PublicAddress("wordpress/0")
	c.Assert(err, gc.ErrorMatches, `error fetching address for unit "wordpress/0": no public address\(es\)`)
}

func (s *clientSuite) TestClientPublicAddressMachine(c *gc.C) {
	s.setUpScenario(c)

	// Internally, network.SelectPublicAddress is used; the "most public"
	// address is returned.
	m1, err := s.State.Machine("1")
	c.Assert(err, jc.ErrorIsNil)
	cloudLocalAddress := network.NewSpaceAddress("cloudlocal", network.WithScope(network.ScopeCloudLocal))
	publicAddress := network.NewSpaceAddress("public", network.WithScope(network.ScopePublic))
	err = m1.SetProviderAddresses(cloudLocalAddress)
	c.Assert(err, jc.ErrorIsNil)
	addr, err := apiclient.NewClient(s.APIState).PublicAddress("1")
	c.Assert(err, jc.ErrorIsNil)
	c.Assert(addr, gc.Equals, "cloudlocal")
	err = m1.SetProviderAddresses(cloudLocalAddress, publicAddress)
	c.Assert(err, jc.ErrorIsNil)
	addr, err = apiclient.NewClient(s.APIState).PublicAddress("1")
	c.Assert(err, jc.ErrorIsNil)
	c.Assert(addr, gc.Equals, "public")
}

func (s *clientSuite) TestClientPublicAddressUnit(c *gc.C) {
	s.setUpScenario(c)

	m1, err := s.State.Machine("1")
	c.Assert(err, jc.ErrorIsNil)
	publicAddress := network.NewSpaceAddress("public", network.WithScope(network.ScopePublic))
	err = m1.SetProviderAddresses(publicAddress)
	c.Assert(err, jc.ErrorIsNil)
	addr, err := apiclient.NewClient(s.APIState).PublicAddress("wordpress/0")
	c.Assert(err, jc.ErrorIsNil)
	c.Assert(addr, gc.Equals, "public")
}

func (s *clientSuite) TestClientPrivateAddressErrors(c *gc.C) {
	s.setUpScenario(c)
	_, err := apiclient.NewClient(s.APIState).PrivateAddress("wordpress")
	c.Assert(err, gc.ErrorMatches, `unknown unit or machine "wordpress"`)
	_, err = apiclient.NewClient(s.APIState).PrivateAddress("0")
	c.Assert(err, gc.ErrorMatches, `error fetching address for machine "0": no private address\(es\)`)
	_, err = apiclient.NewClient(s.APIState).PrivateAddress("wordpress/0")
	c.Assert(err, gc.ErrorMatches, `error fetching address for unit "wordpress/0": no private address\(es\)`)
}

func (s *clientSuite) TestClientPrivateAddress(c *gc.C) {
	s.setUpScenario(c)

	// Internally, network.SelectInternalAddress is used; the public
	// address if no cloud-local one is available.
	m1, err := s.State.Machine("1")
	c.Assert(err, jc.ErrorIsNil)
	cloudLocalAddress := network.NewSpaceAddress("cloudlocal", network.WithScope(network.ScopeCloudLocal))
	publicAddress := network.NewSpaceAddress("public", network.WithScope(network.ScopePublic))
	err = m1.SetProviderAddresses(publicAddress)
	c.Assert(err, jc.ErrorIsNil)
	addr, err := apiclient.NewClient(s.APIState).PrivateAddress("1")
	c.Assert(err, jc.ErrorIsNil)
	c.Assert(addr, gc.Equals, "public")
	err = m1.SetProviderAddresses(cloudLocalAddress, publicAddress)
	c.Assert(err, jc.ErrorIsNil)
	addr, err = apiclient.NewClient(s.APIState).PrivateAddress("1")
	c.Assert(err, jc.ErrorIsNil)
	c.Assert(addr, gc.Equals, "cloudlocal")
}

func (s *clientSuite) TestClientPrivateAddressUnit(c *gc.C) {
	s.setUpScenario(c)

	m1, err := s.State.Machine("1")
	c.Assert(err, jc.ErrorIsNil)
	privateAddress := network.NewSpaceAddress("private", network.WithScope(network.ScopeCloudLocal))
	err = m1.SetProviderAddresses(privateAddress)
	c.Assert(err, jc.ErrorIsNil)
	addr, err := apiclient.NewClient(s.APIState).PrivateAddress("wordpress/0")
	c.Assert(err, jc.ErrorIsNil)
	c.Assert(addr, gc.Equals, "private")
}

func (s *clientSuite) checkMachine(c *gc.C, id, series, cons string) {
	// Ensure the machine was actually created.
	machine, err := s.BackingState.Machine(id)
	c.Assert(err, jc.ErrorIsNil)
	c.Assert(machine.Series(), gc.Equals, series)
	c.Assert(machine.Jobs(), gc.DeepEquals, []state.MachineJob{state.JobHostUnits})
	machineConstraints, err := machine.Constraints()
	c.Assert(err, jc.ErrorIsNil)
	c.Assert(machineConstraints.String(), gc.Equals, cons)
}

func (s *clientSuite) TestClientAddMachinesDefaultSeries(c *gc.C) {
	apiParams := make([]params.AddMachineParams, 3)
	for i := 0; i < 3; i++ {
		apiParams[i] = params.AddMachineParams{
			Jobs: []model.MachineJob{model.JobHostUnits},
		}
	}
	machines, err := apiclient.NewClient(s.APIState).AddMachines(apiParams)
	c.Assert(err, jc.ErrorIsNil)
	c.Assert(len(machines), gc.Equals, 3)
	for i, machineResult := range machines {
		c.Assert(machineResult.Machine, gc.DeepEquals, strconv.Itoa(i))
		s.checkMachine(c, machineResult.Machine, jujuversion.DefaultSupportedLTS(), apiParams[i].Constraints.String())
	}
}

func (s *clientSuite) assertAddMachines(c *gc.C) {
	apiParams := make([]params.AddMachineParams, 3)
	for i := 0; i < 3; i++ {
		apiParams[i] = params.AddMachineParams{
			Jobs: []model.MachineJob{model.JobHostUnits},
		}
	}
	machines, err := apiclient.NewClient(s.APIState).AddMachines(apiParams)
	c.Assert(err, jc.ErrorIsNil)
	c.Assert(len(machines), gc.Equals, 3)
	for i, machineResult := range machines {
		c.Assert(machineResult.Machine, gc.DeepEquals, strconv.Itoa(i))
		s.checkMachine(c, machineResult.Machine, jujuversion.DefaultSupportedLTS(), apiParams[i].Constraints.String())
	}
}

func (s *clientSuite) assertAddMachinesBlocked(c *gc.C, msg string) {
	apiParams := make([]params.AddMachineParams, 3)
	for i := 0; i < 3; i++ {
		apiParams[i] = params.AddMachineParams{
			Jobs: []model.MachineJob{model.JobHostUnits},
		}
	}
	_, err := apiclient.NewClient(s.APIState).AddMachines(apiParams)
	s.AssertBlocked(c, err, msg)
}

func (s *clientSuite) TestBlockDestroyClientAddMachinesDefaultSeries(c *gc.C) {
	s.BlockDestroyModel(c, "TestBlockDestroyClientAddMachinesDefaultSeries")
	s.assertAddMachines(c)
}

func (s *clientSuite) TestBlockRemoveClientAddMachinesDefaultSeries(c *gc.C) {
	s.BlockRemoveObject(c, "TestBlockRemoveClientAddMachinesDefaultSeries")
	s.assertAddMachines(c)
}

func (s *clientSuite) TestBlockChangesClientAddMachines(c *gc.C) {
	s.BlockAllChanges(c, "TestBlockChangesClientAddMachines")
	s.assertAddMachinesBlocked(c, "TestBlockChangesClientAddMachines")
}

func (s *clientSuite) TestClientAddMachinesWithSeries(c *gc.C) {
	apiParams := make([]params.AddMachineParams, 3)
	for i := 0; i < 3; i++ {
		apiParams[i] = params.AddMachineParams{
			Series: "quantal",
			Jobs:   []model.MachineJob{model.JobHostUnits},
		}
	}
	machines, err := apiclient.NewClient(s.APIState).AddMachines(apiParams)
	c.Assert(err, jc.ErrorIsNil)
	c.Assert(len(machines), gc.Equals, 3)
	for i, machineResult := range machines {
		c.Assert(machineResult.Machine, gc.DeepEquals, strconv.Itoa(i))
		s.checkMachine(c, machineResult.Machine, "quantal", apiParams[i].Constraints.String())
	}
}

func (s *clientSuite) TestClientAddMachineInsideMachine(c *gc.C) {
	_, err := s.State.AddMachine("quantal", state.JobHostUnits)
	c.Assert(err, jc.ErrorIsNil)

	machines, err := apiclient.NewClient(s.APIState).AddMachines([]params.AddMachineParams{{
		Jobs:          []model.MachineJob{model.JobHostUnits},
		ContainerType: instance.LXD,
		ParentId:      "0",
		Series:        "quantal",
	}})
	c.Assert(err, jc.ErrorIsNil)
	c.Assert(machines, gc.HasLen, 1)
	c.Assert(machines[0].Machine, gc.Equals, "0/lxd/0")
}

func (s *clientSuite) TestClientAddMachinesWithConstraints(c *gc.C) {
	apiParams := make([]params.AddMachineParams, 3)
	for i := 0; i < 3; i++ {
		apiParams[i] = params.AddMachineParams{
			Jobs: []model.MachineJob{model.JobHostUnits},
		}
	}
	// The last machine has some constraints.
	apiParams[2].Constraints = constraints.MustParse("mem=4G")
	machines, err := apiclient.NewClient(s.APIState).AddMachines(apiParams)
	c.Assert(err, jc.ErrorIsNil)
	c.Assert(len(machines), gc.Equals, 3)
	for i, machineResult := range machines {
		c.Assert(machineResult.Machine, gc.DeepEquals, strconv.Itoa(i))
		s.checkMachine(c, machineResult.Machine, jujuversion.DefaultSupportedLTS(), apiParams[i].Constraints.String())
	}
}

func (s *clientSuite) TestClientAddMachinesWithPlacement(c *gc.C) {
	apiParams := make([]params.AddMachineParams, 4)
	for i := range apiParams {
		apiParams[i] = params.AddMachineParams{
			Jobs: []model.MachineJob{model.JobHostUnits},
		}
	}
	apiParams[0].Placement = instance.MustParsePlacement("lxd")
	apiParams[1].Placement = instance.MustParsePlacement("lxd:0")
	apiParams[1].ContainerType = instance.LXD
	apiParams[2].Placement = instance.MustParsePlacement("controller:invalid")
	apiParams[3].Placement = instance.MustParsePlacement("controller:valid")
	machines, err := apiclient.NewClient(s.APIState).AddMachines(apiParams)
	c.Assert(err, jc.ErrorIsNil)
	c.Assert(len(machines), gc.Equals, 4)
	c.Assert(machines[0].Machine, gc.Equals, "0/lxd/0")
	c.Assert(machines[1].Error, gc.ErrorMatches, "container type and placement are mutually exclusive")
	c.Assert(machines[2].Error, gc.ErrorMatches, "cannot add a new machine: invalid placement is invalid")
	c.Assert(machines[3].Machine, gc.Equals, "1")

	m, err := s.BackingState.Machine(machines[3].Machine)
	c.Assert(err, jc.ErrorIsNil)
	c.Assert(m.Placement(), gc.DeepEquals, apiParams[3].Placement.Directive)
}

func (s *clientSuite) TestClientAddMachinesSomeErrors(c *gc.C) {
	// Here we check that adding a number of containers correctly handles the
	// case that some adds succeed and others fail and report the errors
	// accordingly.
	// We will set up params to the AddMachines API to attempt to create 3 machines.
	// Machines 0 and 1 will be added successfully.
	// Remaining machines will fail due to different reasons.

	// Create a machine to host the requested containers.
	host, err := s.State.AddMachine("quantal", state.JobHostUnits)
	c.Assert(err, jc.ErrorIsNil)
	// The host only supports lxd containers.
	err = host.SetSupportedContainers([]instance.ContainerType{instance.LXD})
	c.Assert(err, jc.ErrorIsNil)

	// Set up params for adding 3 containers.
	apiParams := make([]params.AddMachineParams, 3)
	for i := range apiParams {
		apiParams[i] = params.AddMachineParams{
			Jobs: []model.MachineJob{model.JobHostUnits},
		}
	}
	// This will cause a add-machine to fail due to an unsupported container.
	apiParams[2].ContainerType = instance.KVM
	apiParams[2].ParentId = host.Id()
	machines, err := apiclient.NewClient(s.APIState).AddMachines(apiParams)
	c.Assert(err, jc.ErrorIsNil)
	c.Assert(len(machines), gc.Equals, 3)

	// Check the results - machines 2 and 3 will have errors.
	c.Check(machines[0].Machine, gc.Equals, "1")
	c.Check(machines[0].Error, gc.IsNil)
	c.Check(machines[1].Machine, gc.Equals, "2")
	c.Check(machines[1].Error, gc.IsNil)
	c.Check(machines[2].Error, gc.ErrorMatches, "cannot add a new machine: machine 0 cannot host kvm containers")
}

func (s *clientSuite) TestClientAddMachinesWithInstanceIdSomeErrors(c *gc.C) {
	apiParams := make([]params.AddMachineParams, 3)
	addrs := network.NewMachineAddresses([]string{"1.2.3.4"}).AsProviderAddresses()
	hc := instance.MustParseHardware("mem=4G")
	for i := 0; i < 3; i++ {
		apiParams[i] = params.AddMachineParams{
			Jobs:                    []model.MachineJob{model.JobHostUnits},
			InstanceId:              instance.Id(fmt.Sprintf("1234-%d", i)),
			Nonce:                   "foo",
			HardwareCharacteristics: hc,
			Addrs:                   params.FromProviderAddresses(addrs...),
		}
	}
	// This will cause the last add-machine to fail.
	apiParams[2].Nonce = ""
	machines, err := apiclient.NewClient(s.APIState).AddMachines(apiParams)
	c.Assert(err, jc.ErrorIsNil)
	c.Assert(len(machines), gc.Equals, 3)
	for i, machineResult := range machines {
		if i == 2 {
			c.Assert(machineResult.Error, gc.NotNil)
			c.Assert(machineResult.Error, gc.ErrorMatches, "cannot add a new machine: cannot add a machine with an instance id and no nonce")
		} else {
			c.Assert(machineResult.Machine, gc.DeepEquals, strconv.Itoa(i))
			s.checkMachine(c, machineResult.Machine, jujuversion.DefaultSupportedLTS(), apiParams[i].Constraints.String())
			instanceId := fmt.Sprintf("1234-%d", i)
			s.checkInstance(c, machineResult.Machine, instanceId, "foo", hc, network.NewSpaceAddresses("1.2.3.4"))
		}
	}
}

func (s *clientSuite) checkInstance(c *gc.C, id, instanceId, nonce string,
	hc instance.HardwareCharacteristics, addr network.SpaceAddresses) {

	machine, err := s.BackingState.Machine(id)
	c.Assert(err, jc.ErrorIsNil)
	machineInstanceId, err := machine.InstanceId()
	c.Assert(err, jc.ErrorIsNil)
	c.Assert(machine.CheckProvisioned(nonce), jc.IsTrue)
	c.Assert(machineInstanceId, gc.Equals, instance.Id(instanceId))
	machineHardware, err := machine.HardwareCharacteristics()
	c.Assert(err, jc.ErrorIsNil)
	c.Assert(machineHardware.String(), gc.Equals, hc.String())
	c.Assert(machine.Addresses(), gc.DeepEquals, addr)
}

func (s *clientSuite) TestInjectMachinesStillExists(c *gc.C) {
	results := new(params.AddMachinesResults)
	// We need to use Call directly because the client interface
	// no longer refers to InjectMachine.
	args := params.AddMachines{
		MachineParams: []params.AddMachineParams{{
			Jobs:       []model.MachineJob{model.JobHostUnits},
			InstanceId: "i-foo",
			Nonce:      "nonce",
		}},
	}
	err := s.APIState.APICall("Client", 5, "", "AddMachines", args, &results)
	c.Assert(err, jc.ErrorIsNil)
	c.Assert(results.Machines, gc.HasLen, 1)
}

func (s *clientSuite) TestProvisioningScript(c *gc.C) {
	// Inject a machine and then call the ProvisioningScript API.
	// The result should be the same as when calling MachineConfig,
	// converting it to a cloudinit.MachineConfig, and disabling
	// apt_upgrade.
	apiParams := params.AddMachineParams{
		Jobs:                    []model.MachineJob{model.JobHostUnits},
		InstanceId:              instance.Id("1234"),
		Nonce:                   "foo",
		HardwareCharacteristics: instance.MustParseHardware("arch=amd64"),
	}
	machines, err := apiclient.NewClient(s.APIState).AddMachines([]params.AddMachineParams{apiParams})
	c.Assert(err, jc.ErrorIsNil)
	c.Assert(len(machines), gc.Equals, 1)
	machineId := machines[0].Machine
	// Call ProvisioningScript. Normally ProvisioningScript and
	// MachineConfig are mutually exclusive; both of them will
	// allocate a api password for the machine agent.
	script, err := apiclient.NewClient(s.APIState).ProvisioningScript(params.ProvisioningScriptParams{
		MachineId: machineId,
		Nonce:     apiParams.Nonce,
	})
	c.Assert(err, jc.ErrorIsNil)
	systemState, err := s.StatePool.SystemState()
	c.Assert(err, jc.ErrorIsNil)
	icfg, err := client.InstanceConfig(systemState, s.State, machineId, apiParams.Nonce, "")
	c.Assert(err, jc.ErrorIsNil)
	provisioningScript, err := sshprovisioner.ProvisioningScript(icfg)
	c.Assert(err, jc.ErrorIsNil)
	// ProvisioningScript internally calls MachineConfig,
	// which allocates a new, random password. Everything
	// about the scripts should be the same other than
	// the line containing "oldpassword" from agent.conf.
	scriptLines := strings.Split(script, "\n")
	provisioningScriptLines := strings.Split(provisioningScript, "\n")
	c.Assert(scriptLines, gc.HasLen, len(provisioningScriptLines))
	for i, line := range scriptLines {
		if strings.Contains(line, "oldpassword") {
			continue
		}
		c.Assert(line, gc.Equals, provisioningScriptLines[i])
	}
}

func (s *clientSuite) TestProvisioningScriptDisablePackageCommands(c *gc.C) {
	apiParams := params.AddMachineParams{
		Jobs:                    []model.MachineJob{model.JobHostUnits},
		InstanceId:              instance.Id("1234"),
		Nonce:                   "foo",
		HardwareCharacteristics: instance.MustParseHardware("arch=amd64"),
	}
	machines, err := apiclient.NewClient(s.APIState).AddMachines([]params.AddMachineParams{apiParams})
	c.Assert(err, jc.ErrorIsNil)
	c.Assert(len(machines), gc.Equals, 1)
	machineId := machines[0].Machine

	provParams := params.ProvisioningScriptParams{
		MachineId: machineId,
		Nonce:     apiParams.Nonce,
	}

	setUpdateBehavior := func(update, upgrade bool) {
		s.Model.UpdateModelConfig(
			map[string]interface{}{
				"enable-os-upgrade":        upgrade,
				"enable-os-refresh-update": update,
			},
			nil,
		)
	}

	// Test enabling package commands
	provParams.DisablePackageCommands = false
	setUpdateBehavior(true, true)
	script, err := apiclient.NewClient(s.APIState).ProvisioningScript(provParams)
	c.Assert(err, jc.ErrorIsNil)
	c.Check(script, jc.Contains, "apt-get update")
	c.Check(script, jc.Contains, "apt-get upgrade")

	// Test disabling package commands
	provParams.DisablePackageCommands = true
	setUpdateBehavior(false, false)
	script, err = apiclient.NewClient(s.APIState).ProvisioningScript(provParams)
	c.Assert(err, jc.ErrorIsNil)
	c.Check(script, gc.Not(jc.Contains), "apt-get update")
	c.Check(script, gc.Not(jc.Contains), "apt-get upgrade")

	// Test client-specified DisablePackageCommands trumps environment
	// config variables.
	provParams.DisablePackageCommands = true
	setUpdateBehavior(true, true)
	script, err = apiclient.NewClient(s.APIState).ProvisioningScript(provParams)
	c.Assert(err, jc.ErrorIsNil)
	c.Check(script, gc.Not(jc.Contains), "apt-get update")
	c.Check(script, gc.Not(jc.Contains), "apt-get upgrade")

	// Test that in the absence of a client-specified
	// DisablePackageCommands we use what's set in environment config.
	provParams.DisablePackageCommands = false
	setUpdateBehavior(false, false)
	//provParams.UpdateBehavior = &params.UpdateBehavior{false, false}
	script, err = apiclient.NewClient(s.APIState).ProvisioningScript(provParams)
	c.Assert(err, jc.ErrorIsNil)
	c.Check(script, gc.Not(jc.Contains), "apt-get update")
	c.Check(script, gc.Not(jc.Contains), "apt-get upgrade")
}

func (s *clientSuite) TestRetryProvisioning(c *gc.C) {
	machine, err := s.State.AddMachine("quantal", state.JobHostUnits)
	c.Assert(err, jc.ErrorIsNil)
	now := time.Now()
	sInfo := status.StatusInfo{
		Status:  status.Error,
		Message: "error",
		Since:   &now,
	}
	err = machine.SetInstanceStatus(sInfo)
	c.Assert(err, jc.ErrorIsNil)
	result, err := apiclient.NewClient(s.APIState).RetryProvisioning(machine.Tag().(names.MachineTag))
	c.Assert(err, jc.ErrorIsNil)
	c.Assert(result, gc.HasLen, 1)
	c.Assert(result[0].Error, gc.IsNil)

	statusInfo, err := machine.InstanceStatus()
	c.Assert(err, jc.ErrorIsNil)
	c.Assert(statusInfo.Status, gc.Equals, status.Error)
	c.Assert(statusInfo.Message, gc.Equals, "error")
	c.Assert(statusInfo.Data["transient"], jc.IsTrue)
}

func (s *clientSuite) setupRetryProvisioning(c *gc.C) *state.Machine {
	machine, err := s.State.AddMachine("quantal", state.JobHostUnits)
	c.Assert(err, jc.ErrorIsNil)
	now := time.Now()
	sInfo := status.StatusInfo{
		Status:  status.Error,
		Message: "error",
		Since:   &now,
	}
	err = machine.SetInstanceStatus(sInfo)
	c.Assert(err, jc.ErrorIsNil)
	return machine
}

func (s *clientSuite) assertRetryProvisioning(c *gc.C, machine *state.Machine) {
	_, err := apiclient.NewClient(s.APIState).RetryProvisioning(machine.Tag().(names.MachineTag))
	c.Assert(err, jc.ErrorIsNil)
	statusInfo, err := machine.InstanceStatus()
	c.Assert(err, jc.ErrorIsNil)
	c.Assert(statusInfo.Status, gc.Equals, status.Error)
	c.Assert(statusInfo.Message, gc.Equals, "error")
	c.Assert(statusInfo.Data["transient"], jc.IsTrue)
}

func (s *clientSuite) assertRetryProvisioningBlocked(c *gc.C, machine *state.Machine, msg string) {
	_, err := apiclient.NewClient(s.APIState).RetryProvisioning(machine.Tag().(names.MachineTag))
	s.AssertBlocked(c, err, msg)
}

func (s *clientSuite) TestBlockDestroyRetryProvisioning(c *gc.C) {
	m := s.setupRetryProvisioning(c)
	s.BlockDestroyModel(c, "TestBlockDestroyRetryProvisioning")
	s.assertRetryProvisioning(c, m)
}

func (s *clientSuite) TestBlockRemoveRetryProvisioning(c *gc.C) {
	m := s.setupRetryProvisioning(c)
	s.BlockRemoveObject(c, "TestBlockRemoveRetryProvisioning")
	s.assertRetryProvisioning(c, m)
}

func (s *clientSuite) TestBlockChangesRetryProvisioning(c *gc.C) {
	m := s.setupRetryProvisioning(c)
	s.BlockAllChanges(c, "TestBlockChangesRetryProvisioning")
	s.assertRetryProvisioningBlocked(c, m, "TestBlockChangesRetryProvisioning")
}

=======
>>>>>>> cdb674f5
func (s *clientSuite) TestAPIHostPorts(c *gc.C) {
	server1Addresses := []network.SpaceAddress{
		network.NewSpaceAddress("server-1", network.WithScope(network.ScopePublic)),
		network.NewSpaceAddress("10.0.0.1", network.WithScope(network.ScopeCloudLocal)),
	}
	server1Addresses[1].SpaceID = s.mgmtSpace.Id()

	server2Addresses := []network.SpaceAddress{
		network.NewSpaceAddress("::1", network.WithScope(network.ScopeMachineLocal)),
	}
	stateAPIHostPorts := []network.SpaceHostPorts{
		network.SpaceAddressesWithPort(server1Addresses, 123),
		network.SpaceAddressesWithPort(server2Addresses, 456),
	}

	err := s.State.SetAPIHostPorts(stateAPIHostPorts)
	c.Assert(err, jc.ErrorIsNil)

	// Ensure that address filtering by management space occurred.
	systemState, err := s.StatePool.SystemState()
	c.Assert(err, jc.ErrorIsNil)
	agentHostPorts, err := systemState.APIHostPortsForAgents()
	c.Assert(err, jc.ErrorIsNil)
	c.Assert(agentHostPorts, gc.Not(gc.DeepEquals), stateAPIHostPorts)

	apiHostPorts, err := apiclient.NewClient(s.APIState).APIHostPorts()
	c.Assert(err, jc.ErrorIsNil)

	// We need to compare SpaceHostPorts with MachineHostPorts.
	// They should be congruent.
	c.Assert(len(apiHostPorts), gc.Equals, len(stateAPIHostPorts))
	for i, apiHPs := range apiHostPorts {
		c.Assert(len(apiHPs), gc.Equals, len(stateAPIHostPorts[i]))
		for j, apiHP := range apiHPs {
			c.Assert(apiHP.MachineAddress, gc.DeepEquals, stateAPIHostPorts[i][j].MachineAddress)
			c.Assert(apiHP.NetPort, gc.Equals, stateAPIHostPorts[i][j].NetPort)
		}
	}

}

func (s *clientSuite) TestClientAgentVersion(c *gc.C) {
	current := version.MustParse("2.0.0")
	s.PatchValue(&jujuversion.Current, current)
	result, err := apiclient.NewClient(s.APIState).AgentVersion()
	c.Assert(err, jc.ErrorIsNil)
	c.Assert(result, gc.Equals, current)
}

func (s *clientSuite) assertBlockedErrorAndLiveliness(
	c *gc.C,
	err error,
	msg string,
	living1 state.Living,
	living2 state.Living,
	living3 state.Living,
	living4 state.Living,
) {
	s.AssertBlocked(c, err, msg)
	assertLife(c, living1, state.Alive)
	assertLife(c, living2, state.Alive)
	assertLife(c, living3, state.Alive)
	assertLife(c, living4, state.Alive)
}

func (s *clientSuite) AssertBlocked(c *gc.C, err error, msg string) {
	c.Assert(params.IsCodeOperationBlocked(err), jc.IsTrue, gc.Commentf("error: %#v", err))
	c.Assert(errors.Cause(err), gc.DeepEquals, &rpc.RequestError{
		Message: msg,
		Code:    "operation is blocked",
	})
}

func (s *serverSuite) TestCheckMongoStatusForUpgradeNonHAGood(c *gc.C) {
	session := &fakeSession{
		status: &replicaset.Status{
			Name: "test",
			Members: []replicaset.MemberStatus{
				{
					Id:      1,
					State:   replicaset.PrimaryState,
					Address: "192.168.42.1",
				},
			},
		},
	}
	err := s.client.CheckMongoStatusForUpgrade(session)
	c.Assert(err, jc.ErrorIsNil)
}

func (s *serverSuite) TestCheckMongoStatusForUpgradeHAGood(c *gc.C) {
	session := &fakeSession{
		status: &replicaset.Status{
			Name: "test",
			Members: []replicaset.MemberStatus{
				{
					Id:      1,
					State:   replicaset.PrimaryState,
					Address: "192.168.42.1",
				}, {
					Id:      2,
					State:   replicaset.SecondaryState,
					Address: "192.168.42.2",
				}, {
					Id:      3,
					State:   replicaset.SecondaryState,
					Address: "192.168.42.3",
				},
			},
		},
	}
	err := s.client.CheckMongoStatusForUpgrade(session)
	c.Assert(err, jc.ErrorIsNil)
}

func (s *serverSuite) TestCheckMongoStatusForUpgradeHANodeDown(c *gc.C) {
	session := &fakeSession{
		status: &replicaset.Status{
			Name: "test",
			Members: []replicaset.MemberStatus{
				{
					Id:      1,
					State:   replicaset.PrimaryState,
					Address: "192.168.42.1",
				}, {
					Id:      2,
					State:   replicaset.DownState,
					Address: "192.168.42.2",
				}, {
					Id:      3,
					State:   replicaset.SecondaryState,
					Address: "192.168.42.3",
				},
			},
		},
	}
	err := s.client.CheckMongoStatusForUpgrade(session)
	c.Assert(err.Error(), gc.Equals, "unable to upgrade, database node 2 (192.168.42.2) has state DOWN")
}

func (s *serverSuite) TestCheckMongoStatusForUpgradeHANodeRecovering(c *gc.C) {
	session := &fakeSession{
		status: &replicaset.Status{
			Name: "test",
			Members: []replicaset.MemberStatus{
				{
					Id:      1,
					State:   replicaset.RecoveringState,
					Address: "192.168.42.1",
				}, {
					Id:      2,
					State:   replicaset.PrimaryState,
					Address: "192.168.42.2",
				}, {
					Id:      3,
					State:   replicaset.SecondaryState,
					Address: "192.168.42.3",
				},
			},
		},
	}
	err := s.client.CheckMongoStatusForUpgrade(session)
	c.Assert(err.Error(), gc.Equals, "unable to upgrade, database node 1 (192.168.42.1) has state RECOVERING")
}

type fakeSession struct {
	status *replicaset.Status
	err    error
}

func (s fakeSession) CurrentStatus() (*replicaset.Status, error) {
	return s.status, s.err
}

type findToolsSuite struct {
	jtesting.IsolationSuite
}

var _ = gc.Suite(&findToolsSuite{})

func (s *findToolsSuite) TestFindToolsIAAS(c *gc.C) {
	ctrl := gomock.NewController(c)
	defer ctrl.Finish()

	backend := mocks.NewMockBackend(ctrl)
	model := mocks.NewMockModel(ctrl)
	authorizer := mocks.NewMockAuthorizer(ctrl)
	registryProvider := registrymocks.NewMockRegistry(ctrl)
	toolsFinder := mocks.NewMockToolsFinder(ctrl)

	simpleStreams := params.FindToolsResult{
		List: []*tools.Tools{
			{Version: version.MustParseBinary("2.9.6-ubuntu-amd64")},
		},
	}

	gomock.InOrder(
		authorizer.EXPECT().AuthClient().Return(true),
		backend.EXPECT().ControllerTag().Return(coretesting.ControllerTag),
		authorizer.EXPECT().HasPermission(permission.SuperuserAccess, coretesting.ControllerTag).Return(true, nil),
		backend.EXPECT().ModelTag().Return(coretesting.ModelTag),
		authorizer.EXPECT().HasPermission(permission.WriteAccess, coretesting.ModelTag).Return(true, nil),

		backend.EXPECT().Model().Return(model, nil),
		toolsFinder.EXPECT().FindTools(params.FindToolsParams{MajorVersion: 2}).
			Return(simpleStreams, nil),
		model.EXPECT().Type().Return(state.ModelTypeIAAS),
	)

	api, err := client.NewClient(
		backend,
		nil, nil, nil,
		authorizer, nil, toolsFinder,
		nil, nil, nil, nil, nil, nil,
		func(docker.ImageRepoDetails) (registry.Registry, error) {
			return registryProvider, nil
		},
	)
	c.Assert(err, jc.ErrorIsNil)
	result, err := api.FindTools(params.FindToolsParams{MajorVersion: 2})
	c.Assert(err, jc.ErrorIsNil)
	c.Assert(result, gc.DeepEquals, simpleStreams)
}

func (s *findToolsSuite) getModelConfig(c *gc.C, agentVersion string) *config.Config {
	// Validate version string.
	ver, err := version.Parse(agentVersion)
	c.Assert(err, jc.ErrorIsNil)
	mCfg, err := config.New(config.UseDefaults, coretesting.FakeConfig().Merge(coretesting.Attrs{
		config.AgentVersionKey: ver.String(),
	}))
	c.Assert(err, jc.ErrorIsNil)
	return mCfg
}

func (s *findToolsSuite) TestFindToolsCAASReleased(c *gc.C) {
	ctrl := gomock.NewController(c)
	defer ctrl.Finish()

	backend := mocks.NewMockBackend(ctrl)
	model := mocks.NewMockModel(ctrl)
	authorizer := mocks.NewMockAuthorizer(ctrl)
	registryProvider := registrymocks.NewMockRegistry(ctrl)
	toolsFinder := mocks.NewMockToolsFinder(ctrl)

	simpleStreams := params.FindToolsResult{
		List: []*tools.Tools{
			{Version: version.MustParseBinary("2.9.9-ubuntu-amd64")},
			{Version: version.MustParseBinary("2.9.10-ubuntu-amd64")},
			{Version: version.MustParseBinary("2.9.11-ubuntu-amd64")},
		},
	}
	s.PatchValue(&coreos.HostOS, func() coreos.OSType { return coreos.Ubuntu })

	gomock.InOrder(
		authorizer.EXPECT().AuthClient().Return(true),
		backend.EXPECT().ControllerTag().Return(coretesting.ControllerTag),
		authorizer.EXPECT().HasPermission(permission.SuperuserAccess, coretesting.ControllerTag).Return(true, nil),
		backend.EXPECT().ModelTag().Return(coretesting.ModelTag),
		authorizer.EXPECT().HasPermission(permission.WriteAccess, coretesting.ModelTag).Return(true, nil),

		backend.EXPECT().Model().Return(model, nil),
		toolsFinder.EXPECT().FindTools(params.FindToolsParams{MajorVersion: 2}).
			Return(simpleStreams, nil),
		model.EXPECT().Type().Return(state.ModelTypeCAAS),
		model.EXPECT().Config().Return(s.getModelConfig(c, "2.9.9"), nil),

		backend.EXPECT().ControllerConfig().Return(controller.Config{
			controller.ControllerUUIDKey: coretesting.ControllerTag.Id(),
			controller.CAASImageRepo: `
{
    "serveraddress": "quay.io",
    "auth": "xxxxx==",
    "repository": "test-account"
}
`[1:],
		}, nil),
		registryProvider.EXPECT().Tags("jujud-operator").Return(tools.Versions{
			image.NewImageInfo(version.MustParse("2.9.8")),    // skip: older than current version.
			image.NewImageInfo(version.MustParse("2.9.9")),    // skip: older than current version.
			image.NewImageInfo(version.MustParse("2.9.10.1")), // skip: current is stable build.
			image.NewImageInfo(version.MustParse("2.9.10")),
			image.NewImageInfo(version.MustParse("2.9.11")),
			image.NewImageInfo(version.MustParse("2.9.12")), // skip: it's not released in simplestream yet.
		}, nil),
		registryProvider.EXPECT().GetArchitecture("jujud-operator", "2.9.10").Return("amd64", nil),
		registryProvider.EXPECT().GetArchitecture("jujud-operator", "2.9.11").Return("amd64", nil),
		registryProvider.EXPECT().Close().Return(nil),
	)

	api, err := client.NewClient(
		backend,
		nil, nil, nil,
		authorizer, nil, toolsFinder,
		nil, nil, nil, nil, nil, nil,
		func(repo docker.ImageRepoDetails) (registry.Registry, error) {
			c.Assert(repo, gc.DeepEquals, docker.ImageRepoDetails{
				Repository:    "test-account",
				ServerAddress: "quay.io",
				BasicAuthConfig: docker.BasicAuthConfig{
					Auth: docker.NewToken("xxxxx=="),
				},
			})
			return registryProvider, nil
		},
	)
	c.Assert(err, jc.ErrorIsNil)
	result, err := api.FindTools(params.FindToolsParams{MajorVersion: 2})
	c.Assert(err, jc.ErrorIsNil)
	c.Assert(result, gc.DeepEquals, params.FindToolsResult{
		List: []*tools.Tools{
			{Version: version.MustParseBinary("2.9.10-ubuntu-amd64")},
			{Version: version.MustParseBinary("2.9.11-ubuntu-amd64")},
		},
	})
}

func (s *findToolsSuite) TestFindToolsCAASNonReleased(c *gc.C) {
	ctrl := gomock.NewController(c)
	defer ctrl.Finish()

	backend := mocks.NewMockBackend(ctrl)
	model := mocks.NewMockModel(ctrl)
	authorizer := mocks.NewMockAuthorizer(ctrl)
	registryProvider := registrymocks.NewMockRegistry(ctrl)
	toolsFinder := mocks.NewMockToolsFinder(ctrl)

	simpleStreams := params.FindToolsResult{
		List: []*tools.Tools{
			{Version: version.MustParseBinary("2.9.9-ubuntu-amd64")},
			{Version: version.MustParseBinary("2.9.10-ubuntu-amd64")},
			{Version: version.MustParseBinary("2.9.11-ubuntu-amd64")},
			{Version: version.MustParseBinary("2.9.12-ubuntu-amd64")},
		},
	}
	s.PatchValue(&coreos.HostOS, func() coreos.OSType { return coreos.Ubuntu })

	gomock.InOrder(
		authorizer.EXPECT().AuthClient().Return(true),
		backend.EXPECT().ControllerTag().Return(coretesting.ControllerTag),
		authorizer.EXPECT().HasPermission(permission.SuperuserAccess, coretesting.ControllerTag).Return(true, nil),
		backend.EXPECT().ModelTag().Return(coretesting.ModelTag),
		authorizer.EXPECT().HasPermission(permission.WriteAccess, coretesting.ModelTag).Return(true, nil),

		backend.EXPECT().Model().Return(model, nil),
		toolsFinder.EXPECT().FindTools(params.FindToolsParams{MajorVersion: 2, AgentStream: envtools.DevelStream}).
			Return(simpleStreams, nil),
		model.EXPECT().Type().Return(state.ModelTypeCAAS),
		model.EXPECT().Config().Return(s.getModelConfig(c, "2.9.9.1"), nil),

		backend.EXPECT().ControllerConfig().Return(controller.Config{
			controller.ControllerUUIDKey: coretesting.ControllerTag.Id(),
			controller.CAASImageRepo: `
{
    "serveraddress": "quay.io",
    "auth": "xxxxx==",
    "repository": "test-account"
}
`[1:],
		}, nil),
		registryProvider.EXPECT().Tags("jujud-operator").Return(tools.Versions{
			image.NewImageInfo(version.MustParse("2.9.8")), // skip: older than current version.
			image.NewImageInfo(version.MustParse("2.9.9")), // skip: older than current version.
			image.NewImageInfo(version.MustParse("2.9.10.1")),
			image.NewImageInfo(version.MustParse("2.9.10")),
			image.NewImageInfo(version.MustParse("2.9.11")),
			image.NewImageInfo(version.MustParse("2.9.12")),
			image.NewImageInfo(version.MustParse("2.9.13")), // skip: it's not released in simplestream yet.
		}, nil),
		registryProvider.EXPECT().GetArchitecture("jujud-operator", "2.9.10.1").Return("amd64", nil),
		registryProvider.EXPECT().GetArchitecture("jujud-operator", "2.9.10").Return("amd64", nil),
		registryProvider.EXPECT().GetArchitecture("jujud-operator", "2.9.11").Return("amd64", nil),
		registryProvider.EXPECT().GetArchitecture("jujud-operator", "2.9.12").Return("", errors.NotFoundf("2.9.12")), // This can only happen on a non-official registry account.
		registryProvider.EXPECT().Close().Return(nil),
	)

	api, err := client.NewClient(
		backend,
		nil, nil, nil,
		authorizer, nil, toolsFinder,
		nil, nil, nil, nil, nil, nil,
		func(repo docker.ImageRepoDetails) (registry.Registry, error) {
			c.Assert(repo, gc.DeepEquals, docker.ImageRepoDetails{
				Repository:    "test-account",
				ServerAddress: "quay.io",
				BasicAuthConfig: docker.BasicAuthConfig{
					Auth: docker.NewToken("xxxxx=="),
				},
			})
			return registryProvider, nil
		},
	)
	c.Assert(err, jc.ErrorIsNil)
	result, err := api.FindTools(params.FindToolsParams{MajorVersion: 2, AgentStream: envtools.DevelStream})
	c.Assert(err, jc.ErrorIsNil)
	c.Assert(result, gc.DeepEquals, params.FindToolsResult{
		List: []*tools.Tools{
			{Version: version.MustParseBinary("2.9.10.1-ubuntu-amd64")},
			{Version: version.MustParseBinary("2.9.10-ubuntu-amd64")},
			{Version: version.MustParseBinary("2.9.11-ubuntu-amd64")},
		},
	})
}<|MERGE_RESOLUTION|>--- conflicted
+++ resolved
@@ -29,11 +29,6 @@
 	"github.com/juju/juju/apiserver/facades/client/client/mocks"
 	"github.com/juju/juju/apiserver/testing"
 	"github.com/juju/juju/controller"
-<<<<<<< HEAD
-	"github.com/juju/juju/core/constraints"
-=======
-	corecharm "github.com/juju/juju/core/charm"
->>>>>>> cdb674f5
 	"github.com/juju/juju/core/instance"
 	"github.com/juju/juju/core/life"
 	"github.com/juju/juju/core/model"
@@ -161,20 +156,6 @@
 	})
 	c.Assert(info.ControllerUUID, gc.Equals, "controller-deadbeef-1bad-500d-9000-4b1d0d06f00d")
 	c.Assert(info.IsController, gc.Equals, model.IsControllerModel())
-}
-
-func (s *serverSuite) TestAddMachineVariantsReadOnlyDenied(c *gc.C) {
-	user := s.makeLocalModelUser(c, "read", "Read Only")
-	api := s.authClientForState(c, s.State, testing.FakeAuthorizer{Tag: user.UserTag})
-
-	_, err := api.AddMachines(params.AddMachines{})
-	c.Check(err, gc.ErrorMatches, "permission denied")
-
-	_, err = api.AddMachinesV2(params.AddMachines{})
-	c.Check(err, gc.ErrorMatches, "permission denied")
-
-	_, err = api.InjectMachines(params.AddMachines{})
-	c.Check(err, gc.ErrorMatches, "permission denied")
 }
 
 func (s *serverSuite) TestModelUsersInfo(c *gc.C) {
@@ -1068,578 +1049,6 @@
 	}
 }
 
-<<<<<<< HEAD
-func (s *clientSuite) TestClientSetModelConstraints(c *gc.C) {
-	// Set constraints for the model.
-	cons, err := constraints.Parse("mem=4096", "cores=2")
-	c.Assert(err, jc.ErrorIsNil)
-	err = apiclient.NewClient(s.APIState).SetModelConstraints(cons)
-	c.Assert(err, jc.ErrorIsNil)
-
-	// Ensure the constraints have been correctly updated.
-	obtained, err := s.State.ModelConstraints()
-	c.Assert(err, jc.ErrorIsNil)
-	c.Assert(obtained, gc.DeepEquals, cons)
-}
-
-func (s *clientSuite) assertSetModelConstraints(c *gc.C) {
-	// Set constraints for the model.
-	cons, err := constraints.Parse("mem=4096", "cores=2")
-	c.Assert(err, jc.ErrorIsNil)
-	err = apiclient.NewClient(s.APIState).SetModelConstraints(cons)
-	c.Assert(err, jc.ErrorIsNil)
-	// Ensure the constraints have been correctly updated.
-	obtained, err := s.State.ModelConstraints()
-	c.Assert(err, jc.ErrorIsNil)
-	c.Assert(obtained, gc.DeepEquals, cons)
-}
-
-func (s *clientSuite) assertSetModelConstraintsBlocked(c *gc.C, msg string) {
-	// Set constraints for the model.
-	cons, err := constraints.Parse("mem=4096", "cores=2")
-	c.Assert(err, jc.ErrorIsNil)
-	err = apiclient.NewClient(s.APIState).SetModelConstraints(cons)
-	s.AssertBlocked(c, err, msg)
-}
-
-func (s *clientSuite) TestBlockDestroyClientSetModelConstraints(c *gc.C) {
-	s.BlockDestroyModel(c, "TestBlockDestroyClientSetModelConstraints")
-	s.assertSetModelConstraints(c)
-}
-
-func (s *clientSuite) TestBlockRemoveClientSetModelConstraints(c *gc.C) {
-	s.BlockRemoveObject(c, "TestBlockRemoveClientSetModelConstraints")
-	s.assertSetModelConstraints(c)
-}
-
-func (s *clientSuite) TestBlockChangesClientSetModelConstraints(c *gc.C) {
-	s.BlockAllChanges(c, "TestBlockChangesClientSetModelConstraints")
-	s.assertSetModelConstraintsBlocked(c, "TestBlockChangesClientSetModelConstraints")
-}
-
-func (s *clientSuite) TestClientGetModelConstraints(c *gc.C) {
-	// Set constraints for the model.
-	cons, err := constraints.Parse("mem=4096", "cores=2")
-	c.Assert(err, jc.ErrorIsNil)
-	err = s.State.SetModelConstraints(cons)
-	c.Assert(err, jc.ErrorIsNil)
-
-	// Check we can get the constraints.
-	obtained, err := apiclient.NewClient(s.APIState).GetModelConstraints()
-	c.Assert(err, jc.ErrorIsNil)
-	c.Assert(obtained, gc.DeepEquals, cons)
-}
-
-func (s *clientSuite) TestClientPublicAddressErrors(c *gc.C) {
-	s.setUpScenario(c)
-	_, err := apiclient.NewClient(s.APIState).PublicAddress("wordpress")
-	c.Assert(err, gc.ErrorMatches, `unknown unit or machine "wordpress"`)
-	_, err = apiclient.NewClient(s.APIState).PublicAddress("0")
-	c.Assert(err, gc.ErrorMatches, `error fetching address for machine "0": no public address\(es\)`)
-	_, err = apiclient.NewClient(s.APIState).PublicAddress("wordpress/0")
-	c.Assert(err, gc.ErrorMatches, `error fetching address for unit "wordpress/0": no public address\(es\)`)
-}
-
-func (s *clientSuite) TestClientPublicAddressMachine(c *gc.C) {
-	s.setUpScenario(c)
-
-	// Internally, network.SelectPublicAddress is used; the "most public"
-	// address is returned.
-	m1, err := s.State.Machine("1")
-	c.Assert(err, jc.ErrorIsNil)
-	cloudLocalAddress := network.NewSpaceAddress("cloudlocal", network.WithScope(network.ScopeCloudLocal))
-	publicAddress := network.NewSpaceAddress("public", network.WithScope(network.ScopePublic))
-	err = m1.SetProviderAddresses(cloudLocalAddress)
-	c.Assert(err, jc.ErrorIsNil)
-	addr, err := apiclient.NewClient(s.APIState).PublicAddress("1")
-	c.Assert(err, jc.ErrorIsNil)
-	c.Assert(addr, gc.Equals, "cloudlocal")
-	err = m1.SetProviderAddresses(cloudLocalAddress, publicAddress)
-	c.Assert(err, jc.ErrorIsNil)
-	addr, err = apiclient.NewClient(s.APIState).PublicAddress("1")
-	c.Assert(err, jc.ErrorIsNil)
-	c.Assert(addr, gc.Equals, "public")
-}
-
-func (s *clientSuite) TestClientPublicAddressUnit(c *gc.C) {
-	s.setUpScenario(c)
-
-	m1, err := s.State.Machine("1")
-	c.Assert(err, jc.ErrorIsNil)
-	publicAddress := network.NewSpaceAddress("public", network.WithScope(network.ScopePublic))
-	err = m1.SetProviderAddresses(publicAddress)
-	c.Assert(err, jc.ErrorIsNil)
-	addr, err := apiclient.NewClient(s.APIState).PublicAddress("wordpress/0")
-	c.Assert(err, jc.ErrorIsNil)
-	c.Assert(addr, gc.Equals, "public")
-}
-
-func (s *clientSuite) TestClientPrivateAddressErrors(c *gc.C) {
-	s.setUpScenario(c)
-	_, err := apiclient.NewClient(s.APIState).PrivateAddress("wordpress")
-	c.Assert(err, gc.ErrorMatches, `unknown unit or machine "wordpress"`)
-	_, err = apiclient.NewClient(s.APIState).PrivateAddress("0")
-	c.Assert(err, gc.ErrorMatches, `error fetching address for machine "0": no private address\(es\)`)
-	_, err = apiclient.NewClient(s.APIState).PrivateAddress("wordpress/0")
-	c.Assert(err, gc.ErrorMatches, `error fetching address for unit "wordpress/0": no private address\(es\)`)
-}
-
-func (s *clientSuite) TestClientPrivateAddress(c *gc.C) {
-	s.setUpScenario(c)
-
-	// Internally, network.SelectInternalAddress is used; the public
-	// address if no cloud-local one is available.
-	m1, err := s.State.Machine("1")
-	c.Assert(err, jc.ErrorIsNil)
-	cloudLocalAddress := network.NewSpaceAddress("cloudlocal", network.WithScope(network.ScopeCloudLocal))
-	publicAddress := network.NewSpaceAddress("public", network.WithScope(network.ScopePublic))
-	err = m1.SetProviderAddresses(publicAddress)
-	c.Assert(err, jc.ErrorIsNil)
-	addr, err := apiclient.NewClient(s.APIState).PrivateAddress("1")
-	c.Assert(err, jc.ErrorIsNil)
-	c.Assert(addr, gc.Equals, "public")
-	err = m1.SetProviderAddresses(cloudLocalAddress, publicAddress)
-	c.Assert(err, jc.ErrorIsNil)
-	addr, err = apiclient.NewClient(s.APIState).PrivateAddress("1")
-	c.Assert(err, jc.ErrorIsNil)
-	c.Assert(addr, gc.Equals, "cloudlocal")
-}
-
-func (s *clientSuite) TestClientPrivateAddressUnit(c *gc.C) {
-	s.setUpScenario(c)
-
-	m1, err := s.State.Machine("1")
-	c.Assert(err, jc.ErrorIsNil)
-	privateAddress := network.NewSpaceAddress("private", network.WithScope(network.ScopeCloudLocal))
-	err = m1.SetProviderAddresses(privateAddress)
-	c.Assert(err, jc.ErrorIsNil)
-	addr, err := apiclient.NewClient(s.APIState).PrivateAddress("wordpress/0")
-	c.Assert(err, jc.ErrorIsNil)
-	c.Assert(addr, gc.Equals, "private")
-}
-
-func (s *clientSuite) checkMachine(c *gc.C, id, series, cons string) {
-	// Ensure the machine was actually created.
-	machine, err := s.BackingState.Machine(id)
-	c.Assert(err, jc.ErrorIsNil)
-	c.Assert(machine.Series(), gc.Equals, series)
-	c.Assert(machine.Jobs(), gc.DeepEquals, []state.MachineJob{state.JobHostUnits})
-	machineConstraints, err := machine.Constraints()
-	c.Assert(err, jc.ErrorIsNil)
-	c.Assert(machineConstraints.String(), gc.Equals, cons)
-}
-
-func (s *clientSuite) TestClientAddMachinesDefaultSeries(c *gc.C) {
-	apiParams := make([]params.AddMachineParams, 3)
-	for i := 0; i < 3; i++ {
-		apiParams[i] = params.AddMachineParams{
-			Jobs: []model.MachineJob{model.JobHostUnits},
-		}
-	}
-	machines, err := apiclient.NewClient(s.APIState).AddMachines(apiParams)
-	c.Assert(err, jc.ErrorIsNil)
-	c.Assert(len(machines), gc.Equals, 3)
-	for i, machineResult := range machines {
-		c.Assert(machineResult.Machine, gc.DeepEquals, strconv.Itoa(i))
-		s.checkMachine(c, machineResult.Machine, jujuversion.DefaultSupportedLTS(), apiParams[i].Constraints.String())
-	}
-}
-
-func (s *clientSuite) assertAddMachines(c *gc.C) {
-	apiParams := make([]params.AddMachineParams, 3)
-	for i := 0; i < 3; i++ {
-		apiParams[i] = params.AddMachineParams{
-			Jobs: []model.MachineJob{model.JobHostUnits},
-		}
-	}
-	machines, err := apiclient.NewClient(s.APIState).AddMachines(apiParams)
-	c.Assert(err, jc.ErrorIsNil)
-	c.Assert(len(machines), gc.Equals, 3)
-	for i, machineResult := range machines {
-		c.Assert(machineResult.Machine, gc.DeepEquals, strconv.Itoa(i))
-		s.checkMachine(c, machineResult.Machine, jujuversion.DefaultSupportedLTS(), apiParams[i].Constraints.String())
-	}
-}
-
-func (s *clientSuite) assertAddMachinesBlocked(c *gc.C, msg string) {
-	apiParams := make([]params.AddMachineParams, 3)
-	for i := 0; i < 3; i++ {
-		apiParams[i] = params.AddMachineParams{
-			Jobs: []model.MachineJob{model.JobHostUnits},
-		}
-	}
-	_, err := apiclient.NewClient(s.APIState).AddMachines(apiParams)
-	s.AssertBlocked(c, err, msg)
-}
-
-func (s *clientSuite) TestBlockDestroyClientAddMachinesDefaultSeries(c *gc.C) {
-	s.BlockDestroyModel(c, "TestBlockDestroyClientAddMachinesDefaultSeries")
-	s.assertAddMachines(c)
-}
-
-func (s *clientSuite) TestBlockRemoveClientAddMachinesDefaultSeries(c *gc.C) {
-	s.BlockRemoveObject(c, "TestBlockRemoveClientAddMachinesDefaultSeries")
-	s.assertAddMachines(c)
-}
-
-func (s *clientSuite) TestBlockChangesClientAddMachines(c *gc.C) {
-	s.BlockAllChanges(c, "TestBlockChangesClientAddMachines")
-	s.assertAddMachinesBlocked(c, "TestBlockChangesClientAddMachines")
-}
-
-func (s *clientSuite) TestClientAddMachinesWithSeries(c *gc.C) {
-	apiParams := make([]params.AddMachineParams, 3)
-	for i := 0; i < 3; i++ {
-		apiParams[i] = params.AddMachineParams{
-			Series: "quantal",
-			Jobs:   []model.MachineJob{model.JobHostUnits},
-		}
-	}
-	machines, err := apiclient.NewClient(s.APIState).AddMachines(apiParams)
-	c.Assert(err, jc.ErrorIsNil)
-	c.Assert(len(machines), gc.Equals, 3)
-	for i, machineResult := range machines {
-		c.Assert(machineResult.Machine, gc.DeepEquals, strconv.Itoa(i))
-		s.checkMachine(c, machineResult.Machine, "quantal", apiParams[i].Constraints.String())
-	}
-}
-
-func (s *clientSuite) TestClientAddMachineInsideMachine(c *gc.C) {
-	_, err := s.State.AddMachine("quantal", state.JobHostUnits)
-	c.Assert(err, jc.ErrorIsNil)
-
-	machines, err := apiclient.NewClient(s.APIState).AddMachines([]params.AddMachineParams{{
-		Jobs:          []model.MachineJob{model.JobHostUnits},
-		ContainerType: instance.LXD,
-		ParentId:      "0",
-		Series:        "quantal",
-	}})
-	c.Assert(err, jc.ErrorIsNil)
-	c.Assert(machines, gc.HasLen, 1)
-	c.Assert(machines[0].Machine, gc.Equals, "0/lxd/0")
-}
-
-func (s *clientSuite) TestClientAddMachinesWithConstraints(c *gc.C) {
-	apiParams := make([]params.AddMachineParams, 3)
-	for i := 0; i < 3; i++ {
-		apiParams[i] = params.AddMachineParams{
-			Jobs: []model.MachineJob{model.JobHostUnits},
-		}
-	}
-	// The last machine has some constraints.
-	apiParams[2].Constraints = constraints.MustParse("mem=4G")
-	machines, err := apiclient.NewClient(s.APIState).AddMachines(apiParams)
-	c.Assert(err, jc.ErrorIsNil)
-	c.Assert(len(machines), gc.Equals, 3)
-	for i, machineResult := range machines {
-		c.Assert(machineResult.Machine, gc.DeepEquals, strconv.Itoa(i))
-		s.checkMachine(c, machineResult.Machine, jujuversion.DefaultSupportedLTS(), apiParams[i].Constraints.String())
-	}
-}
-
-func (s *clientSuite) TestClientAddMachinesWithPlacement(c *gc.C) {
-	apiParams := make([]params.AddMachineParams, 4)
-	for i := range apiParams {
-		apiParams[i] = params.AddMachineParams{
-			Jobs: []model.MachineJob{model.JobHostUnits},
-		}
-	}
-	apiParams[0].Placement = instance.MustParsePlacement("lxd")
-	apiParams[1].Placement = instance.MustParsePlacement("lxd:0")
-	apiParams[1].ContainerType = instance.LXD
-	apiParams[2].Placement = instance.MustParsePlacement("controller:invalid")
-	apiParams[3].Placement = instance.MustParsePlacement("controller:valid")
-	machines, err := apiclient.NewClient(s.APIState).AddMachines(apiParams)
-	c.Assert(err, jc.ErrorIsNil)
-	c.Assert(len(machines), gc.Equals, 4)
-	c.Assert(machines[0].Machine, gc.Equals, "0/lxd/0")
-	c.Assert(machines[1].Error, gc.ErrorMatches, "container type and placement are mutually exclusive")
-	c.Assert(machines[2].Error, gc.ErrorMatches, "cannot add a new machine: invalid placement is invalid")
-	c.Assert(machines[3].Machine, gc.Equals, "1")
-
-	m, err := s.BackingState.Machine(machines[3].Machine)
-	c.Assert(err, jc.ErrorIsNil)
-	c.Assert(m.Placement(), gc.DeepEquals, apiParams[3].Placement.Directive)
-}
-
-func (s *clientSuite) TestClientAddMachinesSomeErrors(c *gc.C) {
-	// Here we check that adding a number of containers correctly handles the
-	// case that some adds succeed and others fail and report the errors
-	// accordingly.
-	// We will set up params to the AddMachines API to attempt to create 3 machines.
-	// Machines 0 and 1 will be added successfully.
-	// Remaining machines will fail due to different reasons.
-
-	// Create a machine to host the requested containers.
-	host, err := s.State.AddMachine("quantal", state.JobHostUnits)
-	c.Assert(err, jc.ErrorIsNil)
-	// The host only supports lxd containers.
-	err = host.SetSupportedContainers([]instance.ContainerType{instance.LXD})
-	c.Assert(err, jc.ErrorIsNil)
-
-	// Set up params for adding 3 containers.
-	apiParams := make([]params.AddMachineParams, 3)
-	for i := range apiParams {
-		apiParams[i] = params.AddMachineParams{
-			Jobs: []model.MachineJob{model.JobHostUnits},
-		}
-	}
-	// This will cause a add-machine to fail due to an unsupported container.
-	apiParams[2].ContainerType = instance.KVM
-	apiParams[2].ParentId = host.Id()
-	machines, err := apiclient.NewClient(s.APIState).AddMachines(apiParams)
-	c.Assert(err, jc.ErrorIsNil)
-	c.Assert(len(machines), gc.Equals, 3)
-
-	// Check the results - machines 2 and 3 will have errors.
-	c.Check(machines[0].Machine, gc.Equals, "1")
-	c.Check(machines[0].Error, gc.IsNil)
-	c.Check(machines[1].Machine, gc.Equals, "2")
-	c.Check(machines[1].Error, gc.IsNil)
-	c.Check(machines[2].Error, gc.ErrorMatches, "cannot add a new machine: machine 0 cannot host kvm containers")
-}
-
-func (s *clientSuite) TestClientAddMachinesWithInstanceIdSomeErrors(c *gc.C) {
-	apiParams := make([]params.AddMachineParams, 3)
-	addrs := network.NewMachineAddresses([]string{"1.2.3.4"}).AsProviderAddresses()
-	hc := instance.MustParseHardware("mem=4G")
-	for i := 0; i < 3; i++ {
-		apiParams[i] = params.AddMachineParams{
-			Jobs:                    []model.MachineJob{model.JobHostUnits},
-			InstanceId:              instance.Id(fmt.Sprintf("1234-%d", i)),
-			Nonce:                   "foo",
-			HardwareCharacteristics: hc,
-			Addrs:                   params.FromProviderAddresses(addrs...),
-		}
-	}
-	// This will cause the last add-machine to fail.
-	apiParams[2].Nonce = ""
-	machines, err := apiclient.NewClient(s.APIState).AddMachines(apiParams)
-	c.Assert(err, jc.ErrorIsNil)
-	c.Assert(len(machines), gc.Equals, 3)
-	for i, machineResult := range machines {
-		if i == 2 {
-			c.Assert(machineResult.Error, gc.NotNil)
-			c.Assert(machineResult.Error, gc.ErrorMatches, "cannot add a new machine: cannot add a machine with an instance id and no nonce")
-		} else {
-			c.Assert(machineResult.Machine, gc.DeepEquals, strconv.Itoa(i))
-			s.checkMachine(c, machineResult.Machine, jujuversion.DefaultSupportedLTS(), apiParams[i].Constraints.String())
-			instanceId := fmt.Sprintf("1234-%d", i)
-			s.checkInstance(c, machineResult.Machine, instanceId, "foo", hc, network.NewSpaceAddresses("1.2.3.4"))
-		}
-	}
-}
-
-func (s *clientSuite) checkInstance(c *gc.C, id, instanceId, nonce string,
-	hc instance.HardwareCharacteristics, addr network.SpaceAddresses) {
-
-	machine, err := s.BackingState.Machine(id)
-	c.Assert(err, jc.ErrorIsNil)
-	machineInstanceId, err := machine.InstanceId()
-	c.Assert(err, jc.ErrorIsNil)
-	c.Assert(machine.CheckProvisioned(nonce), jc.IsTrue)
-	c.Assert(machineInstanceId, gc.Equals, instance.Id(instanceId))
-	machineHardware, err := machine.HardwareCharacteristics()
-	c.Assert(err, jc.ErrorIsNil)
-	c.Assert(machineHardware.String(), gc.Equals, hc.String())
-	c.Assert(machine.Addresses(), gc.DeepEquals, addr)
-}
-
-func (s *clientSuite) TestInjectMachinesStillExists(c *gc.C) {
-	results := new(params.AddMachinesResults)
-	// We need to use Call directly because the client interface
-	// no longer refers to InjectMachine.
-	args := params.AddMachines{
-		MachineParams: []params.AddMachineParams{{
-			Jobs:       []model.MachineJob{model.JobHostUnits},
-			InstanceId: "i-foo",
-			Nonce:      "nonce",
-		}},
-	}
-	err := s.APIState.APICall("Client", 5, "", "AddMachines", args, &results)
-	c.Assert(err, jc.ErrorIsNil)
-	c.Assert(results.Machines, gc.HasLen, 1)
-}
-
-func (s *clientSuite) TestProvisioningScript(c *gc.C) {
-	// Inject a machine and then call the ProvisioningScript API.
-	// The result should be the same as when calling MachineConfig,
-	// converting it to a cloudinit.MachineConfig, and disabling
-	// apt_upgrade.
-	apiParams := params.AddMachineParams{
-		Jobs:                    []model.MachineJob{model.JobHostUnits},
-		InstanceId:              instance.Id("1234"),
-		Nonce:                   "foo",
-		HardwareCharacteristics: instance.MustParseHardware("arch=amd64"),
-	}
-	machines, err := apiclient.NewClient(s.APIState).AddMachines([]params.AddMachineParams{apiParams})
-	c.Assert(err, jc.ErrorIsNil)
-	c.Assert(len(machines), gc.Equals, 1)
-	machineId := machines[0].Machine
-	// Call ProvisioningScript. Normally ProvisioningScript and
-	// MachineConfig are mutually exclusive; both of them will
-	// allocate a api password for the machine agent.
-	script, err := apiclient.NewClient(s.APIState).ProvisioningScript(params.ProvisioningScriptParams{
-		MachineId: machineId,
-		Nonce:     apiParams.Nonce,
-	})
-	c.Assert(err, jc.ErrorIsNil)
-	systemState, err := s.StatePool.SystemState()
-	c.Assert(err, jc.ErrorIsNil)
-	icfg, err := client.InstanceConfig(systemState, s.State, machineId, apiParams.Nonce, "")
-	c.Assert(err, jc.ErrorIsNil)
-	provisioningScript, err := sshprovisioner.ProvisioningScript(icfg)
-	c.Assert(err, jc.ErrorIsNil)
-	// ProvisioningScript internally calls MachineConfig,
-	// which allocates a new, random password. Everything
-	// about the scripts should be the same other than
-	// the line containing "oldpassword" from agent.conf.
-	scriptLines := strings.Split(script, "\n")
-	provisioningScriptLines := strings.Split(provisioningScript, "\n")
-	c.Assert(scriptLines, gc.HasLen, len(provisioningScriptLines))
-	for i, line := range scriptLines {
-		if strings.Contains(line, "oldpassword") {
-			continue
-		}
-		c.Assert(line, gc.Equals, provisioningScriptLines[i])
-	}
-}
-
-func (s *clientSuite) TestProvisioningScriptDisablePackageCommands(c *gc.C) {
-	apiParams := params.AddMachineParams{
-		Jobs:                    []model.MachineJob{model.JobHostUnits},
-		InstanceId:              instance.Id("1234"),
-		Nonce:                   "foo",
-		HardwareCharacteristics: instance.MustParseHardware("arch=amd64"),
-	}
-	machines, err := apiclient.NewClient(s.APIState).AddMachines([]params.AddMachineParams{apiParams})
-	c.Assert(err, jc.ErrorIsNil)
-	c.Assert(len(machines), gc.Equals, 1)
-	machineId := machines[0].Machine
-
-	provParams := params.ProvisioningScriptParams{
-		MachineId: machineId,
-		Nonce:     apiParams.Nonce,
-	}
-
-	setUpdateBehavior := func(update, upgrade bool) {
-		s.Model.UpdateModelConfig(
-			map[string]interface{}{
-				"enable-os-upgrade":        upgrade,
-				"enable-os-refresh-update": update,
-			},
-			nil,
-		)
-	}
-
-	// Test enabling package commands
-	provParams.DisablePackageCommands = false
-	setUpdateBehavior(true, true)
-	script, err := apiclient.NewClient(s.APIState).ProvisioningScript(provParams)
-	c.Assert(err, jc.ErrorIsNil)
-	c.Check(script, jc.Contains, "apt-get update")
-	c.Check(script, jc.Contains, "apt-get upgrade")
-
-	// Test disabling package commands
-	provParams.DisablePackageCommands = true
-	setUpdateBehavior(false, false)
-	script, err = apiclient.NewClient(s.APIState).ProvisioningScript(provParams)
-	c.Assert(err, jc.ErrorIsNil)
-	c.Check(script, gc.Not(jc.Contains), "apt-get update")
-	c.Check(script, gc.Not(jc.Contains), "apt-get upgrade")
-
-	// Test client-specified DisablePackageCommands trumps environment
-	// config variables.
-	provParams.DisablePackageCommands = true
-	setUpdateBehavior(true, true)
-	script, err = apiclient.NewClient(s.APIState).ProvisioningScript(provParams)
-	c.Assert(err, jc.ErrorIsNil)
-	c.Check(script, gc.Not(jc.Contains), "apt-get update")
-	c.Check(script, gc.Not(jc.Contains), "apt-get upgrade")
-
-	// Test that in the absence of a client-specified
-	// DisablePackageCommands we use what's set in environment config.
-	provParams.DisablePackageCommands = false
-	setUpdateBehavior(false, false)
-	//provParams.UpdateBehavior = &params.UpdateBehavior{false, false}
-	script, err = apiclient.NewClient(s.APIState).ProvisioningScript(provParams)
-	c.Assert(err, jc.ErrorIsNil)
-	c.Check(script, gc.Not(jc.Contains), "apt-get update")
-	c.Check(script, gc.Not(jc.Contains), "apt-get upgrade")
-}
-
-func (s *clientSuite) TestRetryProvisioning(c *gc.C) {
-	machine, err := s.State.AddMachine("quantal", state.JobHostUnits)
-	c.Assert(err, jc.ErrorIsNil)
-	now := time.Now()
-	sInfo := status.StatusInfo{
-		Status:  status.Error,
-		Message: "error",
-		Since:   &now,
-	}
-	err = machine.SetInstanceStatus(sInfo)
-	c.Assert(err, jc.ErrorIsNil)
-	result, err := apiclient.NewClient(s.APIState).RetryProvisioning(machine.Tag().(names.MachineTag))
-	c.Assert(err, jc.ErrorIsNil)
-	c.Assert(result, gc.HasLen, 1)
-	c.Assert(result[0].Error, gc.IsNil)
-
-	statusInfo, err := machine.InstanceStatus()
-	c.Assert(err, jc.ErrorIsNil)
-	c.Assert(statusInfo.Status, gc.Equals, status.Error)
-	c.Assert(statusInfo.Message, gc.Equals, "error")
-	c.Assert(statusInfo.Data["transient"], jc.IsTrue)
-}
-
-func (s *clientSuite) setupRetryProvisioning(c *gc.C) *state.Machine {
-	machine, err := s.State.AddMachine("quantal", state.JobHostUnits)
-	c.Assert(err, jc.ErrorIsNil)
-	now := time.Now()
-	sInfo := status.StatusInfo{
-		Status:  status.Error,
-		Message: "error",
-		Since:   &now,
-	}
-	err = machine.SetInstanceStatus(sInfo)
-	c.Assert(err, jc.ErrorIsNil)
-	return machine
-}
-
-func (s *clientSuite) assertRetryProvisioning(c *gc.C, machine *state.Machine) {
-	_, err := apiclient.NewClient(s.APIState).RetryProvisioning(machine.Tag().(names.MachineTag))
-	c.Assert(err, jc.ErrorIsNil)
-	statusInfo, err := machine.InstanceStatus()
-	c.Assert(err, jc.ErrorIsNil)
-	c.Assert(statusInfo.Status, gc.Equals, status.Error)
-	c.Assert(statusInfo.Message, gc.Equals, "error")
-	c.Assert(statusInfo.Data["transient"], jc.IsTrue)
-}
-
-func (s *clientSuite) assertRetryProvisioningBlocked(c *gc.C, machine *state.Machine, msg string) {
-	_, err := apiclient.NewClient(s.APIState).RetryProvisioning(machine.Tag().(names.MachineTag))
-	s.AssertBlocked(c, err, msg)
-}
-
-func (s *clientSuite) TestBlockDestroyRetryProvisioning(c *gc.C) {
-	m := s.setupRetryProvisioning(c)
-	s.BlockDestroyModel(c, "TestBlockDestroyRetryProvisioning")
-	s.assertRetryProvisioning(c, m)
-}
-
-func (s *clientSuite) TestBlockRemoveRetryProvisioning(c *gc.C) {
-	m := s.setupRetryProvisioning(c)
-	s.BlockRemoveObject(c, "TestBlockRemoveRetryProvisioning")
-	s.assertRetryProvisioning(c, m)
-}
-
-func (s *clientSuite) TestBlockChangesRetryProvisioning(c *gc.C) {
-	m := s.setupRetryProvisioning(c)
-	s.BlockAllChanges(c, "TestBlockChangesRetryProvisioning")
-	s.assertRetryProvisioningBlocked(c, m, "TestBlockChangesRetryProvisioning")
-}
-
-=======
->>>>>>> cdb674f5
 func (s *clientSuite) TestAPIHostPorts(c *gc.C) {
 	server1Addresses := []network.SpaceAddress{
 		network.NewSpaceAddress("server-1", network.WithScope(network.ScopePublic)),
@@ -1851,7 +1260,7 @@
 
 	api, err := client.NewClient(
 		backend,
-		nil, nil, nil,
+		nil, nil,
 		authorizer, nil, toolsFinder,
 		nil, nil, nil, nil, nil, nil,
 		func(docker.ImageRepoDetails) (registry.Registry, error) {
@@ -1932,7 +1341,7 @@
 
 	api, err := client.NewClient(
 		backend,
-		nil, nil, nil,
+		nil, nil,
 		authorizer, nil, toolsFinder,
 		nil, nil, nil, nil, nil, nil,
 		func(repo docker.ImageRepoDetails) (registry.Registry, error) {
@@ -2018,7 +1427,7 @@
 
 	api, err := client.NewClient(
 		backend,
-		nil, nil, nil,
+		nil, nil,
 		authorizer, nil, toolsFinder,
 		nil, nil, nil, nil, nil, nil,
 		func(repo docker.ImageRepoDetails) (registry.Registry, error) {
