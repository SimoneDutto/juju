--- conflicted
+++ resolved
@@ -480,8 +480,7 @@
 
 func (st *mockBackendV2) CredentialModels(tag names.CloudCredentialTag) (map[string]string, error) {
 	st.MethodCall(st, "CredentialModels", tag)
-<<<<<<< HEAD
-	return nil, nil
+	return st.credentialModelsF(tag)
 }
 
 func (st *mockBackendV2) GetCloudAccess(cloud string, user names.UserTag) (permission.Access, error) {
@@ -490,7 +489,4 @@
 		return permission.NoAccess, errors.NotFoundf("cloud your-cloud")
 	}
 	return permission.AdminAccess, nil
-=======
-	return st.credentialModelsF(tag)
->>>>>>> 4f8d36dd
 }