// Copyright 2015 Canonical Ltd.
// Licensed under the AGPLv3, see LICENCE file for details.

// Package controller defines an API end point for functions dealing
// with controllers as a whole.
package controller

import (
	"encoding/json"
	"fmt"
	"sort"
	"strings"

	"github.com/juju/collections/set"
	"github.com/juju/errors"
	"github.com/juju/loggo"
	"github.com/juju/names/v4"
	"github.com/juju/txn/v2"
	"gopkg.in/macaroon.v2"

	"github.com/juju/juju/api"
	"github.com/juju/juju/api/client/usermanager"
	controllerclient "github.com/juju/juju/api/controller/controller"
	"github.com/juju/juju/api/controller/migrationtarget"
	"github.com/juju/juju/apiserver/common"
	"github.com/juju/juju/apiserver/common/cloudspec"
	apiservererrors "github.com/juju/juju/apiserver/errors"
	"github.com/juju/juju/apiserver/facade"
	"github.com/juju/juju/caas"
	corecontroller "github.com/juju/juju/controller"
	"github.com/juju/juju/core/cache"
	coremigration "github.com/juju/juju/core/migration"
	"github.com/juju/juju/core/model"
	"github.com/juju/juju/core/multiwatcher"
	"github.com/juju/juju/core/permission"
	"github.com/juju/juju/environs/bootstrap"
	"github.com/juju/juju/migration"
	"github.com/juju/juju/pubsub/controller"
	"github.com/juju/juju/rpc/params"
	"github.com/juju/juju/state"
	"github.com/juju/juju/state/stateenvirons"
	jujuversion "github.com/juju/juju/version"
)

var logger = loggo.GetLogger("juju.apiserver.controller")

// ControllerAPI provides the Controller API.
type ControllerAPI struct {
	*common.ControllerConfigAPI
	*common.ModelStatusAPI
	cloudspec.CloudSpecer

	state      Backend
	statePool  *state.StatePool
	authorizer facade.Authorizer
	apiUser    names.UserTag
	resources  facade.Resources
	presence   facade.Presence
	hub        facade.Hub
	controller *cache.Controller

	multiwatcherFactory multiwatcher.Factory
}

// LatestAPI is used for testing purposes to create the latest
// controller API.
<<<<<<< HEAD
var LatestAPI = NewControllerAPIv11

// NewControllerAPIv11 creates a new ControllerAPIv11
func NewControllerAPIv11(ctx facade.Context) (*ControllerAPI, error) {
	st := ctx.State()
	authorizer := ctx.Auth()
	pool := ctx.StatePool()
	resources := ctx.Resources()
	presence := ctx.Presence()
	hub := ctx.Hub()
	factory := ctx.MultiwatcherFactory()
	controller := ctx.Controller()

	return NewControllerAPI(
		st,
		pool,
		authorizer,
		resources,
		presence,
		hub,
		factory,
		controller,
	)
}
=======
var LatestAPI = newControllerAPIv11

// TestingAPI is an escape hatch for requesting a controller API that won't
// allow auth to correctly happen for ModelStatus. I'm not convicned this
// should exist at all.
var TestingAPI = newControllerAPIv6
>>>>>>> 756ae5bb

// NewControllerAPI creates a new api server endpoint for operations
// on a controller.
func NewControllerAPI(
	st *state.State,
	pool *state.StatePool,
	authorizer facade.Authorizer,
	resources facade.Resources,
	presence facade.Presence,
	hub facade.Hub,
	factory multiwatcher.Factory,
	controller *cache.Controller,
) (*ControllerAPI, error) {
	if !authorizer.AuthClient() {
		return nil, errors.Trace(apiservererrors.ErrPerm)
	}

	// Since we know this is a user tag (because AuthClient is true),
	// we just do the type assertion to the UserTag.
	apiUser, _ := authorizer.GetAuthTag().(names.UserTag)

	model, err := st.Model()
	if err != nil {
		return nil, errors.Trace(err)
	}
	return &ControllerAPI{
		ControllerConfigAPI: common.NewStateControllerConfig(st),
		ModelStatusAPI: common.NewModelStatusAPI(
			common.NewModelManagerBackend(model, pool),
			authorizer,
			apiUser,
		),
		CloudSpecer: cloudspec.NewCloudSpecV2(
			resources,
			cloudspec.MakeCloudSpecGetter(pool),
			cloudspec.MakeCloudSpecWatcherForModel(st),
			cloudspec.MakeCloudSpecCredentialWatcherForModel(st),
			cloudspec.MakeCloudSpecCredentialContentWatcherForModel(st),
			common.AuthFuncForTag(model.ModelTag()),
		),
		state:               stateShim{st},
		statePool:           pool,
		authorizer:          authorizer,
		apiUser:             apiUser,
		resources:           resources,
		presence:            presence,
		hub:                 hub,
		multiwatcherFactory: factory,
		controller:          controller,
	}, nil
}

func (c *ControllerAPI) checkIsSuperUser() error {
	isAdmin, err := c.authorizer.HasPermission(permission.SuperuserAccess, c.state.ControllerTag())
	if err != nil {
		return errors.Trace(err)
	}
	if !isAdmin {
		return apiservererrors.ServerError(apiservererrors.ErrPerm)
	}
	return nil
}

// ControllerVersion returns the version information associated with this
// controller binary.
//
// NOTE: the implementation intentionally does not check for SuperuserAccess
// as the Version is known even to users with login access.
func (c *ControllerAPI) ControllerVersion() (params.ControllerVersionResults, error) {
	result := params.ControllerVersionResults{
		Version:   jujuversion.Current.String(),
		GitCommit: jujuversion.GitCommit,
	}
	return result, nil
}

// IdentityProviderURL returns the URL of the configured external identity
// provider for this controller or an empty string if no external identity
// provider has been configured when the controller was bootstrapped.
//
// NOTE: the implementation intentionally does not check for SuperuserAccess
// as the URL is known even to users with login access.
func (c *ControllerAPI) IdentityProviderURL() (params.StringResult, error) {
	var result params.StringResult

	cfgRes, err := c.ControllerConfig()
	if err != nil {
		return result, errors.Trace(err)
	}

	if cfgRes.Config != nil {
		result.Result = corecontroller.Config(cfgRes.Config).IdentityURL()
	}
	return result, nil
}

// MongoVersion allows the introspection of the mongo version per controller
func (c *ControllerAPI) MongoVersion() (params.StringResult, error) {
	result := params.StringResult{}
	if err := c.checkIsSuperUser(); err != nil {
		return result, errors.Trace(err)
	}
	version, err := c.state.MongoVersion()
	if err != nil {
		return result, errors.Trace(err)
	}
	result.Result = version
	return result, nil
}

// dashboardConnectionInforForCAAS returns a dashboard connection for a Juju
// dashboard deployed on CAAS.
func (c *ControllerAPI) dashboardConnectionInfoForCAAS(
	model *state.Model,
	applicationName string,
) (*params.DashboardConnectionProxy, error) {
	configGetter := stateenvirons.EnvironConfigGetter{Model: model}
	environ, err := common.EnvironFuncForModel(model, configGetter)()
	if err != nil {
		return nil, errors.Trace(err)
	}

	caasBroker, ok := environ.(caas.Broker)
	if !ok {
		return nil, errors.New("cannot get cass environ for model")
	}

	// TODO: (tlm) We are hardcoding port 80 here because the kubernetes
	// dashboard charm doesn't have any config that we can look at to work out
	// what it is. A bug has been raised here: https://github.com/canonical-web-and-design/juju-dashboard-charm/issues/15
	proxier, err := caasBroker.ProxyToApplication(applicationName, "80")
	if err != nil {
		return nil, err
	}

	return params.NewDashboardConnectionProxy(proxier)
}

// dashboardConnectionInforForIAAS returns a dashboard connection for a Juju
// dashboard deployed on IAAS.
func (c *ControllerAPI) dashboardConnectionInfoForIAAS(
	appName string,
	appSettings map[string]interface{},
) (*params.DashboardConnectionSSHTunnel, error) {
	addr, ok := appSettings["dashboard-ingress"]
	if !ok {
		return nil, errors.NotFoundf("dashboard address in relation data")
	}

	dashboardApp, err := c.state.Application(appName)
	if err != nil {
		return nil, errors.Trace(err)
	}
	cfg, err := dashboardApp.CharmConfig(model.GenerationMaster)
	if err != nil {
		return nil, errors.Trace(err)
	}
	port, ok := cfg["port"]
	if !ok {
		return nil, errors.NotFoundf("dashboard port in charm config")
	}

	return &params.DashboardConnectionSSHTunnel{
		Host: fmt.Sprintf("%s", addr),
		Port: fmt.Sprintf("%d", port),
	}, nil
}

// DashboardConnectionInfo returns the connection information for a client to
// connect to the Juju Dashboard including any proxying information.
func (c *ControllerAPI) DashboardConnectionInfo() (params.DashboardConnectionInfo, error) {
	getDashboardInfo := func() (params.DashboardConnectionInfo, error) {
		rval := params.DashboardConnectionInfo{}
		controllerApp, err := c.state.Application(bootstrap.ControllerApplicationName)
		if err != nil {
			return rval, errors.Trace(err)
		}

		rels, err := controllerApp.Relations()
		if err != nil {
			return rval, errors.Trace(err)
		}

		for _, rel := range rels {
			ep, err := rel.Endpoint(controllerApp.Name())
			if err != nil {
				return rval, errors.Trace(err)
			}
			if ep.Name != "dashboard" {
				continue
			}

			model, _, err := c.statePool.GetModel(rel.ModelUUID())
			if err != nil {
				return rval, errors.Trace(err)
			}

			relatedEps, err := rel.RelatedEndpoints(controllerApp.Name())
			if err != nil {
				return rval, errors.Trace(err)
			}
			related := relatedEps[0]

			appSettings, err := rel.ApplicationSettings(related.ApplicationName)
			if err != nil {
				return rval, errors.Trace(err)
			}

			if model.Type() != state.ModelTypeCAAS {
				sshConnection, err := c.dashboardConnectionInfoForIAAS(
					related.ApplicationName,
					appSettings)
				rval.SSHConnection = sshConnection
				return rval, err
			}

			proxyConnection, err := c.dashboardConnectionInfoForCAAS(model, related.ApplicationName)
			rval.ProxyConnection = proxyConnection
			return rval, err
		}

		return rval, errors.NotFoundf("no dashboard found")
	}
	conInfo, err := getDashboardInfo()

	if conInfo.ProxyConnection != nil && conInfo.SSHConnection != nil {
		return params.DashboardConnectionInfo{},
			errors.New("cannot set both proxy and ssh connection for dashboard connection info")
	}
	conInfo.Error = apiservererrors.ServerError(err)
	return conInfo, nil
}

// AllModels allows controller administrators to get the list of all the
// models in the controller.
func (c *ControllerAPI) AllModels() (params.UserModelList, error) {
	result := params.UserModelList{}
	if err := c.checkIsSuperUser(); err != nil {
		return result, errors.Trace(err)
	}

	modelUUIDs, err := c.state.AllModelUUIDs()
	if err != nil {
		return result, errors.Trace(err)
	}
	for _, modelUUID := range modelUUIDs {
		st, err := c.statePool.Get(modelUUID)
		if err != nil {
			// This model could have been removed.
			if errors.IsNotFound(err) {
				continue
			}
			return result, errors.Trace(err)
		}
		defer st.Release()

		model, err := st.Model()
		if err != nil {
			return result, errors.Trace(err)
		}

		userModel := params.UserModel{
			Model: params.Model{
				Name:     model.Name(),
				UUID:     model.UUID(),
				Type:     string(model.Type()),
				OwnerTag: model.Owner().String(),
			},
		}

		lastConn, err := model.LastModelConnection(c.apiUser)
		if err != nil {
			if !state.IsNeverConnectedError(err) {
				return result, errors.Trace(err)
			}
		} else {
			userModel.LastConnection = &lastConn
		}

		result.UserModels = append(result.UserModels, userModel)
	}

	return result, nil
}

// ListBlockedModels returns a list of all models on the controller
// which have a block in place.  The resulting slice is sorted by model
// name, then owner. Callers must be controller administrators to retrieve the
// list.
func (c *ControllerAPI) ListBlockedModels() (params.ModelBlockInfoList, error) {
	results := params.ModelBlockInfoList{}
	if err := c.checkIsSuperUser(); err != nil {
		return results, errors.Trace(err)
	}
	blocks, err := c.state.AllBlocksForController()
	if err != nil {
		return results, errors.Trace(err)
	}

	modelBlocks := make(map[string][]string)
	for _, block := range blocks {
		uuid := block.ModelUUID()
		types, ok := modelBlocks[uuid]
		if !ok {
			types = []string{block.Type().String()}
		} else {
			types = append(types, block.Type().String())
		}
		modelBlocks[uuid] = types
	}

	for uuid, blocks := range modelBlocks {
		model, ph, err := c.statePool.GetModel(uuid)
		if err != nil {
			logger.Debugf("unable to retrieve model %s: %v", uuid, err)
			continue
		}
		results.Models = append(results.Models, params.ModelBlockInfo{
			UUID:     model.UUID(),
			Name:     model.Name(),
			OwnerTag: model.Owner().String(),
			Blocks:   blocks,
		})
		ph.Release()
	}

	// Sort the resulting sequence by model name, then owner.
	sort.Sort(orderedBlockInfo(results.Models))
	return results, nil
}

// ModelConfig returns the model config for the controller
// model.  For information on the current model, use
// client.ModelGet
func (c *ControllerAPI) ModelConfig() (params.ModelConfigResults, error) {
	result := params.ModelConfigResults{}
	if err := c.checkIsSuperUser(); err != nil {
		return result, errors.Trace(err)
	}

	controllerState := c.statePool.SystemState()
	controllerModel, err := controllerState.Model()
	if err != nil {
		return result, errors.Trace(err)
	}
	cfg, err := controllerModel.Config()
	if err != nil {
		return result, errors.Trace(err)
	}

	result.Config = make(map[string]params.ConfigValue)
	for name, val := range cfg.AllAttrs() {
		result.Config[name] = params.ConfigValue{
			Value: val,
		}
	}
	return result, nil
}

// HostedModelConfigs returns all the information that the client needs in
// order to connect directly with the host model's provider and destroy it
// directly.
func (c *ControllerAPI) HostedModelConfigs() (params.HostedModelConfigsResults, error) {
	result := params.HostedModelConfigsResults{}
	if err := c.checkIsSuperUser(); err != nil {
		return result, errors.Trace(err)
	}

	modelUUIDs, err := c.state.AllModelUUIDs()
	if err != nil {
		return result, errors.Trace(err)
	}

	for _, modelUUID := range modelUUIDs {
		if modelUUID == c.state.ControllerModelUUID() {
			continue
		}
		st, err := c.statePool.Get(modelUUID)
		if err != nil {
			// This model could have been removed.
			if errors.IsNotFound(err) {
				continue
			}
			return result, errors.Trace(err)
		}
		defer st.Release()
		model, err := st.Model()
		if err != nil {
			return result, errors.Trace(err)
		}

		config := params.HostedModelConfig{
			Name:     model.Name(),
			OwnerTag: model.Owner().String(),
		}
		modelConf, err := model.Config()
		if err != nil {
			config.Error = apiservererrors.ServerError(err)
		} else {
			config.Config = modelConf.AllAttrs()
		}
		cloudSpec := c.GetCloudSpec(model.ModelTag())
		if config.Error == nil {
			config.CloudSpec = cloudSpec.Result
			config.Error = cloudSpec.Error
		}
		result.Models = append(result.Models, config)
	}

	return result, nil
}

// RemoveBlocks removes all the blocks in the controller.
func (c *ControllerAPI) RemoveBlocks(args params.RemoveBlocksArgs) error {
	if err := c.checkIsSuperUser(); err != nil {
		return errors.Trace(err)
	}

	if !args.All {
		return errors.New("not supported")
	}
	return errors.Trace(c.state.RemoveAllBlocksForController())
}

// WatchAllModels starts watching events for all models in the
// controller. The returned AllWatcherId should be used with Next on the
// AllModelWatcher endpoint to receive deltas.
func (c *ControllerAPI) WatchAllModels() (params.AllWatcherId, error) {
	if err := c.checkIsSuperUser(); err != nil {
		return params.AllWatcherId{}, errors.Trace(err)
	}
	w := c.multiwatcherFactory.WatchController()
	return params.AllWatcherId{
		AllWatcherId: c.resources.Register(w),
	}, nil
}

// WatchAllModelSummaries starts watching the summary updates from the cache.
// This method is superuser access only, and watches all models in the
// controller.
func (c *ControllerAPI) WatchAllModelSummaries() (params.SummaryWatcherID, error) {
	if err := c.checkIsSuperUser(); err != nil {
		return params.SummaryWatcherID{}, errors.Trace(err)
	}
	w := c.controller.WatchAllModels()
	return params.SummaryWatcherID{
		WatcherID: c.resources.Register(w),
	}, nil
}

// WatchModelSummaries starts watching the summary updates from the cache.
// Only models that the user has access to are returned.
func (c *ControllerAPI) WatchModelSummaries() (params.SummaryWatcherID, error) {
	user := c.apiUser.Id()
	w := c.controller.WatchModelsAsUser(user)
	return params.SummaryWatcherID{
		WatcherID: c.resources.Register(w),
	}, nil
}

// GetControllerAccess returns the level of access the specified users
// have on the controller.
func (c *ControllerAPI) GetControllerAccess(req params.Entities) (params.UserAccessResults, error) {
	results := params.UserAccessResults{}
	isAdmin, err := c.authorizer.HasPermission(permission.SuperuserAccess, c.state.ControllerTag())
	if err != nil {
		return results, errors.Trace(err)
	}

	users := req.Entities
	results.Results = make([]params.UserAccessResult, len(users))
	for i, user := range users {
		userTag, err := names.ParseUserTag(user.Tag)
		if err != nil {
			results.Results[i].Error = apiservererrors.ServerError(err)
			continue
		}
		if !isAdmin && !c.authorizer.AuthOwner(userTag) {
			results.Results[i].Error = apiservererrors.ServerError(apiservererrors.ErrPerm)
			continue
		}
		access, err := c.state.UserPermission(userTag, c.state.ControllerTag())
		if err != nil {
			results.Results[i].Error = apiservererrors.ServerError(err)
			continue
		}
		results.Results[i].Result = &params.UserAccess{
			Access:  string(access),
			UserTag: userTag.String()}
	}
	return results, nil
}

// InitiateMigration attempts to begin the migration of one or
// more models to other controllers.
func (c *ControllerAPI) InitiateMigration(reqArgs params.InitiateMigrationArgs) (
	params.InitiateMigrationResults, error,
) {
	out := params.InitiateMigrationResults{
		Results: make([]params.InitiateMigrationResult, len(reqArgs.Specs)),
	}
	if err := c.checkIsSuperUser(); err != nil {
		return out, errors.Trace(err)
	}

	for i, spec := range reqArgs.Specs {
		result := &out.Results[i]
		result.ModelTag = spec.ModelTag
		id, err := c.initiateOneMigration(spec)
		if err != nil {
			result.Error = apiservererrors.ServerError(err)
		} else {
			result.MigrationId = id
		}
	}
	return out, nil
}

func (c *ControllerAPI) initiateOneMigration(spec params.MigrationSpec) (string, error) {
	modelTag, err := names.ParseModelTag(spec.ModelTag)
	if err != nil {
		return "", errors.Annotate(err, "model tag")
	}

	// Ensure the model exists.
	if modelExists, err := c.state.ModelExists(modelTag.Id()); err != nil {
		return "", errors.Annotate(err, "reading model")
	} else if !modelExists {
		return "", errors.NotFoundf("model")
	}

	hostedState, err := c.statePool.Get(modelTag.Id())
	if err != nil {
		return "", errors.Trace(err)
	}
	defer hostedState.Release()

	// Construct target info.
	specTarget := spec.TargetInfo
	controllerTag, err := names.ParseControllerTag(specTarget.ControllerTag)
	if err != nil {
		return "", errors.Annotate(err, "controller tag")
	}
	authTag, err := names.ParseUserTag(specTarget.AuthTag)
	if err != nil {
		return "", errors.Annotate(err, "auth tag")
	}
	var macs []macaroon.Slice
	if specTarget.Macaroons != "" {
		if err := json.Unmarshal([]byte(specTarget.Macaroons), &macs); err != nil {
			return "", errors.Annotate(err, "invalid macaroons")
		}
	}
	targetInfo := coremigration.TargetInfo{
		ControllerTag:   controllerTag,
		ControllerAlias: specTarget.ControllerAlias,
		Addrs:           specTarget.Addrs,
		CACert:          specTarget.CACert,
		AuthTag:         authTag,
		Password:        specTarget.Password,
		Macaroons:       macs,
	}

	// Check if the migration is likely to succeed.
	if err := runMigrationPrechecks(hostedState.State, c.statePool.SystemState(), &targetInfo, c.presence); err != nil {
		return "", errors.Trace(err)
	}

	// Trigger the migration.
	mig, err := hostedState.CreateMigration(state.MigrationSpec{
		InitiatedBy: c.apiUser,
		TargetInfo:  targetInfo,
	})
	if err != nil {
		return "", errors.Trace(err)
	}
	return mig.Id(), nil
}

// ModifyControllerAccess changes the model access granted to users.
func (c *ControllerAPI) ModifyControllerAccess(args params.ModifyControllerAccessRequest) (params.ErrorResults, error) {
	result := params.ErrorResults{
		Results: make([]params.ErrorResult, len(args.Changes)),
	}
	if len(args.Changes) == 0 {
		return result, nil
	}

	hasPermission, err := c.authorizer.HasPermission(permission.SuperuserAccess, c.state.ControllerTag())
	if err != nil {
		return result, errors.Trace(err)
	}

	for i, arg := range args.Changes {
		if !hasPermission {
			result.Results[i].Error = apiservererrors.ServerError(apiservererrors.ErrPerm)
			continue
		}

		controllerAccess := permission.Access(arg.Access)
		if err := permission.ValidateControllerAccess(controllerAccess); err != nil {
			// TODO(wallyworld) - remove in Juju 3.0
			// Backwards compatibility requires us to accept add-model.
			if controllerAccess != permission.AddModelAccess {
				result.Results[i].Error = apiservererrors.ServerError(err)
				continue
			}
		}

		targetUserTag, err := names.ParseUserTag(arg.UserTag)
		if err != nil {
			result.Results[i].Error = apiservererrors.ServerError(errors.Annotate(err, "could not modify controller access"))
			continue
		}

		result.Results[i].Error = apiservererrors.ServerError(
			ChangeControllerAccess(c.state, c.apiUser, targetUserTag, arg.Action, controllerAccess))
	}
	return result, nil
}

// ConfigSet changes the value of specified controller configuration
// settings. Only some settings can be changed after bootstrap.
// Settings that aren't specified in the params are left unchanged.
func (c *ControllerAPI) ConfigSet(args params.ControllerConfigSet) error {
	if err := c.checkIsSuperUser(); err != nil {
		return errors.Trace(err)
	}
	if err := c.state.UpdateControllerConfig(args.Config, nil); err != nil {
		return errors.Trace(err)
	}
	// TODO(thumper): add a version to controller config to allow for
	// simultaneous updates and races in publishing, potentially across
	// HA servers.
	cfg, err := c.state.ControllerConfig()
	if err != nil {
		return errors.Trace(err)
	}
	if _, err := c.hub.Publish(
		controller.ConfigChanged,
		controller.ConfigChangedMessage{cfg}); err != nil {
		return errors.Trace(err)
	}
	return nil
}

// runMigrationPrechecks runs prechecks on the migration and updates
// information in targetInfo as needed based on information
// retrieved from the target controller.
var runMigrationPrechecks = func(st, ctlrSt *state.State, targetInfo *coremigration.TargetInfo, presence facade.Presence) error {
	// Check model and source controller.
	backend, err := migration.PrecheckShim(st, ctlrSt)
	if err != nil {
		return errors.Annotate(err, "creating backend")
	}
	modelPresence := presence.ModelPresence(st.ModelUUID())
	controllerPresence := presence.ModelPresence(ctlrSt.ModelUUID())
	if err := migration.SourcePrecheck(backend, modelPresence, controllerPresence); err != nil {
		return errors.Annotate(err, "source prechecks failed")
	}

	// Check target controller.
	conn, err := api.Open(targetToAPIInfo(targetInfo), migration.ControllerDialOpts())
	if err != nil {
		return errors.Annotate(err, "connect to target controller")
	}
	defer conn.Close()
	modelInfo, srcUserList, err := makeModelInfo(st, ctlrSt)
	if err != nil {
		return errors.Trace(err)
	}
	dstUserList, err := getTargetControllerUsers(conn)
	if err != nil {
		return errors.Trace(err)
	}
	if err = srcUserList.checkCompatibilityWith(dstUserList); err != nil {
		return errors.Trace(err)
	}
	client := migrationtarget.NewClient(conn)
	if targetInfo.CACert == "" {
		targetInfo.CACert, err = client.CACert()
		if err != nil {
			if !params.IsCodeNotImplemented(err) {
				return errors.Annotatef(err, "cannot retrieve CA certificate")
			}
			// If the call's not implemented, it indicates an earlier version
			// of the controller, which we can't migrate to.
			return errors.New("controller API version is too old")
		}
	}
	err = client.Prechecks(modelInfo)
	return errors.Annotate(err, "target prechecks failed")
}

// userList encapsulates information about the users who have been granted
// access to a model or the users known to a particular controller.
type userList struct {
	identityURL string
	users       set.Strings
}

// checkCompatibilityWith ensures that the set of users granted access to
// the model being migrated is present in the destination (migration target)
// controller.
func (src *userList) checkCompatibilityWith(dst userList) error {
	srcUsers, dstUsers := src.users, dst.users

	// If external users have access to this model we can only allow the
	// migration to proceed if:
	// - the local users from src exist in the dst, and
	// - both controllers are configured with the same identity provider URL
	srcExtUsers := filterSet(srcUsers, func(u string) bool {
		return strings.Contains(u, "@")
	})

	if srcExtUsers.Size() != 0 {
		localSrcUsers := srcUsers.Difference(srcExtUsers)

		// In this case external user lookups will most likely not work.
		// Display an appropriate error message depending on whether
		// the local users are present in dst or not.
		if src.identityURL != dst.identityURL {
			missing := localSrcUsers.Difference(dstUsers)
			if missing.Size() == 0 {
				return errors.Errorf(`cannot initiate migration as external users have been granted access to the model
and the two controllers have different identity provider configurations. To resolve
this issue you can remove the following users from the current model:
  - %s`,
					strings.Join(srcExtUsers.Values(), "\n  - "),
				)
			}

			return errors.Errorf(`cannot initiate migration as external users have been granted access to the model
and the two controllers have different identity provider configurations. To resolve
this issue you need to remove the following users from the current model:
  - %s

and add the following users to the destination controller or remove them from
the current model:
  - %s`,
				strings.Join(srcExtUsers.Values(), "\n  - "),
				strings.Join(localSrcUsers.Difference(dstUsers).Values(), "\n  - "),
			)

		}

		// External user lookups will work out of the box. We only need
		// to ensure that the local model users are present in dst
		srcUsers = localSrcUsers
	}

	if missing := srcUsers.Difference(dstUsers); missing.Size() != 0 {
		return errors.Errorf(`cannot initiate migration as the users granted access to the model do not exist
on the destination controller. To resolve this issue you can add the following
users to the destination controller or remove them from the current model:
  - %s`, strings.Join(missing.Values(), "\n  - "))
	}

	return nil
}

func makeModelInfo(st, ctlrSt *state.State) (coremigration.ModelInfo, userList, error) {
	var empty coremigration.ModelInfo
	var ul userList

	model, err := st.Model()
	if err != nil {
		return empty, ul, errors.Trace(err)
	}

	users, err := model.Users()
	if err != nil {
		return empty, ul, errors.Trace(err)
	}
	ul.users = set.NewStrings()
	for _, u := range users {
		ul.users.Add(u.UserName)
	}

	// Retrieve agent version for the model.
	conf, err := model.ModelConfig()
	if err != nil {
		return empty, userList{}, errors.Trace(err)
	}
	agentVersion, _ := conf.AgentVersion()

	// Retrieve agent version for the controller.
	controllerModel, err := ctlrSt.Model()
	if err != nil {
		return empty, userList{}, errors.Trace(err)
	}
	controllerConfig, err := controllerModel.Config()
	if err != nil {
		return empty, userList{}, errors.Trace(err)
	}
	controllerVersion, _ := controllerConfig.AgentVersion()

	coreConf, err := ctlrSt.ControllerConfig()
	if err != nil {
		return empty, userList{}, errors.Trace(err)
	}
	ul.identityURL = coreConf.IdentityURL()
	return coremigration.ModelInfo{
		UUID:                   model.UUID(),
		Name:                   model.Name(),
		Owner:                  model.Owner(),
		AgentVersion:           agentVersion,
		ControllerAgentVersion: controllerVersion,
	}, ul, nil
}

func getTargetControllerUsers(conn api.Connection) (userList, error) {
	ul := userList{}

	userClient := usermanager.NewClient(conn)
	users, err := userClient.UserInfo(nil, usermanager.AllUsers)
	if err != nil {
		return ul, errors.Trace(err)
	}

	ul.users = set.NewStrings()
	for _, u := range users {
		ul.users.Add(u.Username)
	}

	ctrlClient := controllerclient.NewClient(conn)
	ul.identityURL, err = ctrlClient.IdentityProviderURL()
	if err != nil {
		return ul, errors.Trace(err)
	}

	return ul, nil
}

func targetToAPIInfo(ti *coremigration.TargetInfo) *api.Info {
	return &api.Info{
		Addrs:     ti.Addrs,
		CACert:    ti.CACert,
		Tag:       ti.AuthTag,
		Password:  ti.Password,
		Macaroons: ti.Macaroons,
	}
}

// grantControllerCloudAccess exists for backwards compatibility since older clients
// still set add-model on the controller rather than the controller cloud.
func grantControllerCloudAccess(accessor ControllerAccess, targetUserTag names.UserTag, access permission.Access) error {
	controllerInfo, err := accessor.ControllerInfo()
	if err != nil {
		return errors.Trace(err)
	}
	cloud := controllerInfo.CloudName
	err = accessor.CreateCloudAccess(cloud, targetUserTag, access)
	if errors.IsAlreadyExists(err) {
		cloudAccess, err := accessor.GetCloudAccess(cloud, targetUserTag)
		if errors.IsNotFound(err) {
			// Conflicts with prior check, must be inconsistent state.
			err = txn.ErrExcessiveContention
		}
		if err != nil {
			return errors.Annotate(err, "could not look up cloud access for user")
		}

		// Only set access if greater access is being granted.
		if cloudAccess.EqualOrGreaterCloudAccessThan(access) {
			return errors.Errorf("user already has %q access or greater", access)
		}
		if _, err = accessor.SetUserAccess(targetUserTag, names.NewCloudTag(cloud), access); err != nil {
			return errors.Annotate(err, "could not set cloud access for user")
		}
		return nil

	}
	if err != nil {
		return errors.Trace(err)
	}
	return nil
}

func grantControllerAccess(accessor ControllerAccess, targetUserTag, apiUser names.UserTag, access permission.Access) error {
	// TODO(wallyworld) - remove in Juju 3.0
	// Older clients still use the controller facade to manage add-model access.
	if access == permission.AddModelAccess {
		return grantControllerCloudAccess(accessor, targetUserTag, access)
	}

	_, err := accessor.AddControllerUser(state.UserAccessSpec{User: targetUserTag, CreatedBy: apiUser, Access: access})
	if errors.IsAlreadyExists(err) {
		controllerTag := accessor.ControllerTag()
		controllerUser, err := accessor.UserAccess(targetUserTag, controllerTag)
		if errors.IsNotFound(err) {
			// Conflicts with prior check, must be inconsistent state.
			err = txn.ErrExcessiveContention
		}
		if err != nil {
			return errors.Annotate(err, "could not look up controller access for user")
		}

		// Only set access if greater access is being granted.
		if controllerUser.Access.EqualOrGreaterControllerAccessThan(access) {
			return errors.Errorf("user already has %q access or greater", access)
		}
		if _, err = accessor.SetUserAccess(controllerUser.UserTag, controllerUser.Object, access); err != nil {
			return errors.Annotate(err, "could not set controller access for user")
		}
		return nil

	}
	if err != nil {
		return errors.Trace(err)
	}
	return nil
}

func revokeControllerAccess(accessor ControllerAccess, targetUserTag, apiUser names.UserTag, access permission.Access) error {
	// TODO(wallyworld) - remove in Juju 3.0
	// Older clients still use the controller facade to manage add-model access.
	if access == permission.AddModelAccess {
		controllerInfo, err := accessor.ControllerInfo()
		if err != nil {
			return errors.Trace(err)
		}
		return accessor.RemoveCloudAccess(controllerInfo.CloudName, targetUserTag)
	}

	controllerTag := accessor.ControllerTag()
	switch access {
	case permission.LoginAccess:
		// Revoking login access removes all access.
		err := accessor.RemoveUserAccess(targetUserTag, controllerTag)
		return errors.Annotate(err, "could not revoke controller access")
	case permission.SuperuserAccess:
		// Revoking superuser sets login.
		controllerUser, err := accessor.UserAccess(targetUserTag, controllerTag)
		if err != nil {
			return errors.Annotate(err, "could not look up controller access for user")
		}
		_, err = accessor.SetUserAccess(controllerUser.UserTag, controllerUser.Object, permission.LoginAccess)
		return errors.Annotate(err, "could not set controller access to login")

	default:
		return errors.Errorf("don't know how to revoke %q access", access)
	}
}

// ChangeControllerAccess performs the requested access grant or revoke action for the
// specified user on the controller.
func ChangeControllerAccess(accessor ControllerAccess, apiUser, targetUserTag names.UserTag, action params.ControllerAction, access permission.Access) error {
	switch action {
	case params.GrantControllerAccess:
		err := grantControllerAccess(accessor, targetUserTag, apiUser, access)
		if err != nil {
			return errors.Annotate(err, "could not grant controller access")
		}
		return nil
	case params.RevokeControllerAccess:
		return revokeControllerAccess(accessor, targetUserTag, apiUser, access)
	default:
		return errors.Errorf("unknown action %q", action)
	}
}

type orderedBlockInfo []params.ModelBlockInfo

func (o orderedBlockInfo) Len() int {
	return len(o)
}

func (o orderedBlockInfo) Less(i, j int) bool {
	if o[i].Name < o[j].Name {
		return true
	}
	if o[i].Name > o[j].Name {
		return false
	}

	if o[i].OwnerTag < o[j].OwnerTag {
		return true
	}
	if o[i].OwnerTag > o[j].OwnerTag {
		return false
	}

	// Unreachable based on the rules of there not being duplicate
	// models of the same name for the same owner, but return false
	// instead of panicing.
	return false
}

func (o orderedBlockInfo) Swap(i, j int) {
	o[i], o[j] = o[j], o[i]
}

func filterSet(s set.Strings, keep func(string) bool) set.Strings {
	out := set.NewStrings()
	for _, v := range s.Values() {
		if keep(v) {
			out.Add(v)
		}
	}

	return out
}<|MERGE_RESOLUTION|>--- conflicted
+++ resolved
@@ -64,39 +64,12 @@
 
 // LatestAPI is used for testing purposes to create the latest
 // controller API.
-<<<<<<< HEAD
-var LatestAPI = NewControllerAPIv11
-
-// NewControllerAPIv11 creates a new ControllerAPIv11
-func NewControllerAPIv11(ctx facade.Context) (*ControllerAPI, error) {
-	st := ctx.State()
-	authorizer := ctx.Auth()
-	pool := ctx.StatePool()
-	resources := ctx.Resources()
-	presence := ctx.Presence()
-	hub := ctx.Hub()
-	factory := ctx.MultiwatcherFactory()
-	controller := ctx.Controller()
-
-	return NewControllerAPI(
-		st,
-		pool,
-		authorizer,
-		resources,
-		presence,
-		hub,
-		factory,
-		controller,
-	)
-}
-=======
 var LatestAPI = newControllerAPIv11
 
 // TestingAPI is an escape hatch for requesting a controller API that won't
 // allow auth to correctly happen for ModelStatus. I'm not convicned this
 // should exist at all.
-var TestingAPI = newControllerAPIv6
->>>>>>> 756ae5bb
+var TestingAPI = LatestAPI
 
 // NewControllerAPI creates a new api server endpoint for operations
 // on a controller.
