// Copyright 2015 Canonical Ltd.
// Licensed under the AGPLv3, see LICENCE file for details.

package machinemanager_test

import (
	"sort"
	"strconv"
	"strings"
	"time"

	"github.com/golang/mock/gomock"
	"github.com/juju/charm/v8"
	"github.com/juju/errors"
	"github.com/juju/juju/core/os"
	"github.com/juju/names/v4"
<<<<<<< HEAD
	"github.com/juju/os/v2/series"
=======
>>>>>>> 15810346
	jtesting "github.com/juju/testing"
	jc "github.com/juju/testing/checkers"
	gc "gopkg.in/check.v1"

	"github.com/juju/juju/apiserver/common"
	"github.com/juju/juju/apiserver/common/storagecommon"
	apiservererrors "github.com/juju/juju/apiserver/errors"
	"github.com/juju/juju/apiserver/facades/client/machinemanager"
	"github.com/juju/juju/apiserver/facades/client/machinemanager/mocks"
	"github.com/juju/juju/apiserver/params"
	apiservertesting "github.com/juju/juju/apiserver/testing"
	"github.com/juju/juju/cloud"
	"github.com/juju/juju/core/model"
	"github.com/juju/juju/core/series"
	"github.com/juju/juju/core/status"
	"github.com/juju/juju/environs/context"
	"github.com/juju/juju/state"
	stateerrors "github.com/juju/juju/state/errors"
	"github.com/juju/juju/storage"
	coretesting "github.com/juju/juju/testing"
)

var _ = gc.Suite(&MachineManagerSuite{})

type MachineManagerSuite struct {
	coretesting.BaseSuite
	authorizer *apiservertesting.FakeAuthorizer
	st         *mockState
	pool       *mockPool
	api        *machinemanager.MachineManagerAPI
	leadership *mocks.MockLeadership

	callContext context.ProviderCallContext
}

func (s *MachineManagerSuite) setAPIUser(c *gc.C, user names.UserTag) {
	s.authorizer.Tag = user
	mm, err := machinemanager.NewMachineManagerAPI(s.st,
		s.st,
		s.pool,
		machinemanager.ModelAuthorizer{
			Authorizer: s.authorizer,
		},
		s.callContext,
		common.NewResources(),
		s.leadership,
	)
	c.Assert(err, jc.ErrorIsNil)
	s.api = mm
}

func (s *MachineManagerSuite) SetUpTest(c *gc.C) {
	s.BaseSuite.SetUpTest(c)

	s.st = &mockState{
		machines: make(map[string]*mockMachine),
		unitStorageAttachmentsF: func(tag names.UnitTag) ([]state.StorageAttachment, error) {
			if tag.Id() == "foo/0" {
				return []state.StorageAttachment{
					&mockStorageAttachment{unit: tag, storage: names.NewStorageTag("disks/0")},
					&mockStorageAttachment{unit: tag, storage: names.NewStorageTag("disks/1")},
				}, nil
			}
			return nil, nil
		},
	}
	s.pool = &mockPool{}
	s.authorizer = &apiservertesting.FakeAuthorizer{Tag: names.NewUserTag("admin")}
	s.callContext = context.NewCloudCallContext()
}

func (s *MachineManagerSuite) setup(c *gc.C) *gomock.Controller {
	ctrl := gomock.NewController(c)

	s.leadership = mocks.NewMockLeadership(ctrl)

	var err error
	s.api, err = machinemanager.NewMachineManagerAPI(s.st,
		s.st,
		s.pool,
		machinemanager.ModelAuthorizer{
			Authorizer: s.authorizer,
		},
		s.callContext,
		common.NewResources(),
		s.leadership,
	)
	c.Assert(err, jc.ErrorIsNil)

	return ctrl
}

func (s *MachineManagerSuite) expectUnpinAppLeaders(id string) {
	machineTag := names.NewMachineTag(id)

	s.leadership.EXPECT().GetMachineApplicationNames(id).Return([]string{"foo-app-1"}, nil)
	s.leadership.EXPECT().UnpinApplicationLeadersByName(machineTag, []string{"foo-app-1"}).Return(params.PinApplicationsResults{}, nil)
}

func (s *MachineManagerSuite) TestAddMachines(c *gc.C) {
	defer s.setup(c).Finish()

	apiParams := make([]params.AddMachineParams, 2)
	for i := range apiParams {
		apiParams[i] = params.AddMachineParams{
			Series: "trusty",
			Jobs:   []model.MachineJob{model.JobHostUnits},
		}
	}
	apiParams[0].Disks = []storage.Constraints{{Size: 1, Count: 2}, {Size: 2, Count: 1}}
	apiParams[1].Disks = []storage.Constraints{{Size: 1, Count: 2, Pool: "three"}}
	machines, err := s.api.AddMachines(params.AddMachines{MachineParams: apiParams})
	c.Assert(err, jc.ErrorIsNil)
	c.Assert(machines.Machines, gc.HasLen, 2)
	c.Assert(s.st.calls, gc.Equals, 2)
	c.Assert(s.st.machineTemplates, jc.DeepEquals, []state.MachineTemplate{
		{
			Series: "trusty",
			Jobs:   []state.MachineJob{state.JobHostUnits},
			Volumes: []state.HostVolumeParams{
				{
					Volume:     state.VolumeParams{Pool: "", Size: 1},
					Attachment: state.VolumeAttachmentParams{ReadOnly: false},
				},
				{
					Volume:     state.VolumeParams{Pool: "", Size: 1},
					Attachment: state.VolumeAttachmentParams{ReadOnly: false},
				},
				{
					Volume:     state.VolumeParams{Pool: "", Size: 2},
					Attachment: state.VolumeAttachmentParams{ReadOnly: false},
				},
			},
		},
		{
			Series: "trusty",
			Jobs:   []state.MachineJob{state.JobHostUnits},
			Volumes: []state.HostVolumeParams{
				{
					Volume:     state.VolumeParams{Pool: "three", Size: 1},
					Attachment: state.VolumeAttachmentParams{ReadOnly: false},
				},
				{
					Volume:     state.VolumeParams{Pool: "three", Size: 1},
					Attachment: state.VolumeAttachmentParams{ReadOnly: false},
				},
			},
		},
	})
}

func (s *MachineManagerSuite) TestNewMachineManagerAPINonClient(c *gc.C) {
	tag := names.NewUnitTag("mysql/0")
	s.authorizer = &apiservertesting.FakeAuthorizer{Tag: tag}
	_, err := machinemanager.NewMachineManagerAPI(
		nil,
		nil,
		nil,
		machinemanager.ModelAuthorizer{
			Authorizer: s.authorizer,
			ModelTag:   names.ModelTag{},
		},
		s.callContext,
		common.NewResources(),
		nil,
	)
	c.Assert(err, gc.ErrorMatches, "permission denied")
}

func (s *MachineManagerSuite) TestAddMachinesStateError(c *gc.C) {
	defer s.setup(c).Finish()

	s.st.err = errors.New("boom")
	results, err := s.api.AddMachines(params.AddMachines{
		MachineParams: []params.AddMachineParams{{
			Series: "trusty",
		}},
	})
	c.Assert(err, jc.ErrorIsNil)
	c.Assert(results, gc.DeepEquals, params.AddMachinesResults{
		Machines: []params.AddMachinesResult{{
			Error: &params.Error{Message: "boom", Code: ""},
		}},
	})
	c.Assert(s.st.calls, gc.Equals, 1)
}

func (s *MachineManagerSuite) TestDestroyMachine(c *gc.C) {
	defer s.setup(c).Finish()

	s.expectUnpinAppLeaders("0")

	s.st.machines["0"] = &mockMachine{}
	results, err := s.api.DestroyMachine(params.Entities{
		Entities: []params.Entity{{Tag: "machine-0"}},
	})
	c.Assert(err, jc.ErrorIsNil)
	c.Assert(results, jc.DeepEquals, params.DestroyMachineResults{
		Results: []params.DestroyMachineResult{{
			Info: &params.DestroyMachineInfo{
				DestroyedUnits: []params.Entity{
					{"unit-foo-0"},
					{"unit-foo-1"},
					{"unit-foo-2"},
				},
				DetachedStorage: []params.Entity{
					{"storage-disks-0"},
				},
				DestroyedStorage: []params.Entity{
					{"storage-disks-1"},
				},
			},
		}},
	})
}

func (s *MachineManagerSuite) TestForceDestroyMachine(c *gc.C) {
	defer s.setup(c).Finish()

	s.expectUnpinAppLeaders("0")

	s.st.machines["0"] = &mockMachine{}
	results, err := s.api.ForceDestroyMachine(params.Entities{
		Entities: []params.Entity{{Tag: "machine-0"}},
	})
	c.Assert(err, jc.ErrorIsNil)
	c.Assert(results, jc.DeepEquals, params.DestroyMachineResults{
		Results: []params.DestroyMachineResult{{
			Info: &params.DestroyMachineInfo{
				DestroyedUnits: []params.Entity{
					{"unit-foo-0"},
					{"unit-foo-1"},
					{"unit-foo-2"},
				},
				DetachedStorage: []params.Entity{
					{"storage-disks-0"},
				},
				DestroyedStorage: []params.Entity{
					{"storage-disks-1"},
				},
			},
		}},
	})
}

func (s *MachineManagerSuite) assertMachinesDestroyed(c *gc.C, in []params.Entity, out params.DestroyMachineResults, expectedCalls ...string) {
	results, err := s.api.DestroyMachine(params.Entities{in})
	c.Assert(err, jc.ErrorIsNil)

	s.st.CheckCallNames(c, expectedCalls...)
	c.Assert(results, jc.DeepEquals, out)

}

func (s *MachineManagerSuite) TestDestroyMachineFailedAllStorageRetrieval(c *gc.C) {
	defer s.setup(c).Finish()

	s.st.machines["0"] = &mockMachine{}
	s.st.unitStorageAttachmentsF = func(tag names.UnitTag) ([]state.StorageAttachment, error) {
		return nil, errors.New("kaboom")
	}
	s.assertMachinesDestroyed(c,
		[]params.Entity{{Tag: "machine-0"}},
		params.DestroyMachineResults{
			Results: []params.DestroyMachineResult{{
				Error: apiservererrors.ServerError(errors.New("getting storage for unit foo/0: kaboom\ngetting storage for unit foo/1: kaboom\ngetting storage for unit foo/2: kaboom")),
			}},
		},
		"GetBlockForType",
		"GetBlockForType",
		"Machine",
		"UnitStorageAttachments",
		"UnitStorageAttachments",
		"UnitStorageAttachments",
	)
}

func (s *MachineManagerSuite) TestDestroyMachineFailedAllStorageClassification(c *gc.C) {
	defer s.setup(c).Finish()

	s.st.machines["0"] = &mockMachine{}
	s.st.SetErrors(
		errors.New("boom"),
	)
	s.assertMachinesDestroyed(c,
		[]params.Entity{{Tag: "machine-0"}},
		params.DestroyMachineResults{
			Results: []params.DestroyMachineResult{{
				Error: apiservererrors.ServerError(errors.New("classifying storage for destruction for unit foo/0: boom")),
			}},
		},
		"GetBlockForType",
		"GetBlockForType",
		"Machine",
		"UnitStorageAttachments",
		"StorageInstance",
		"StorageInstance",
		"VolumeAccess",
		"FilesystemAccess",
		"StorageInstanceVolume",
		"UnitStorageAttachments",
		"VolumeAccess",
		"FilesystemAccess",
		"UnitStorageAttachments",
		"VolumeAccess",
		"FilesystemAccess",
	)
}

func (s *MachineManagerSuite) TestDestroyMachineFailedSomeUnitStorageRetrieval(c *gc.C) {
	defer s.setup(c).Finish()

	s.st.machines["0"] = &mockMachine{}
	s.st.unitStorageAttachmentsF = func(tag names.UnitTag) ([]state.StorageAttachment, error) {
		if tag.Id() == "foo/1" {
			return nil, errors.New("kaboom")
		}
		return nil, nil
	}

	s.assertMachinesDestroyed(c,
		[]params.Entity{{Tag: "machine-0"}},
		params.DestroyMachineResults{
			Results: []params.DestroyMachineResult{{
				Error: apiservererrors.ServerError(errors.New("getting storage for unit foo/1: kaboom")),
			}},
		},
		"GetBlockForType",
		"GetBlockForType",
		"Machine",
		"UnitStorageAttachments",
		"VolumeAccess",
		"FilesystemAccess",
		"UnitStorageAttachments",
		"UnitStorageAttachments",
		"VolumeAccess",
		"FilesystemAccess",
	)
}

func (s *MachineManagerSuite) TestDestroyMachineFailedSomeStorageRetrievalManyMachines(c *gc.C) {
	defer s.setup(c).Finish()

	s.expectUnpinAppLeaders("1")

	s.st.machines["0"] = &mockMachine{}
	s.st.machines["1"] = &mockMachine{
		unitsF: func() ([]machinemanager.Unit, error) {
			return []machinemanager.Unit{
				&mockUnit{tag: names.NewUnitTag("bar/0")},
			}, nil
		},
	}
	s.st.unitStorageAttachmentsF = func(tag names.UnitTag) ([]state.StorageAttachment, error) {
		if tag.Id() == "foo/1" {
			return nil, errors.New("kaboom")
		}
		if tag.Id() == "bar/0" {
			return []state.StorageAttachment{
				&mockStorageAttachment{unit: tag, storage: names.NewStorageTag("disks/0")},
			}, nil
		}
		return nil, nil
	}

	s.assertMachinesDestroyed(c,
		[]params.Entity{
			{Tag: "machine-0"},
			{Tag: "machine-1"},
		},
		params.DestroyMachineResults{
			Results: []params.DestroyMachineResult{
				{Error: apiservererrors.ServerError(errors.New("getting storage for unit foo/1: kaboom"))},
				{Info: &params.DestroyMachineInfo{
					DestroyedUnits: []params.Entity{
						{"unit-bar-0"},
					},
					DetachedStorage: []params.Entity{
						{"storage-disks-0"},
					},
				}},
			},
		},
		"GetBlockForType",
		"GetBlockForType",
		"Machine",
		"UnitStorageAttachments",
		"VolumeAccess",
		"FilesystemAccess",
		"UnitStorageAttachments",
		"UnitStorageAttachments",
		"VolumeAccess",
		"FilesystemAccess",
		"Machine",
		"UnitStorageAttachments",
		"StorageInstance",
		"VolumeAccess",
		"FilesystemAccess",
		"StorageInstanceVolume",
	)
}

func (s *MachineManagerSuite) TestDestroyMachineWithParamsV4(c *gc.C) {
	defer s.setup(c).Finish()

	s.expectUnpinAppLeaders("0")

	apiV4 := s.machineManagerAPIV4()
	s.st.machines["0"] = &mockMachine{}
	results, err := apiV4.DestroyMachineWithParams(params.DestroyMachinesParams{
		Keep:        true,
		Force:       true,
		MachineTags: []string{"machine-0"},
	})
	c.Assert(err, jc.ErrorIsNil)
	m, err := s.st.Machine("0")
	c.Assert(err, jc.ErrorIsNil)
	c.Assert(m.(*mockMachine).keep, jc.IsTrue)
	c.Assert(results, jc.DeepEquals, params.DestroyMachineResults{
		Results: []params.DestroyMachineResult{{
			Info: &params.DestroyMachineInfo{
				DestroyedUnits: []params.Entity{
					{"unit-foo-0"},
					{"unit-foo-1"},
					{"unit-foo-2"},
				},
				DetachedStorage: []params.Entity{
					{"storage-disks-0"},
				},
				DestroyedStorage: []params.Entity{
					{"storage-disks-1"},
				},
			},
		}},
	})
}

func (s *MachineManagerSuite) assertDestroyMachineWithParams(c *gc.C, in params.DestroyMachinesParams, out params.DestroyMachineResults) {
	s.st.machines["0"] = &mockMachine{}
	results, err := s.api.DestroyMachineWithParams(in)
	c.Assert(err, jc.ErrorIsNil)
	m, err := s.st.Machine("0")
	c.Assert(err, jc.ErrorIsNil)
	c.Assert(m.(*mockMachine).keep, jc.IsTrue)
	c.Assert(results, jc.DeepEquals, out)
}

func (s *MachineManagerSuite) TestDestroyMachineWithParamsNoWait(c *gc.C) {
	defer s.setup(c).Finish()

	s.expectUnpinAppLeaders("0")

	noWait := 0 * time.Second
	s.assertDestroyMachineWithParams(c,
		params.DestroyMachinesParams{
			Keep:        true,
			Force:       true,
			MachineTags: []string{"machine-0"},
			MaxWait:     &noWait,
		},
		params.DestroyMachineResults{
			Results: []params.DestroyMachineResult{{
				Info: &params.DestroyMachineInfo{
					DestroyedUnits: []params.Entity{
						{"unit-foo-0"},
						{"unit-foo-1"},
						{"unit-foo-2"},
					},
					DetachedStorage: []params.Entity{
						{"storage-disks-0"},
					},
					DestroyedStorage: []params.Entity{
						{"storage-disks-1"},
					},
				},
			}},
		})
}

func (s *MachineManagerSuite) TestDestroyMachineWithParamsNilWait(c *gc.C) {
	defer s.setup(c).Finish()

	s.expectUnpinAppLeaders("0")

	s.assertDestroyMachineWithParams(c,
		params.DestroyMachinesParams{
			Keep:        true,
			Force:       true,
			MachineTags: []string{"machine-0"},
			// This will use max wait of system default for delay between cleanup operations.
		},
		params.DestroyMachineResults{
			Results: []params.DestroyMachineResult{{
				Info: &params.DestroyMachineInfo{
					DestroyedUnits: []params.Entity{
						{"unit-foo-0"},
						{"unit-foo-1"},
						{"unit-foo-2"},
					},
					DetachedStorage: []params.Entity{
						{"storage-disks-0"},
					},
					DestroyedStorage: []params.Entity{
						{"storage-disks-1"},
					},
				},
			}},
		})
}

func (s *MachineManagerSuite) setupUpgradeSeries(c *gc.C) {
	s.st.machines = map[string]*mockMachine{
		"0": {id: "0", series: "trusty", units: []string{"foo/0", "test/0"}},
		"1": {id: "1", series: "trusty", units: []string{"foo/1", "test/1"}},
		"2": {id: "2", series: "centos7", units: []string{"foo/1", "test/1"}},
		"3": {id: "3", series: "bionic", isManager: true},
		"4": {id: "4", series: "trusty", isLockedForSeriesUpgrade: true},
	}
	s.st.applications = map[string]*mockApplication{
		"foo": {},
	}
}

func (s *MachineManagerSuite) apiV5() machinemanager.MachineManagerAPIV5 {
	return machinemanager.MachineManagerAPIV5{
		MachineManagerAPIV6: &machinemanager.MachineManagerAPIV6{
			MachineManagerAPI: s.api,
		},
	}
}

func (s *MachineManagerSuite) TestUpgradeSeriesValidateOK(c *gc.C) {
	defer s.setup(c).Finish()

	s.setupUpgradeSeries(c)
	s.st.machines["0"].unitAgentState = status.Idle

	apiV5 := s.apiV5()
	args := params.UpdateSeriesArgs{
		Args: []params.UpdateSeriesArg{{
			Entity: params.Entity{Tag: names.NewMachineTag("0").String()},
			Series: "xenial",
		}},
	}
	results, err := apiV5.UpgradeSeriesValidate(args)
	c.Assert(err, jc.ErrorIsNil)

	result := results.Results[0]
	c.Assert(result.Error, gc.IsNil)

	units, err := s.st.machines["0"].Units()
	c.Assert(err, jc.ErrorIsNil)

	var expectedUnitNames []string
	for _, unit := range units {
		expectedUnitNames = append(expectedUnitNames, unit.UnitTag().Id())
	}
	c.Assert(result.UnitNames, gc.DeepEquals, expectedUnitNames)
}

func (s *MachineManagerSuite) TestUpgradeSeriesValidateIsControllerError(c *gc.C) {
	defer s.setup(c).Finish()

	s.setupUpgradeSeries(c)
	apiV5 := s.apiV5()
	args := params.UpdateSeriesArgs{
		Args: []params.UpdateSeriesArg{{
			Entity: params.Entity{Tag: names.NewMachineTag("3").String()},
		}},
	}
	results, err := apiV5.UpgradeSeriesValidate(args)
	c.Assert(err, jc.ErrorIsNil)

	c.Assert(results.Results[0].Error, gc.ErrorMatches,
		"machine-3 is a controller and cannot be targeted for series upgrade")
}

func (s *MachineManagerSuite) TestUpgradeSeriesValidateIsLockedForSeriesUpgradeError(c *gc.C) {
	defer s.setup(c).Finish()

	s.setupUpgradeSeries(c)
	apiV5 := s.apiV5()
	args := params.UpdateSeriesArgs{
		Args: []params.UpdateSeriesArg{{
			Entity: params.Entity{Tag: names.NewMachineTag("4").String()},
		}},
	}
	results, err := apiV5.UpgradeSeriesValidate(args)
	c.Assert(err, jc.ErrorIsNil)

	c.Assert(results.Results[0].Error, gc.ErrorMatches,
		`upgrade series lock found for "4"; series upgrade is in the "not started" state`)
}

func (s *MachineManagerSuite) TestUpgradeSeriesValidateNoSeriesError(c *gc.C) {
	defer s.setup(c).Finish()

	s.setupUpgradeSeries(c)
	apiV5 := s.apiV5()
	args := params.UpdateSeriesArgs{
		Args: []params.UpdateSeriesArg{{
			Entity: params.Entity{Tag: names.NewMachineTag("1").String()},
		}},
	}
	results, err := apiV5.UpgradeSeriesValidate(args)
	c.Assert(err, jc.ErrorIsNil)

	c.Assert(results.Results[0].Error, gc.ErrorMatches, "series missing from args")
}

func (s *MachineManagerSuite) TestUpgradeSeriesValidateNotFromUbuntuError(c *gc.C) {
	defer s.setup(c).Finish()

	s.setupUpgradeSeries(c)
	apiV5 := s.apiV5()
	args := params.UpdateSeriesArgs{
		Args: []params.UpdateSeriesArg{{
			Entity: params.Entity{Tag: names.NewMachineTag("2").String()},
			Series: "bionic",
		}},
	}

	results, err := apiV5.UpgradeSeriesValidate(args)
	c.Assert(err, jc.ErrorIsNil)
	c.Assert(results.Results[0].Error, gc.ErrorMatches,
		"machine-2 is running CentOS and is not valid for Ubuntu series upgrade")
}

func (s *MachineManagerSuite) TestUpgradeSeriesValidateNotToUbuntuError(c *gc.C) {
	defer s.setup(c).Finish()

	s.setupUpgradeSeries(c)
	apiV5 := s.apiV5()
	args := params.UpdateSeriesArgs{
		Args: []params.UpdateSeriesArg{{
			Entity: params.Entity{Tag: names.NewMachineTag("1").String()},
			Series: "centos7",
		}},
	}

	results, err := apiV5.UpgradeSeriesValidate(args)
	c.Assert(err, jc.ErrorIsNil)
	c.Assert(results.Results[0].Error, gc.ErrorMatches,
		`series "centos7" is from OS "CentOS" and is not a valid upgrade target`)
}

func (s *MachineManagerSuite) TestUpgradeSeriesValidateAlreadyRunningSeriesError(c *gc.C) {
	defer s.setup(c).Finish()

	s.setupUpgradeSeries(c)
	apiV5 := s.apiV5()
	args := params.UpdateSeriesArgs{
		Args: []params.UpdateSeriesArg{{
			Entity: params.Entity{Tag: names.NewMachineTag("1").String()},
			Series: "trusty",
		}},
	}

	results, err := apiV5.UpgradeSeriesValidate(args)
	c.Assert(err, jc.ErrorIsNil)
	c.Assert(results.Results[0].Error, gc.ErrorMatches, "machine-1 is already running series trusty")
}

func (s *MachineManagerSuite) TestUpgradeSeriesValidateOlderSeriesError(c *gc.C) {
	defer s.setup(c).Finish()

	s.setupUpgradeSeries(c)
	apiV5 := s.apiV5()
	args := params.UpdateSeriesArgs{
		Args: []params.UpdateSeriesArg{{
			Entity: params.Entity{Tag: names.NewMachineTag("1").String()},
			Series: "precise",
		}},
	}

	results, err := apiV5.UpgradeSeriesValidate(args)
	c.Assert(err, jc.ErrorIsNil)
	c.Assert(results.Results[0].Error, gc.ErrorMatches,
		"machine machine-1 is running trusty which is a newer series than precise.")
}

func (s *MachineManagerSuite) TestUpgradeSeriesValidateUnitNotIdleError(c *gc.C) {
	defer s.setup(c).Finish()

	s.setupUpgradeSeries(c)
	s.st.machines["0"].unitAgentState = status.Executing
	s.st.machines["0"].unitState = status.Active

	apiV5 := s.apiV5()
	args := params.UpdateSeriesArgs{
		Args: []params.UpdateSeriesArg{{
			Entity: params.Entity{Tag: names.NewMachineTag("0").String()},
			Series: "xenial",
		}},
	}
	results, err := apiV5.UpgradeSeriesValidate(args)
	c.Assert(err, jc.ErrorIsNil)
	c.Assert(results.Results[0].Error, gc.ErrorMatches,
		"unit unit-foo-[0-2] is not ready to start a series upgrade; its agent status is: \"executing\" ")
}

func (s *MachineManagerSuite) TestUpgradeSeriesValidateUnitStatusError(c *gc.C) {
	defer s.setup(c).Finish()

	s.setupUpgradeSeries(c)
	s.st.machines["0"].unitAgentState = status.Idle
	s.st.machines["0"].unitState = status.Error

	apiV5 := s.apiV5()
	args := params.UpdateSeriesArgs{
		Args: []params.UpdateSeriesArg{{
			Entity: params.Entity{Tag: names.NewMachineTag("0").String()},
			Series: "xenial",
		}},
	}
	results, err := apiV5.UpgradeSeriesValidate(args)
	c.Assert(err, jc.ErrorIsNil)
	c.Assert(results.Results[0].Error, gc.ErrorMatches,
		"unit unit-foo-[0-2] is not ready to start a series upgrade; its status is: \"error\" ")
}

func (s *MachineManagerSuite) TestUpgradeSeriesPrepare(c *gc.C) {
	defer s.setup(c).Finish()

	s.setupUpgradeSeries(c)
	s.st.machines["0"].unitAgentState = status.Idle

	apiV5 := s.apiV5()
	machineTag := names.NewMachineTag("0")
	result, err := apiV5.UpgradeSeriesPrepare(
		params.UpdateSeriesArg{
			Entity: params.Entity{
				Tag: machineTag.String()},
			Series: "xenial",
		},
	)
	c.Assert(err, jc.ErrorIsNil)
	c.Assert(result.Error, gc.IsNil)

	mach := s.st.machines["0"]
	c.Assert(len(mach.Calls()), gc.Equals, 3)
	mach.CheckCallNames(c, "Principals", "VerifyUnitsSeries", "CreateUpgradeSeriesLock")
	mach.CheckCall(c, 2, "CreateUpgradeSeriesLock", []string{"foo/0", "test/0"}, "xenial")
}

func (s *MachineManagerSuite) TestUpgradeSeriesPrepareMachineNotFound(c *gc.C) {
	defer s.setup(c).Finish()

	apiV5 := s.apiV5()
	machineTag := names.NewMachineTag("76")
	result, err := apiV5.UpgradeSeriesPrepare(
		params.UpdateSeriesArg{
			Entity: params.Entity{
				Tag: machineTag.String()},
			Series: "trusty",
		},
	)
	c.Assert(err, jc.ErrorIsNil)
	c.Assert(result.Error, gc.ErrorMatches, "machine 76 not found")
}

func (s *MachineManagerSuite) TestUpgradeSeriesPrepareNotMachineTag(c *gc.C) {
	defer s.setup(c).Finish()

	apiV5 := s.apiV5()
	unitTag := names.NewUnitTag("mysql/0")
	result, err := apiV5.UpgradeSeriesPrepare(
		params.UpdateSeriesArg{
			Entity: params.Entity{
				Tag: unitTag.String()},
			Series: "trusty",
		},
	)
	c.Assert(err, jc.ErrorIsNil)
	c.Assert(result.Error, gc.ErrorMatches, "\"unit-mysql-0\" is not a valid machine tag")
}

func (s *MachineManagerSuite) TestUpgradeSeriesPreparePermissionDenied(c *gc.C) {
	defer s.setup(c).Finish()

	user := names.NewUserTag("fred")
	s.setAPIUser(c, user)
	apiV5 := s.apiV5()
	machineTag := names.NewMachineTag("0")
	_, err := apiV5.UpgradeSeriesPrepare(
		params.UpdateSeriesArg{
			Entity: params.Entity{
				Tag: machineTag.String()},
			Series: "xenial",
		},
	)
	c.Assert(err, gc.ErrorMatches, "permission denied")
}

func (s *MachineManagerSuite) TestUpgradeSeriesPrepareBlockedChanges(c *gc.C) {
	defer s.setup(c).Finish()

	apiV5 := s.apiV5()
	s.st.blockMsg = "TestUpgradeSeriesPrepareBlockedChanges"
	s.st.block = state.ChangeBlock
	_, err := apiV5.UpgradeSeriesPrepare(
		params.UpdateSeriesArg{
			Entity: params.Entity{
				Tag: names.NewMachineTag("0").String()},
			Series: "xenial",
		},
	)
	c.Assert(params.IsCodeOperationBlocked(err), jc.IsTrue, gc.Commentf("error: %#v", err))
	c.Assert(errors.Cause(err), jc.DeepEquals, &params.Error{
		Message: "TestUpgradeSeriesPrepareBlockedChanges",
		Code:    "operation is blocked",
	})
}

func (s *MachineManagerSuite) TestUpgradeSeriesPrepareNoSeries(c *gc.C) {
	defer s.setup(c).Finish()

	apiV5 := s.apiV5()
	result, err := apiV5.UpgradeSeriesPrepare(
		params.UpdateSeriesArg{
			Entity: params.Entity{Tag: names.NewMachineTag("0").String()},
		},
	)
	c.Assert(err, jc.ErrorIsNil)
	c.Assert(result, jc.DeepEquals, params.ErrorResult{
		Error: &params.Error{
			Code:    params.CodeBadRequest,
			Message: `series missing from args`,
		},
	})
}

func (s *MachineManagerSuite) TestUpgradeSeriesPrepareIncompatibleSeries(c *gc.C) {
	defer s.setup(c).Finish()

	s.setupUpgradeSeries(c)
	s.st.machines["0"].SetErrors(stateerrors.NewErrIncompatibleSeries([]string{"yakkety", "zesty"}, "xenial", "TestCharm"))
	apiV5 := s.apiV5()
	result, err := apiV5.UpgradeSeriesPrepare(
		params.UpdateSeriesArg{
			Entity: params.Entity{Tag: names.NewMachineTag("0").String()},
			Series: "xenial",
			Force:  false,
		},
	)
	c.Assert(err, jc.ErrorIsNil)
	c.Assert(result, jc.DeepEquals, params.ErrorResult{
		Error: &params.Error{
			Code:    params.CodeIncompatibleSeries,
			Message: "series \"xenial\" not supported by charm \"TestCharm\", supported series are: yakkety, zesty",
		},
	})
}

func (s *MachineManagerSuite) TestUpgradeSeriesPrepareRemoveLockAfterFail(c *gc.C) {
	// TODO managed upgrade series
}

func (s *MachineManagerSuite) TestUpgradeSeriesComplete(c *gc.C) {
	defer s.setup(c).Finish()

	s.setupUpgradeSeries(c)
	apiV5 := s.apiV5()
	_, err := apiV5.UpgradeSeriesComplete(
		params.UpdateSeriesArg{
			Entity: params.Entity{Tag: names.NewMachineTag("0").String()},
		},
	)
	c.Assert(err, jc.ErrorIsNil)
}

// TestIsSeriesLessThan tests a validation method which is not very complicated
// but complex enough to warrant being exported from an export test package for
// testing.
func (s *MachineManagerSuite) TestIsSeriesLessThan(c *gc.C) {
	defer s.setup(c).Finish()

	workloadSeries, err := series.AllWorkloadSeries("", "")
	c.Assert(err, jc.ErrorIsNil)
	ss := workloadSeries.Values()

	// Group series by OS and check the list for
	// each OS separately.
	seriesByOS := make(map[os.OSType][]string)
	for _, ser := range ss {
		seriesOS, err := series.GetOSFromSeries(ser)
		c.Assert(err, jc.ErrorIsNil)
		seriesList := seriesByOS[seriesOS]
		seriesList = append(seriesList, ser)
		seriesByOS[seriesOS] = seriesList
	}

	for seriesOS, seriesList := range seriesByOS {
		c.Logf("checking series for %v", seriesOS)
		s.assertSeriesLessThan(c, seriesList)
	}
}

type seriesVersion []string

func (s seriesVersion) Len() int {
	return len(s)
}

func (s seriesVersion) Less(i, j int) bool {
	v1 := s[i]
	v2 := s[j]
	v1Int, err1 := strconv.Atoi(v1)
	v2Int, err2 := strconv.Atoi(v2)
	if err1 == nil && err2 == nil {
		return v1Int < v2Int
	}
	return v1 < v2
}

func (s seriesVersion) Swap(i, j int) {
	sv := s[i]
	s[i] = s[j]
	s[j] = sv
}

func (s *MachineManagerSuite) assertSeriesLessThan(c *gc.C, seriesList []string) {
	// get the series versions
	vs := make(seriesVersion, 0, len(seriesList))
	for _, ser := range seriesList {
		ver, err := series.SeriesVersion(ser)
		c.Assert(err, jc.ErrorIsNil)
		vs = append(vs, ver)
	}

	// sort the values, so the lexicographical order is determined
	sort.Sort(vs)

	// check that the IsSeriesLessThan works for all supported series
	for i := range vs {

		// We need both the series and the next series in the list. So
		// we provide a check here to prevent going out of bounds.
		if i+1 > len(vs)-1 {
			break
		}

		// get the series for the specified version
		s1, err := series.VersionSeries(vs[i])
		c.Assert(err, jc.ErrorIsNil)
		s2, err := series.VersionSeries(vs[i+1])
		c.Assert(err, jc.ErrorIsNil)

		isLessThan, err := machinemanager.IsSeriesLessThan(s1, s2)
		c.Assert(err, jc.ErrorIsNil)
		c.Assert(isLessThan, jc.IsTrue)
	}
}

type mockState struct {
	jtesting.Stub
	machinemanager.Backend
	calls            int
	machineTemplates []state.MachineTemplate
	machines         map[string]*mockMachine
	applications     map[string]*mockApplication
	err              error
	blockMsg         string
	block            state.BlockType

	unitStorageAttachmentsF func(tag names.UnitTag) ([]state.StorageAttachment, error)
}

type mockVolumeAccess struct {
	storagecommon.VolumeAccess
	*mockState
}

func (st *mockVolumeAccess) StorageInstanceVolume(tag names.StorageTag) (state.Volume, error) {
	st.MethodCall(st, "StorageInstanceVolume", tag)
	if err := st.NextErr(); err != nil {
		return nil, errors.Trace(err)
	}
	return &mockVolume{
		detachable: tag.Id() == "disks/0",
	}, nil
}

type mockFilesystemAccess struct {
	storagecommon.FilesystemAccess
	*mockState
}

func (st *mockFilesystemAccess) StorageInstanceFilesystem(tag names.StorageTag) (state.Filesystem, error) {
	st.MethodCall(st, "StorageInstanceFilesystem", tag)
	if err := st.NextErr(); err != nil {
		return nil, errors.Trace(err)
	}
	return nil, nil
}

func (st *mockState) VolumeAccess() storagecommon.VolumeAccess {
	st.MethodCall(st, "VolumeAccess")
	return &mockVolumeAccess{mockState: st}
}

func (st *mockState) FilesystemAccess() storagecommon.FilesystemAccess {
	st.MethodCall(st, "FilesystemAccess")
	return &mockFilesystemAccess{mockState: st}
}

func (st *mockState) AddOneMachine(template state.MachineTemplate) (*state.Machine, error) {
	st.MethodCall(st, "AddOneMachine", template)
	st.calls++
	st.machineTemplates = append(st.machineTemplates, template)
	m := state.Machine{}
	return &m, st.err
}

func (st *mockState) GetBlockForType(t state.BlockType) (state.Block, bool, error) {
	st.MethodCall(st, "GetBlockForType", t)
	if st.block == t {
		return &mockBlock{t: t, m: st.blockMsg}, true, nil
	} else {
		return nil, false, nil
	}
}

func (st *mockState) ModelTag() names.ModelTag {
	st.MethodCall(st, "ModelTag")
	return names.NewModelTag("deadbeef-2f18-4fd2-967d-db9663db7bea")
}

func (st *mockState) Model() (machinemanager.Model, error) {
	st.MethodCall(st, "Model")
	return &mockModel{}, nil
}

func (st *mockState) CloudCredential(tag names.CloudCredentialTag) (state.Credential, error) {
	st.MethodCall(st, "CloudCredential", tag)
	return state.Credential{}, nil
}

func (st *mockState) Cloud(s string) (cloud.Cloud, error) {
	st.MethodCall(st, "Cloud", s)
	return cloud.Cloud{}, nil
}

func (st *mockState) Machine(id string) (machinemanager.Machine, error) {
	st.MethodCall(st, "Machine", id)
	if m, ok := st.machines[id]; !ok {
		return nil, errors.NotFoundf("machine %v", id)
	} else {
		return m, nil
	}
}

func (st *mockState) Application(id string) (machinemanager.Application, error) {
	st.MethodCall(st, "Application", id)
	if a, ok := st.applications[id]; !ok {
		return nil, errors.NotFoundf("application %s", id)
	} else {
		return a, nil
	}
}

func (st *mockState) StorageInstance(tag names.StorageTag) (state.StorageInstance, error) {
	st.MethodCall(st, "StorageInstance", tag)
	return &mockStorage{
		tag:  tag,
		kind: state.StorageKindBlock,
	}, nil
}

func (st *mockState) UnitStorageAttachments(tag names.UnitTag) ([]state.StorageAttachment, error) {
	st.MethodCall(st, "UnitStorageAttachments", tag)
	return st.unitStorageAttachmentsF(tag)
}

type mockBlock struct {
	state.Block
	t state.BlockType
	m string
}

func (st *mockBlock) Id() string {
	return "id"
}

func (st *mockBlock) Tag() (names.Tag, error) {
	return names.ParseTag("machine-1")
}

func (st *mockBlock) Type() state.BlockType {
	return state.ChangeBlock
}

func (st *mockBlock) Message() string {
	return st.m
}

func (st *mockBlock) ModelUUID() string {
	return "uuid"
}

type mockMachine struct {
	jtesting.Stub
	machinemanager.Machine

	id                       string
	keep                     bool
	series                   string
	units                    []string
	unitAgentState           status.Status
	unitState                status.Status
	isManager                bool
	isLockedForSeriesUpgrade bool

	unitsF func() ([]machinemanager.Unit, error)
}

func (m *mockMachine) Id() string {
	m.MethodCall(m, "Id")
	return m.id
}

func (m *mockMachine) Destroy() error {
	m.MethodCall(m, "Destroy")
	return nil
}

func (m *mockMachine) ForceDestroy(maxWait time.Duration) error {
	m.MethodCall(m, "ForceDestroy", maxWait)
	return nil
}

func (m *mockMachine) Principals() []string {
	m.MethodCall(m, "Principals")
	return m.units
}

func (m *mockMachine) SetKeepInstance(keep bool) error {
	m.MethodCall(m, "SetKeepInstance", keep)
	m.keep = keep
	return nil
}

func (m *mockMachine) Series() string {
	m.MethodCall(m, "Series")
	return m.series
}

func (m *mockMachine) Units() ([]machinemanager.Unit, error) {
	m.MethodCall(m, "Units")
	if m.unitsF != nil {
		return m.unitsF()
	}
	return []machinemanager.Unit{
		&mockUnit{tag: names.NewUnitTag("foo/0"), agentStatus: m.unitAgentState, unitStatus: m.unitState},
		&mockUnit{tag: names.NewUnitTag("foo/1"), agentStatus: m.unitAgentState, unitStatus: m.unitState},
		&mockUnit{tag: names.NewUnitTag("foo/2"), agentStatus: m.unitAgentState, unitStatus: m.unitState},
	}, nil
}

func (m *mockMachine) VerifyUnitsSeries(units []string, series string, force bool) ([]machinemanager.Unit, error) {
	m.MethodCall(m, "VerifyUnitsSeries", units, series, force)
	out := make([]machinemanager.Unit, len(m.units))
	for i, name := range m.units {
		out[i] = &mockUnit{
			tag:         names.NewUnitTag(name),
			agentStatus: m.unitAgentState,
			unitStatus:  m.unitState,
		}
	}
	return out, m.NextErr()
}

func (m *mockMachine) CreateUpgradeSeriesLock(unitTags []string, series string) error {
	m.MethodCall(m, "CreateUpgradeSeriesLock", unitTags, series)
	return m.NextErr()
}

func (m *mockMachine) RemoveUpgradeSeriesLock() error {
	m.MethodCall(m, "RemoveUpgradeSeriesLock")
	return m.NextErr()
}

func (m *mockMachine) CompleteUpgradeSeries() error {
	m.MethodCall(m, "CompleteUpgradeSeries")
	return m.NextErr()
}

func (m *mockMachine) IsManager() bool {
	m.MethodCall(m, "IsManager")
	return m.isManager
}

func (m *mockMachine) IsLockedForSeriesUpgrade() (bool, error) {
	m.MethodCall(m, "IsLockedForSeriesUpgrade")
	return m.isLockedForSeriesUpgrade, nil
}

func (m *mockMachine) UpgradeSeriesStatus() (model.UpgradeSeriesStatus, error) {
	m.MethodCall(m, "UpgradeSeriesStatus")
	return model.UpgradeSeriesNotStarted, nil
}

func (m *mockMachine) ApplicationNames() ([]string, error) {
	m.MethodCall(m, "ApplicationNames")
	return []string{"foo"}, nil
}

type mockApplication struct {
	jtesting.Stub
	charm *mockCharm
}

func (a *mockApplication) Charm() (machinemanager.Charm, bool, error) {
	a.MethodCall(a, "Charm")
	if a.charm == nil {
		return &mockCharm{}, false, nil
	}
	return a.charm, false, nil
}

type mockCharm struct {
	jtesting.Stub
	meta *mockMeta
}

func (a *mockCharm) URL() *charm.URL {
	a.MethodCall(a, "URL")
	return nil
}

func (a *mockCharm) Meta() machinemanager.CharmMeta {
	a.MethodCall(a, "Meta")
	if a.meta == nil {
		return &mockMeta{series: []string{"xenial"}}
	}
	return nil
}

func (a *mockCharm) String() string {
	a.MethodCall(a, "String")
	return ""
}

type mockMeta struct {
	jtesting.Stub
	series []string
}

func (a *mockMeta) ComputedSeries() []string {
	a.MethodCall(a, "ComputedSeries")
	return a.series
}

type mockUnit struct {
	tag         names.UnitTag
	agentStatus status.Status
	unitStatus  status.Status
}

func (u *mockUnit) UnitTag() names.UnitTag {
	return u.tag
}

func (u *mockUnit) Name() string {
	return u.tag.String()
}

func (u *mockUnit) AgentStatus() (status.StatusInfo, error) {
	return status.StatusInfo{Status: u.agentStatus}, nil
}

func (u *mockUnit) Status() (status.StatusInfo, error) {
	return status.StatusInfo{Status: u.unitStatus}, nil
}

func (u *mockUnit) ApplicationName() string {
	return strings.Split(u.tag.String(), "-")[1]
}

type mockStorage struct {
	state.StorageInstance
	tag  names.StorageTag
	kind state.StorageKind
}

func (a *mockStorage) StorageTag() names.StorageTag {
	return a.tag
}

func (a *mockStorage) Kind() state.StorageKind {
	return a.kind
}

type mockStorageAttachment struct {
	state.StorageAttachment
	unit    names.UnitTag
	storage names.StorageTag
}

func (a *mockStorageAttachment) Unit() names.UnitTag {
	return a.unit
}

func (a *mockStorageAttachment) StorageInstance() names.StorageTag {
	return a.storage
}

type mockVolume struct {
	state.Volume
	detachable bool
}

func (v *mockVolume) Detachable() bool {
	return v.detachable
}

func (s *MachineManagerSuite) machineManagerAPIV4() machinemanager.MachineManagerAPIV4 {
	apiV5 := s.apiV5()
	return machinemanager.MachineManagerAPIV4{&apiV5}
}<|MERGE_RESOLUTION|>--- conflicted
+++ resolved
@@ -14,10 +14,6 @@
 	"github.com/juju/errors"
 	"github.com/juju/juju/core/os"
 	"github.com/juju/names/v4"
-<<<<<<< HEAD
-	"github.com/juju/os/v2/series"
-=======
->>>>>>> 15810346
 	jtesting "github.com/juju/testing"
 	jc "github.com/juju/testing/checkers"
 	gc "gopkg.in/check.v1"
@@ -916,32 +912,9 @@
 	}
 }
 
-type seriesVersion []string
-
-func (s seriesVersion) Len() int {
-	return len(s)
-}
-
-func (s seriesVersion) Less(i, j int) bool {
-	v1 := s[i]
-	v2 := s[j]
-	v1Int, err1 := strconv.Atoi(v1)
-	v2Int, err2 := strconv.Atoi(v2)
-	if err1 == nil && err2 == nil {
-		return v1Int < v2Int
-	}
-	return v1 < v2
-}
-
-func (s seriesVersion) Swap(i, j int) {
-	sv := s[i]
-	s[i] = s[j]
-	s[j] = sv
-}
-
 func (s *MachineManagerSuite) assertSeriesLessThan(c *gc.C, seriesList []string) {
 	// get the series versions
-	vs := make(seriesVersion, 0, len(seriesList))
+	vs := make([]string, 0, len(seriesList))
 	for _, ser := range seriesList {
 		ver, err := series.SeriesVersion(ser)
 		c.Assert(err, jc.ErrorIsNil)
@@ -949,7 +922,16 @@
 	}
 
 	// sort the values, so the lexicographical order is determined
-	sort.Sort(vs)
+	sort.Slice(vs, func(i, j int) bool {
+		v1 := vs[i]
+		v2 := vs[j]
+		v1Int, err1 := strconv.Atoi(v1)
+		v2Int, err2 := strconv.Atoi(v2)
+		if err1 == nil && err2 == nil {
+			return v1Int < v2Int
+		}
+		return v1 < v2
+	})
 
 	// check that the IsSeriesLessThan works for all supported series
 	for i := range vs {
