// Copyright 2021 Canonical Ltd.
// Licensed under the AGPLv3, see LICENCE file for details.

package machinemanager

import (
	"context"
	"fmt"

	"github.com/juju/collections/set"
	"github.com/juju/errors"
	"github.com/juju/names/v4"

	apiservererrors "github.com/juju/juju/apiserver/errors"
	"github.com/juju/juju/charmhub"
	corecharm "github.com/juju/juju/core/charm"
	"github.com/juju/juju/core/model"
	coreseries "github.com/juju/juju/core/series"
	"github.com/juju/juju/core/status"
	"github.com/juju/juju/state"
)

// UpgradeSeries defines an interface for interacting with upgrading a series.
type UpgradeSeries interface {

	// Validate validates that the incoming arguments correspond to a
	// valid series upgrade for the target machine.
	// If they do, a list of the machine's current units is returned for use in
	// soliciting user confirmation of the command.
	Validate([]ValidationEntity) ([]ValidationResult, error)

	// Prepare attempts to prepare a machine for a OS series upgrade.
	// It is expected that a validate call has been performed before the prepare
	// step.
	Prepare(string, string, bool) error

	// Complete will complete the upgrade series.
	Complete(string) error
}

// UpgradeSeriesState defines a common set of functions for retrieving state
// objects.
type UpgradeSeriesState interface {
	// MachineFromTag returns a machine from a given tag.
	// Returns an error if the machine is not found.
	MachineFromTag(string) (Machine, error)

	// ApplicationsFromMachine returns a list of all the applications for a
	// given machine. This includes all the subordinates.
	ApplicationsFromMachine(Machine) ([]Application, error)
}

// ApplicationValidator defines an application validator. It aims to just
// validate a series of applications for a set series.
type ApplicationValidator interface {
	// ValidateApplications attempts to validate a series of applications for
	// a given series. Using force to allow the overriding of the error to
	// ensure all applications validate.
	//
	// I do question if you actually need to validate anything if force is
	// employed here?
	ValidateApplications(applications []Application, base coreseries.Base, force bool) error
}

// UpgradeBaseValidator defines a set of validators for the upgrade series
// scenarios.
type UpgradeBaseValidator interface {
	ApplicationValidator

	// ValidateBase validates a given requested base against the current
	// machine base.
	// The machine tag is currently used for descriptive information and could
	// be deprecated in reality.
	ValidateBase(requestedBase, machineBase coreseries.Base, machineTag string) error

	// ValidateMachine validates a given machine for ensuring it meets a given
	// state (quiescence essentially) and has no current ongoing machine lock.
	ValidateMachine(Machine) error

	// ValidateUnits validates a given set of units.
	ValidateUnits([]Unit) error
}

// UpgradeSeriesAPI provides the upgrade series API facade for any given
// version. It is expected that any API parameter changes should be performed
// before entering the API.
type UpgradeSeriesAPI struct {
	state      UpgradeSeriesState
	validator  UpgradeBaseValidator
	authorizer Authorizer
}

// NewUpgradeSeriesAPI creates a new UpgradeSeriesAPI
func NewUpgradeSeriesAPI(
	state UpgradeSeriesState,
	validator UpgradeBaseValidator,
	authorizer Authorizer,
) *UpgradeSeriesAPI {
	return &UpgradeSeriesAPI{
		state:      state,
		validator:  validator,
		authorizer: authorizer,
	}
}

// ValidationEntity defines a type that requires validation.
type ValidationEntity struct {
	Tag     string
	Channel string
	Force   bool
}

// ValidationResult defines the result of the validation.
type ValidationResult struct {
	Error     error
	UnitNames []string
}

// Validate validates that the incoming arguments correspond to a
// valid series upgrade for the target machine.
// If they do, a list of the machine's current units is returned for use in
// soliciting user confirmation of the command.
func (a *UpgradeSeriesAPI) Validate(entities []ValidationEntity) ([]ValidationResult, error) {
	if err := a.authorizer.CanRead(); err != nil {
		return nil, errors.Trace(err)
	}

	results := make([]ValidationResult, len(entities))
	for i, entity := range entities {
		machine, err := a.state.MachineFromTag(entity.Tag)
		if err != nil {
			results[i].Error = errors.Trace(err)
			continue
		}

		if err := a.validator.ValidateMachine(machine); err != nil {
			results[i].Error = errors.Trace(err)
			continue
		}

		requestedBase, err := baseFromParams(entity.Tag, machine.Base(), entity.Channel)
		if err != nil {
			results[i].Error = errors.Trace(err)
			continue
		}
		if err := a.validateApplication(machine, requestedBase, entity.Force); err != nil {
			results[i].Error = errors.Trace(err)
			continue
		}

		units, err := machine.Units()
		if err != nil {
			results[i].Error = errors.Trace(err)
			continue
		}

		if err := a.validator.ValidateUnits(units); err != nil {
			results[i].Error = errors.Trace(err)
			continue
		}

		unitNames := make([]string, len(units))
		for i, unit := range units {
			unitNames[i] = unit.UnitTag().Id()
		}

		results[i].UnitNames = unitNames
	}

	return results, nil
}

func (a *UpgradeSeriesAPI) Prepare(tag, channel string, force bool) (retErr error) {
	machine, err := a.state.MachineFromTag(tag)
	if err != nil {
		return errors.Trace(err)
	}

	requestedBase, err := baseFromParams(tag, machine.Base(), channel)
	if err != nil {
		return errors.Trace(err)
	}

	if err := a.validator.ValidateMachine(machine); err != nil {
		return errors.Trace(err)
	}

	units, err := machine.Units()
	if err != nil {
		return errors.Trace(err)
	}
	unitNames := make([]string, len(units))
	for i, unit := range units {
		unitNames[i] = unit.UnitTag().Id()
	}

	// Validate the machine applications for a given series.
	if err := a.validateApplication(machine, series, force); err != nil {
		return errors.Trace(err)
	}

	// TODO 2018-06-28 managed series upgrade
	// improve error handling based on error type, there will be cases where retrying
	// the hooks is needed etc.
	err = machine.CreateUpgradeSeriesLock(unitNames, state.Base{OS: requestedBase.OS, Channel: requestedBase.Channel.Track})
	if err != nil {
		return errors.Trace(err)
	}

	// We're inside a series lock transaction. It is required that we remove
	// the series lock upon any error.
	defer func() {
		if retErr == nil {
			return
		}
		if err := machine.RemoveUpgradeSeriesLock(); err != nil {
			retErr = errors.Annotatef(retErr, "%s occurred while cleaning up from", err)
		}
	}()

<<<<<<< HEAD
	// Validate the machine applications for a given series.
	if err := a.validateApplication(machine, requestedBase, force); err != nil {
		return errors.Trace(err)
	}

=======
>>>>>>> d67fdb88
	// Once validated, set the machine status to started.
	mBase, err := coreseries.ParseBase(machine.Base().OS, machine.Base().Channel)
	if err != nil {
		return errors.Trace(err)
	}
	message := fmt.Sprintf("started upgrade from %q to %q", mBase.DisplayString(), requestedBase.DisplayString())
	return machine.SetUpgradeSeriesStatus(model.UpgradeSeriesPrepareStarted, message)
}

func (a *UpgradeSeriesAPI) Complete(tag string) error {
	machine, err := a.state.MachineFromTag(tag)
	if err != nil {
		return errors.Trace(err)
	}
	return machine.CompleteUpgradeSeries()
}

func (a *UpgradeSeriesAPI) validateApplication(machine Machine, requestedBase coreseries.Base, force bool) error {
	base, err := coreseries.ParseBase(machine.Base().OS, machine.Base().Channel)
	if err != nil {
		return errors.Trace(err)
	}
	if err := a.validator.ValidateBase(requestedBase, base, machine.Tag().String()); err != nil {
		return errors.Trace(err)
	}

	// The following returns all the applications including subordinates for a
	// given machine. Validating all applications that are from different stores
	// is also supported.
	applications, err := a.state.ApplicationsFromMachine(machine)
	if err != nil {
		return errors.Trace(err)
	}

	if err := a.validator.ValidateApplications(applications, requestedBase, force); err != nil {
		return errors.Trace(err)
	}

	return nil
}

type upgradeSeriesState struct {
	state Backend
}

func (s upgradeSeriesState) MachineFromTag(tag string) (Machine, error) {
	machineTag, err := names.ParseMachineTag(tag)
	if err != nil {
		return nil, errors.Trace(err)
	}
	machine, err := s.state.Machine(machineTag.Id())
	if err != nil {
		return nil, errors.Trace(err)
	}
	return machine, nil
}

func (s upgradeSeriesState) ApplicationsFromMachine(machine Machine) ([]Application, error) {
	names, err := machine.ApplicationNames()
	if err != nil {
		return nil, errors.Trace(err)
	}

	// Ensure that we have unique names for this application request.
	names = set.NewStrings(names...).Values()

	results := make([]Application, len(names))
	for i, name := range names {
		app, err := s.state.Application(name)
		if err != nil {
			return nil, errors.Trace(err)
		}
		results[i] = app
	}
	return results, nil
}

type upgradeSeriesValidator struct {
	localValidator  ApplicationValidator
	remoteValidator ApplicationValidator
}

func makeUpgradeSeriesValidator(client CharmhubClient) upgradeSeriesValidator {
	return upgradeSeriesValidator{
		localValidator: stateSeriesValidator{},
		remoteValidator: charmhubSeriesValidator{
			client: client,
		},
	}
}

func baseFromParams(machineTag string, base state.Base, channel string) (coreseries.Base, error) {
	if base.OS != "ubuntu" {
		return coreseries.Base{}, errors.Errorf("%s is running %s and is not valid for Ubuntu series upgrade",
			machineTag, base.OS)
	}
	if channel == "" {
		return coreseries.Base{}, errors.New("channel missing from args")
	}
	return coreseries.ParseBase(base.OS, channel)
}

// ValidateBase validates a given requested base against the current
// machine base.
func (s upgradeSeriesValidator) ValidateBase(requestedBase, machineBase coreseries.Base, machineTag string) error {
	if requestedBase.String() == "" {
		return errors.BadRequestf("base missing from args")
	}

	if requestedBase.OS != "ubuntu" {
		return errors.Errorf("base %q is not a valid upgrade target", requestedBase)
	}

	if requestedBase.Channel.Track == machineBase.Channel.Track {
		return errors.Errorf("%s is already running base %s", machineTag, requestedBase.DisplayString())
	}

	// TODO (Check the charmhub API for all applications running on this) machine
	// to see if it's possible to run a charm on this machine.

	isOlderBase, err := isBaseLessThan(requestedBase, machineBase)
	if err != nil {
		return errors.Trace(err)
	}
	if isOlderBase {
		return errors.Errorf("machine %s is running %s which is a newer base than %s.",
			machineTag, machineBase.DisplayString(), requestedBase.DisplayString())
	}

	return nil
}

// ValidateApplications attempts to validate a series of applications for
// a given series.
func (s upgradeSeriesValidator) ValidateApplications(applications []Application, base coreseries.Base, force bool) error {
	// We do it this way, so we can batch the charmhub charm queries. This is
	// leaking an implementation detail into the decision logic, but we can't
	// work around that.
	var (
		stateApps   []Application
		requestApps []Application
	)
	for _, app := range applications {
		origin := app.CharmOrigin()

		// This is not a charmhub charm, so we can fallback to querying state
		// for the supported series.
		if origin == nil || !corecharm.CharmHub.Matches(origin.Source) {
			stateApps = append(stateApps, app)
			continue
		}

		requestApps = append(requestApps, app)
	}

	if err := s.localValidator.ValidateApplications(stateApps, base, force); err != nil {
		return errors.Trace(err)
	}

	return s.remoteValidator.ValidateApplications(requestApps, base, force)
}

// ValidateMachine validates a given machine for ensuring it meets a given
// state (quiescence essentially) and has no current ongoing machine lock.
func (s upgradeSeriesValidator) ValidateMachine(machine Machine) error {
	if machine.IsManager() {
		return errors.Errorf("%s is a controller and cannot be targeted for series upgrade", machine.Tag().String())
	}

	// If we've already got a series lock on upgrade, don't go any further.
	locked, err := machine.IsLockedForSeriesUpgrade()
	if err != nil {
		return errors.Trace(err)
	}
	if !locked {
		return nil
	}
	// Grab the status from upgrade series and add it to the error.
	status, err := machine.UpgradeSeriesStatus()
	if err != nil {
		return errors.Trace(err)
	}

	// Additionally add the status to the underlying params error. This
	// gives a typed error to the client, which can then decode ths
	// optional information later on.
	return &apiservererrors.UpgradeSeriesValidationError{
		Cause:  errors.Errorf("upgrade series lock found for %q; series upgrade is in the %q state", machine.Id(), status),
		Status: status.String(),
	}
}

// ValidateUnits validates a given set of units.
func (s upgradeSeriesValidator) ValidateUnits(units []Unit) error {
	for _, u := range units {
		agentStatus, err := u.AgentStatus()
		if err != nil {
			return errors.Trace(err)
		}
		if agentStatus.Status != status.Idle {
			return errors.Errorf("unit %s is not ready to start a series upgrade; its agent status is: %q %s",
				u.Name(), agentStatus.Status, agentStatus.Message)
		}
		unitStatus, err := u.Status()
		if err != nil {
			return errors.Trace(err)
		}
		if unitStatus.Status == status.Error {
			return errors.Errorf("unit %s is not ready to start a series upgrade; its status is: \"error\" %s",
				u.Name(), unitStatus.Message)
		}
	}
	return nil
}

// stateSeriesValidator validates an application using the state (database)
// version of the charm.
// NOTE: stateSeriesValidator also exists in apiserver/facades/client/application/update_series.go,
// When making changes here, review the copy for required changes as well.
type stateSeriesValidator struct{}

// ValidateApplications attempts to validate a series of applications for
// a given base.
func (s stateSeriesValidator) ValidateApplications(applications []Application, base coreseries.Base, force bool) error {
	if len(applications) == 0 {
		return nil
	}

	for _, app := range applications {
		if err := s.verifySupportedBase(app, base, force); err != nil {
			return errors.Trace(err)
		}
	}
	return nil
}

func (s stateSeriesValidator) verifySupportedBase(application Application, base coreseries.Base, force bool) error {
	ch, _, err := application.Charm()
	if err != nil {
		return errors.Trace(err)
	}
	supportedSeries, err := corecharm.ComputedSeries(ch)
	if err != nil {
		return errors.Trace(err)
	}
	if len(supportedSeries) == 0 {
		supportedSeries = append(supportedSeries, ch.URL().Series)
	}
	series, err := coreseries.GetSeriesFromBase(base)
	if err != nil {
		return errors.Trace(err)
	}
	_, seriesSupportedErr := corecharm.SeriesForCharm(series, supportedSeries)
	if seriesSupportedErr != nil && !force {
		// TODO (stickupkid): Once all commands are placed in this API, we
		// should relocate these to the API server.
		return apiservererrors.NewErrIncompatibleSeries(supportedSeries, series, ch.String())
	}
	return nil
}

// NOTE: charmhubSeriesValidator also exists in apiserver/facades/client/application/update_series.go,
// When making changes here, review the copy for required changes as well.
type charmhubSeriesValidator struct {
	client CharmhubClient
}

// ValidateApplications attempts to validate a series of applications for
// a given base.
func (s charmhubSeriesValidator) ValidateApplications(applications []Application, base coreseries.Base, force bool) error {
	if len(applications) == 0 {
		return nil
	}

	configs := make([]charmhub.RefreshConfig, len(applications))
	for i, app := range applications {
		// We can be assured that the charm origin is not nil, because we
		// guarded against it before.
		origin := app.CharmOrigin()
		rev := origin.Revision
		if rev == nil {
			return errors.Errorf("no revision found for application %q", app.Name())
		}

		cfg, err := charmhub.DownloadOneFromRevision(origin.ID, *rev)
		if err != nil {
			return errors.Trace(err)
		}
		configs[i] = cfg
	}
	refreshResp, err := s.client.Refresh(context.TODO(), charmhub.RefreshMany(configs...))
	if err != nil {
		return errors.Trace(err)
	}
	if len(refreshResp) != len(applications) {
		return errors.Errorf("unexpected number of responses %d for applications %d", len(refreshResp), len(applications))
	}
	for _, resp := range refreshResp {
		if err := resp.Error; err != nil && !force {
			return errors.Annotatef(err, "unable to locate application with base %s", base.DisplayString())
		}
	}
	// DownloadOneFromRevision does not take a base, however the response contains the bases
	// supported by the given revision.  Validate against provided series.
	channelToValidate := base.Channel.Track
	if err != nil {
		return errors.Trace(err)
	}
	for _, resp := range refreshResp {
		var found bool
		for _, base := range resp.Entity.Bases {
			track, err := corecharm.ChannelTrack(base.Channel)
			if err != nil {
				return errors.Trace(err)
			}
			if channelToValidate == track || force {
				found = true
				break
			}
		}
		if !found {
			return errors.Errorf("charm %q does not support %s, force not used", resp.Name, base)
		}
	}
	return nil
}<|MERGE_RESOLUTION|>--- conflicted
+++ resolved
@@ -195,7 +195,7 @@
 	}
 
 	// Validate the machine applications for a given series.
-	if err := a.validateApplication(machine, series, force); err != nil {
+	if err := a.validateApplication(machine, requestedBase, force); err != nil {
 		return errors.Trace(err)
 	}
 
@@ -218,14 +218,6 @@
 		}
 	}()
 
-<<<<<<< HEAD
-	// Validate the machine applications for a given series.
-	if err := a.validateApplication(machine, requestedBase, force); err != nil {
-		return errors.Trace(err)
-	}
-
-=======
->>>>>>> d67fdb88
 	// Once validated, set the machine status to started.
 	mBase, err := coreseries.ParseBase(machine.Base().OS, machine.Base().Channel)
 	if err != nil {
