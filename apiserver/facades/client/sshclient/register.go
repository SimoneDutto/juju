// Copyright 2022 Canonical Ltd.
// Licensed under the AGPLv3, see LICENCE file for details.

package sshclient

import (
	stdcontext "context"
	"reflect"

	"github.com/juju/errors"

	"github.com/juju/juju/apiserver/facade"
	"github.com/juju/juju/caas"
	"github.com/juju/juju/environs"
	"github.com/juju/juju/environs/context"
	"github.com/juju/juju/state/stateenvirons"
)

// Register is called to expose a package of facades onto a given registry.
func Register(registry facade.FacadeRegistry) {
	registry.MustRegister("SSHClient", 3, func(ctx facade.Context) (facade.Facade, error) {
		return newFacadeV3(ctx) // v3 adds Leader() method.
	}, reflect.TypeOf((*Facade)(nil)))
	registry.MustRegister("SSHClient", 4, func(ctx facade.Context) (facade.Facade, error) {
		return newFacade(ctx) // v4 adds ModelCredentialForSSH() method.
	}, reflect.TypeOf((*Facade)(nil)))
}

func newFacade(ctx facade.Context) (*Facade, error) {
	st := ctx.State()
	m, err := st.Model()
	if err != nil {
		return nil, errors.Trace(err)
	}
	leadershipReader, err := ctx.LeadershipReader(m.UUID())
	if err != nil {
		return nil, errors.Trace(err)
	}
	facadeBackend := backend{
		State:               st,
		EnvironConfigGetter: stateenvirons.EnvironConfigGetter{Model: m},
		controllerTag:       m.ControllerTag(),
		modelTag:            m.ModelTag(),
	}
	return internalFacade(
		&facadeBackend,
		leadershipReader,
		ctx.Auth(),
<<<<<<< HEAD
		context.CallContext(st))
=======
		context.CallContext(st),
		func(ctx stdcontext.Context, args environs.OpenParams) (Broker, error) {
			return caas.New(ctx, args)
		},
	)
}

// newFacadeV3 is used for API registration.
func newFacadeV3(ctx facade.Context) (*FacadeV3, error) {
	f, err := newFacade(ctx)
	if err != nil {
		return nil, errors.Trace(err)
	}
	return &FacadeV3{f}, nil
}

// newFacadeV2 is used for API registration.
func newFacadeV2(ctx facade.Context) (*FacadeV2, error) {
	f, err := newFacadeV3(ctx)
	if err != nil {
		return nil, errors.Trace(err)
	}
	return &FacadeV2{f}, nil
>>>>>>> ff3f8257
}<|MERGE_RESOLUTION|>--- conflicted
+++ resolved
@@ -18,11 +18,8 @@
 
 // Register is called to expose a package of facades onto a given registry.
 func Register(registry facade.FacadeRegistry) {
-	registry.MustRegister("SSHClient", 3, func(ctx facade.Context) (facade.Facade, error) {
-		return newFacadeV3(ctx) // v3 adds Leader() method.
-	}, reflect.TypeOf((*Facade)(nil)))
 	registry.MustRegister("SSHClient", 4, func(ctx facade.Context) (facade.Facade, error) {
-		return newFacade(ctx) // v4 adds ModelCredentialForSSH() method.
+		return newFacade(ctx)
 	}, reflect.TypeOf((*Facade)(nil)))
 }
 
@@ -46,31 +43,9 @@
 		&facadeBackend,
 		leadershipReader,
 		ctx.Auth(),
-<<<<<<< HEAD
-		context.CallContext(st))
-=======
 		context.CallContext(st),
 		func(ctx stdcontext.Context, args environs.OpenParams) (Broker, error) {
 			return caas.New(ctx, args)
 		},
 	)
-}
-
-// newFacadeV3 is used for API registration.
-func newFacadeV3(ctx facade.Context) (*FacadeV3, error) {
-	f, err := newFacade(ctx)
-	if err != nil {
-		return nil, errors.Trace(err)
-	}
-	return &FacadeV3{f}, nil
-}
-
-// newFacadeV2 is used for API registration.
-func newFacadeV2(ctx facade.Context) (*FacadeV2, error) {
-	f, err := newFacadeV3(ctx)
-	if err != nil {
-		return nil, errors.Trace(err)
-	}
-	return &FacadeV2{f}, nil
->>>>>>> ff3f8257
 }