// Copyright 2015 Canonical Ltd.
// Licensed under the AGPLv3, see LICENCE file for details.

// The controller package defines an API end point for functions dealing
// with controllers as a whole.
package controller

import (
	"sort"

	"github.com/juju/errors"
	"github.com/juju/loggo"
	"github.com/juju/names"
	"github.com/juju/utils/set"

	"github.com/juju/juju/apiserver/common"
	"github.com/juju/juju/apiserver/params"
	"github.com/juju/juju/state"
)

var logger = loggo.GetLogger("juju.apiserver.controller")

func init() {
	common.RegisterStandardFacade("Controller", 2, NewControllerAPI)
}

// Controller defines the methods on the controller API end point.
type Controller interface {
	AllModels() (params.UserModelList, error)
	DestroyController(args params.DestroyControllerArgs) error
<<<<<<< HEAD
	EnvironmentConfig() (params.ModelConfigResults, error)
=======
	EnvironmentConfig() (params.EnvironmentConfigResults, error)
>>>>>>> 91cf46bd
	ListBlockedModels() (params.ModelBlockInfoList, error)
	RemoveBlocks(args params.RemoveBlocksArgs) error
	WatchAllEnvs() (params.AllWatcherId, error)
	ModelStatus(req params.Entities) (params.ModelStatusResults, error)
}

// ControllerAPI implements the environment manager interface and is
// the concrete implementation of the api end point.
type ControllerAPI struct {
	state      *state.State
	authorizer common.Authorizer
	apiUser    names.UserTag
	resources  *common.Resources
}

var _ Controller = (*ControllerAPI)(nil)

// NewControllerAPI creates a new api server endpoint for managing
// environments.
func NewControllerAPI(
	st *state.State,
	resources *common.Resources,
	authorizer common.Authorizer,
) (*ControllerAPI, error) {
	if !authorizer.AuthClient() {
		return nil, errors.Trace(common.ErrPerm)
	}

	// Since we know this is a user tag (because AuthClient is true),
	// we just do the type assertion to the UserTag.
	apiUser, _ := authorizer.GetAuthTag().(names.UserTag)
	isAdmin, err := st.IsControllerAdministrator(apiUser)
	if err != nil {
		return nil, errors.Trace(err)
	}
	// The entire end point is only accessible to controller administrators.
	if !isAdmin {
		return nil, errors.Trace(common.ErrPerm)
	}

	return &ControllerAPI{
		state:      st,
		authorizer: authorizer,
		apiUser:    apiUser,
		resources:  resources,
	}, nil
}

// AllModels allows controller administrators to get the list of all the
// environments in the controller.
func (s *ControllerAPI) AllModels() (params.UserModelList, error) {
	result := params.UserModelList{}

	// Get all the environments that the authenticated user can see, and
	// supplement that with the other environments that exist that the user
	// cannot see. The reason we do this is to get the LastConnection time for
	// the environments that the user is able to see, so we have consistent
	// output when listing with or without --all when an admin user.
	environments, err := s.state.EnvironmentsForUser(s.apiUser)
	if err != nil {
		return result, errors.Trace(err)
	}
	visibleEnvironments := set.NewStrings()
	for _, env := range environments {
		lastConn, err := env.LastConnection()
		if err != nil && !state.IsNeverConnectedError(err) {
			return result, errors.Trace(err)
		}
		visibleEnvironments.Add(env.UUID())
<<<<<<< HEAD
		result.UserEnvironments = append(result.UserEnvironments, params.UserModel{
			Environment: params.Environment{
=======
		result.UserModels = append(result.UserModels, params.UserModel{
			Model: params.Model{
>>>>>>> 91cf46bd
				Name:     env.Name(),
				UUID:     env.UUID(),
				OwnerTag: env.Owner().String(),
			},
			LastConnection: &lastConn,
		})
	}

	allEnvs, err := s.state.AllEnvironments()
	if err != nil {
		return result, errors.Trace(err)
	}

	for _, env := range allEnvs {
		if !visibleEnvironments.Contains(env.UUID()) {
<<<<<<< HEAD
			result.UserEnvironments = append(result.UserEnvironments, params.UserModel{
				Environment: params.Environment{
=======
			result.UserModels = append(result.UserModels, params.UserModel{
				Model: params.Model{
>>>>>>> 91cf46bd
					Name:     env.Name(),
					UUID:     env.UUID(),
					OwnerTag: env.Owner().String(),
				},
				// No LastConnection as this user hasn't.
			})
		}
	}

	// Sort the resulting sequence by environment name, then owner.
	sort.Sort(orderedUserModels(result.UserModels))

	return result, nil
}

// ListBlockedModels returns a list of all environments on the controller
// which have a block in place.  The resulting slice is sorted by environment
// name, then owner. Callers must be controller administrators to retrieve the
// list.
func (s *ControllerAPI) ListBlockedModels() (params.ModelBlockInfoList, error) {
	results := params.ModelBlockInfoList{}

	blocks, err := s.state.AllBlocksForController()
	if err != nil {
		return results, errors.Trace(err)
	}

	envBlocks := make(map[string][]string)
	for _, block := range blocks {
		uuid := block.ModelUUID()
		types, ok := envBlocks[uuid]
		if !ok {
			types = []string{block.Type().String()}
		} else {
			types = append(types, block.Type().String())
		}
		envBlocks[uuid] = types
	}

	for uuid, blocks := range envBlocks {
		envInfo, err := s.state.GetEnvironment(names.NewEnvironTag(uuid))
		if err != nil {
			logger.Debugf("Unable to get name for model: %s", uuid)
			continue
		}
		results.Models = append(results.Models, params.ModelBlockInfo{
			UUID:     envInfo.UUID(),
			Name:     envInfo.Name(),
			OwnerTag: envInfo.Owner().String(),
			Blocks:   blocks,
		})
	}

	// Sort the resulting sequence by environment name, then owner.
	sort.Sort(orderedBlockInfo(results.Models))

	return results, nil
}

// EnvironmentConfig returns the environment config for the controller
// environment.  For information on the current environment, use
// client.ModelGet
func (s *ControllerAPI) EnvironmentConfig() (params.ModelConfigResults, error) {
	result := params.ModelConfigResults{}

	stateServerEnv, err := s.state.ControllerEnvironment()
	if err != nil {
		return result, errors.Trace(err)
	}

	config, err := stateServerEnv.Config()
	if err != nil {
		return result, errors.Trace(err)
	}

	result.Config = config.AllAttrs()
	return result, nil
}

// RemoveBlocks removes all the blocks in the controller.
func (s *ControllerAPI) RemoveBlocks(args params.RemoveBlocksArgs) error {
	if !args.All {
		return errors.New("not supported")
	}
	return errors.Trace(s.state.RemoveAllBlocksForController())
}

// WatchAllEnvs starts watching events for all environments in the
// controller. The returned AllWatcherId should be used with Next on the
// AllEnvWatcher endpoint to receive deltas.
func (c *ControllerAPI) WatchAllEnvs() (params.AllWatcherId, error) {
	w := c.state.WatchAllEnvs()
	return params.AllWatcherId{
		AllWatcherId: c.resources.Register(w),
	}, nil
}

type orderedBlockInfo []params.ModelBlockInfo

func (o orderedBlockInfo) Len() int {
	return len(o)
}

func (o orderedBlockInfo) Less(i, j int) bool {
	if o[i].Name < o[j].Name {
		return true
	}
	if o[i].Name > o[j].Name {
		return false
	}

	if o[i].OwnerTag < o[j].OwnerTag {
		return true
	}
	if o[i].OwnerTag > o[j].OwnerTag {
		return false
	}

	// Unreachable based on the rules of there not being duplicate
	// environments of the same name for the same owner, but return false
	// instead of panicing.
	return false
}

// ModelStatus returns a summary of the environment.
func (c *ControllerAPI) ModelStatus(req params.Entities) (params.ModelStatusResults, error) {
	envs := req.Entities
	results := params.ModelStatusResults{}
	status := make([]params.ModelStatus, len(envs))
	for i, env := range envs {
		envStatus, err := c.environStatus(env.Tag)
		if err != nil {
			return results, errors.Trace(err)
		}
		status[i] = envStatus
	}
	results.Results = status
	return results, nil
}

func (c *ControllerAPI) environStatus(tag string) (params.ModelStatus, error) {
	var status params.ModelStatus
	envTag, err := names.ParseEnvironTag(tag)
	if err != nil {
		return status, errors.Trace(err)
	}
	st, err := c.state.ForEnviron(envTag)
	if err != nil {
		return status, errors.Trace(err)
	}
	defer st.Close()

	machines, err := st.AllMachines()
	if err != nil {
		return status, errors.Trace(err)
	}

	var hostedMachines []*state.Machine
	for _, m := range machines {
		if !m.IsManager() {
			hostedMachines = append(hostedMachines, m)
		}
	}

	services, err := st.AllServices()
	if err != nil {
		return status, errors.Trace(err)
	}

	env, err := st.Environment()
	if err != nil {
		return status, errors.Trace(err)
	}
	if err != nil {
		return status, errors.Trace(err)
	}

	return params.ModelStatus{
		ModelTag:           tag,
		OwnerTag:           env.Owner().String(),
		Life:               params.Life(env.Life().String()),
		HostedMachineCount: len(hostedMachines),
		ServiceCount:       len(services),
	}, nil
}

func (o orderedBlockInfo) Swap(i, j int) {
	o[i], o[j] = o[j], o[i]
}

<<<<<<< HEAD
type orderedUserEnvironments []params.UserModel
=======
type orderedUserModels []params.UserModel
>>>>>>> 91cf46bd

func (o orderedUserModels) Len() int {
	return len(o)
}

func (o orderedUserModels) Less(i, j int) bool {
	if o[i].Name < o[j].Name {
		return true
	}
	if o[i].Name > o[j].Name {
		return false
	}

	if o[i].OwnerTag < o[j].OwnerTag {
		return true
	}
	if o[i].OwnerTag > o[j].OwnerTag {
		return false
	}

	// Unreachable based on the rules of there not being duplicate
	// environments of the same name for the same owner, but return false
	// instead of panicing.
	return false
}

func (o orderedUserModels) Swap(i, j int) {
	o[i], o[j] = o[j], o[i]
}<|MERGE_RESOLUTION|>--- conflicted
+++ resolved
@@ -28,11 +28,7 @@
 type Controller interface {
 	AllModels() (params.UserModelList, error)
 	DestroyController(args params.DestroyControllerArgs) error
-<<<<<<< HEAD
 	EnvironmentConfig() (params.ModelConfigResults, error)
-=======
-	EnvironmentConfig() (params.EnvironmentConfigResults, error)
->>>>>>> 91cf46bd
 	ListBlockedModels() (params.ModelBlockInfoList, error)
 	RemoveBlocks(args params.RemoveBlocksArgs) error
 	WatchAllEnvs() (params.AllWatcherId, error)
@@ -102,13 +98,8 @@
 			return result, errors.Trace(err)
 		}
 		visibleEnvironments.Add(env.UUID())
-<<<<<<< HEAD
-		result.UserEnvironments = append(result.UserEnvironments, params.UserModel{
-			Environment: params.Environment{
-=======
 		result.UserModels = append(result.UserModels, params.UserModel{
 			Model: params.Model{
->>>>>>> 91cf46bd
 				Name:     env.Name(),
 				UUID:     env.UUID(),
 				OwnerTag: env.Owner().String(),
@@ -124,13 +115,8 @@
 
 	for _, env := range allEnvs {
 		if !visibleEnvironments.Contains(env.UUID()) {
-<<<<<<< HEAD
-			result.UserEnvironments = append(result.UserEnvironments, params.UserModel{
-				Environment: params.Environment{
-=======
 			result.UserModels = append(result.UserModels, params.UserModel{
 				Model: params.Model{
->>>>>>> 91cf46bd
 					Name:     env.Name(),
 					UUID:     env.UUID(),
 					OwnerTag: env.Owner().String(),
@@ -321,11 +307,7 @@
 	o[i], o[j] = o[j], o[i]
 }
 
-<<<<<<< HEAD
-type orderedUserEnvironments []params.UserModel
-=======
 type orderedUserModels []params.UserModel
->>>>>>> 91cf46bd
 
 func (o orderedUserModels) Len() int {
 	return len(o)
