--- conflicted
+++ resolved
@@ -457,39 +457,12 @@
 		srv.logSinkWriter.Close()
 	}()
 
-<<<<<<< HEAD
-=======
-	srv.wg.Add(1)
-	go func() {
-		defer srv.wg.Done()
-		srv.tomb.Kill(srv.mongoPinger())
-	}()
-
-	srv.wg.Add(1)
-	go func() {
-		defer srv.wg.Done()
-		srv.tomb.Kill(srv.expireLocalLoginInteractions())
-	}()
-
-	srv.wg.Add(1)
-	go func() {
-		defer srv.wg.Done()
-		srv.tomb.Kill(srv.processCertChanges())
-	}()
-
-	srv.wg.Add(1)
-	go func() {
-		defer srv.wg.Done()
-		srv.tomb.Kill(srv.processModelRemovals())
-	}()
-
 	srv.wg.Add(1)
 	go func() {
 		defer srv.wg.Done()
 		srv.tomb.Kill(srv.processAuditConfigChanges())
 	}()
 
->>>>>>> d81709a9
 	// for pat based handlers, they are matched in-order of being
 	// registered, first match wins. So more specific ones have to be
 	// registered first.
@@ -922,46 +895,7 @@
 }
 
 func serverError(err error) error {
-<<<<<<< HEAD
 	return common.ServerError(err)
-=======
-	if err := common.ServerError(err); err != nil {
-		return err
-	}
-	return nil
-}
-
-func (srv *Server) processModelRemovals() error {
-	st := srv.statePool.SystemState()
-	w := st.WatchModelLives()
-	defer w.Stop()
-	for {
-		select {
-		case <-srv.tomb.Dying():
-			return tomb.ErrDying
-		case modelUUIDs := <-w.Changes():
-			for _, modelUUID := range modelUUIDs {
-				model, release, err := srv.statePool.GetModel(modelUUID)
-				gone := errors.IsNotFound(err)
-				dead := err == nil && model.Life() == state.Dead
-				if release != nil {
-					release()
-				}
-				if err != nil && !gone {
-					return errors.Trace(err)
-				}
-				if dead || gone {
-					// Model's gone away - ensure that it gets removed
-					// from from the state pool once people are finished
-					// with it.
-					logger.Debugf("removing model %v from the state pool", modelUUID)
-					if _, err := srv.statePool.Remove(modelUUID); err != nil {
-						return errors.Trace(err)
-					}
-				}
-			}
-		}
-	}
 }
 
 func (srv *Server) processAuditConfigChanges() error {
@@ -991,5 +925,4 @@
 	srv.mu.Lock()
 	defer srv.mu.Unlock()
 	return srv.currentAuditConfig
->>>>>>> d81709a9
 }