--- conflicted
+++ resolved
@@ -193,23 +193,6 @@
 
 // ServiceDeploy holds the parameters for making the service Deploy call.
 type ServiceDeploy struct {
-<<<<<<< HEAD
-	ServiceName   string
-	Series        string
-	CharmUrl      string
-	NumUnits      int
-	Config        map[string]string
-	ConfigYAML    string // Takes precedence over config if both are present.
-	Constraints   constraints.Value
-	ToMachineSpec string
-	Placement     []*instance.Placement
-	Networks      []string
-	Storage       map[string]storage.Constraints
-	Resources     map[string]string
-}
-
-// ServiceUpdate holds the parameters for making the ServiceUpdate call.
-=======
 	ServiceName string
 	Series      string
 	CharmUrl    string
@@ -220,10 +203,10 @@
 	Placement   []*instance.Placement
 	Networks    []string
 	Storage     map[string]storage.Constraints
+	Resources   map[string]string
 }
 
 // ServiceUpdate holds the parameters for making the service Update call.
->>>>>>> 7b91d0fb
 type ServiceUpdate struct {
 	ServiceName     string
 	CharmUrl        string
