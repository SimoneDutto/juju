// Copyright 2012, 2013 Canonical Ltd.
// Licensed under the AGPLv3, see LICENCE file for details.

package provisioner_test

import (
	"fmt"
	"os/exec"
	"runtime"
	"sync"
	"sync/atomic"
	"time"

	jujuos "github.com/juju/os"
	"github.com/juju/os/series"
	"github.com/juju/packaging/manager"
	jc "github.com/juju/testing/checkers"
	"github.com/juju/utils/arch"
	"github.com/juju/version"
	gc "gopkg.in/check.v1"
	"gopkg.in/juju/names.v2"
	"gopkg.in/juju/worker.v1"

	"github.com/juju/juju/agent"
	"github.com/juju/juju/api/common"
	apiprovisioner "github.com/juju/juju/api/provisioner"
	"github.com/juju/juju/apiserver/params"
	"github.com/juju/juju/container"
	"github.com/juju/juju/core/machinelock"
	"github.com/juju/juju/environs"
	"github.com/juju/juju/instance"
	supportedversion "github.com/juju/juju/juju/version"
	"github.com/juju/juju/state"
	coretesting "github.com/juju/juju/testing"
	"github.com/juju/juju/tools"
	jujuversion "github.com/juju/juju/version"
	"github.com/juju/juju/watcher"
	jworker "github.com/juju/juju/worker"
	workercommon "github.com/juju/juju/worker/common"
	"github.com/juju/juju/worker/provisioner"
	"github.com/juju/juju/worker/workertest"
)

type ContainerSetupSuite struct {
	CommonProvisionerSuite
	p           provisioner.Provisioner
	agentConfig agent.ConfigSetter
	// Record the apt commands issued as part of container initialisation
	aptCmdChan  <-chan *exec.Cmd
	machinelock *fakemachinelock
}

var _ = gc.Suite(&ContainerSetupSuite{})

func (s *ContainerSetupSuite) SetUpSuite(c *gc.C) {
	// TODO(bogdanteleaga): Fix this on windows
	if runtime.GOOS == "windows" {
		c.Skip("bug 1403084: Skipping container tests on windows")
	}
	s.CommonProvisionerSuite.SetUpSuite(c)
}

func (s *ContainerSetupSuite) TearDownSuite(c *gc.C) {
	s.CommonProvisionerSuite.TearDownSuite(c)
}

func allFatal(error) bool {
	return true
}

func noImportance(err0, err1 error) bool {
	return false
}

func (s *ContainerSetupSuite) SetUpTest(c *gc.C) {
	s.CommonProvisionerSuite.SetUpTest(c)
	aptCmdChan := s.HookCommandOutput(&manager.CommandOutput, []byte{}, nil)
	s.aptCmdChan = aptCmdChan

	// Set up provisioner for the state machine.
	s.agentConfig = s.AgentConfigForTag(c, names.NewMachineTag("0"))
	var err error
	s.p, err = provisioner.NewEnvironProvisioner(s.provisioner, s.agentConfig, s.Environ, &credentialAPIForTest{})
	c.Assert(err, jc.ErrorIsNil)
	s.machinelock = &fakemachinelock{}
}

func (s *ContainerSetupSuite) TearDownTest(c *gc.C) {
	if s.p != nil {
		workertest.CleanKill(c, s.p)
	}
	s.CommonProvisionerSuite.TearDownTest(c)
}

func (s *ContainerSetupSuite) setupContainerWorker(c *gc.C, tag names.MachineTag) (watcher.StringsHandler, *worker.Runner) {
	runner := worker.NewRunner(worker.RunnerParams{
		IsFatal:       allFatal,
		MoreImportant: noImportance,
		RestartDelay:  jworker.RestartDelay,
	})
	pr := apiprovisioner.NewState(s.st)
	result, err := pr.Machines(tag)
	c.Assert(err, jc.ErrorIsNil)
	c.Assert(len(result), gc.Equals, 1)
	c.Assert(result[0].Err, gc.IsNil)
	machine := result[0].Machine

	err = machine.SetSupportedContainers(instance.ContainerTypes...)
	c.Assert(err, jc.ErrorIsNil)
	cfg := s.AgentConfigForTag(c, tag)

	watcherName := fmt.Sprintf("%s-container-watcher", machine.Id())
	args := provisioner.ContainerSetupParams{
		Runner:              runner,
		WorkerName:          watcherName,
		SupportedContainers: instance.ContainerTypes,
		Machine:             machine,
		Provisioner:         pr,
		Config:              cfg,
<<<<<<< HEAD
		InitLockName:        s.lockName,
		CredentialAPI:       &credentialAPIForTest{},
=======
		MachineLock:         s.machinelock,
>>>>>>> a07d0b16
	}
	handler := provisioner.NewContainerSetupHandler(args)
	handler.(*provisioner.ContainerSetup).SetGetNetConfig(
		func(_ common.NetworkConfigSource) ([]params.NetworkConfig, error) {
			return nil, nil
		})

	runner.StartWorker(watcherName, func() (worker.Worker, error) {
		return watcher.NewStringsWorker(watcher.StringsConfig{
			Handler: handler,
		})
	})
	return handler, runner
}

func (s *ContainerSetupSuite) createContainer(c *gc.C, host *state.Machine, ctype instance.ContainerType) {
	inst := s.checkStartInstance(c, host)
	s.setupContainerWorker(c, host.MachineTag())

	// make a container on the host machine
	template := state.MachineTemplate{
		Series: supportedversion.SupportedLTS(),
		Jobs:   []state.MachineJob{state.JobHostUnits},
	}
	container, err := s.State.AddMachineInsideMachine(template, host.Id(), ctype)
	c.Assert(err, jc.ErrorIsNil)

	// the host machine agent should not attempt to create the container
	s.checkNoOperations(c)

	// cleanup
	c.Assert(container.EnsureDead(), gc.IsNil)
	c.Assert(container.Remove(), gc.IsNil)
	c.Assert(host.EnsureDead(), gc.IsNil)
	s.checkStopInstances(c, inst)
	s.waitForRemovalMark(c, host)
}

func (s *ContainerSetupSuite) assertContainerProvisionerStarted(
	c *gc.C, host *state.Machine, ctype instance.ContainerType) {

	// A stub worker callback to record what happens.
	var provisionerStarted uint32
	startProvisionerWorker := func(runner *worker.Runner, containerType instance.ContainerType,
		pr *apiprovisioner.State, cfg agent.Config, broker environs.InstanceBroker,
		toolsFinder provisioner.ToolsFinder, distributionGroupFinder provisioner.DistributionGroupFinder,
		credentialAPI workercommon.CredentialAPI) error {
		c.Assert(containerType, gc.Equals, ctype)
		c.Assert(cfg.Tag(), gc.Equals, host.Tag())
		atomic.StoreUint32(&provisionerStarted, 1)
		return nil
	}
	s.PatchValue(&provisioner.StartProvisioner, startProvisionerWorker)

	s.createContainer(c, host, ctype)

	// the container worker should have created the provisioner
	c.Assert(atomic.LoadUint32(&provisionerStarted) > 0, jc.IsTrue)
}

func (s *ContainerSetupSuite) TestContainerProvisionerStarted(c *gc.C) {
	s.PatchValue(provisioner.GetContainerInitialiser, func(instance.ContainerType, string) container.Initialiser {
		return fakeContainerInitialiser{}
	})
	// Specifically ignore LXD here, if present in instance.ContainerTypes.
	containerTypes := []instance.ContainerType{instance.KVM}
	for _, ctype := range containerTypes {
		// create a machine to host the container.
		m, err := s.BackingState.AddOneMachine(state.MachineTemplate{
			Series:      supportedversion.SupportedLTS(),
			Jobs:        []state.MachineJob{state.JobHostUnits},
			Constraints: s.defaultConstraints,
		})
		c.Assert(err, jc.ErrorIsNil)
		err = m.SetSupportedContainers(containerTypes)
		c.Assert(err, jc.ErrorIsNil)
		current := version.Binary{
			Number: jujuversion.Current,
			Arch:   arch.HostArch(),
			Series: series.MustHostSeries(),
		}
		err = m.SetAgentVersion(current)
		c.Assert(err, jc.ErrorIsNil)
		s.assertContainerProvisionerStarted(c, m, ctype)
	}
}

func (s *ContainerSetupSuite) TestKvmContainerUsesTargetArch(c *gc.C) {
	// KVM should do what it's told, and use the architecture in
	// constraints.
	s.PatchValue(&arch.HostArch, func() string { return arch.PPC64EL })
	s.PatchValue(provisioner.GetContainerInitialiser, func(instance.ContainerType, string) container.Initialiser {
		return fakeContainerInitialiser{}
	})
	s.testContainerConstraintsArch(c, instance.KVM, arch.AMD64)
}

type fakeContainerInitialiser struct{}

func (_ fakeContainerInitialiser) Initialise() error {
	return nil
}

func (s *ContainerSetupSuite) testContainerConstraintsArch(
	c *gc.C, containerType instance.ContainerType, expectArch string,
) {
	var called uint32
	s.PatchValue(provisioner.GetToolsFinder, func(*apiprovisioner.State) provisioner.ToolsFinder {
		return toolsFinderFunc(func(v version.Number, series string, arch string) (tools.List, error) {
			atomic.StoreUint32(&called, 1)
			c.Assert(arch, gc.Equals, expectArch)
			result := version.Binary{
				Number: v,
				Arch:   arch,
				Series: series,
			}
			return tools.List{{Version: result}}, nil
		})
	})

	s.PatchValue(
		&provisioner.StartProvisioner,
		func(
			runner *worker.Runner,
			containerType instance.ContainerType,
			pr *apiprovisioner.State,
			cfg agent.Config,
			broker environs.InstanceBroker,
			toolsFinder provisioner.ToolsFinder,
			distributionGroupFinder provisioner.DistributionGroupFinder,
			credentialAPI workercommon.CredentialAPI,
		) error {
			toolsFinder.FindTools(jujuversion.Current, series.MustHostSeries(), arch.AMD64)
			return nil
		},
	)

	// create a machine to host the container.
	m, err := s.BackingState.AddOneMachine(state.MachineTemplate{
		Series:      supportedversion.SupportedLTS(),
		Jobs:        []state.MachineJob{state.JobHostUnits},
		Constraints: s.defaultConstraints,
	})
	c.Assert(err, jc.ErrorIsNil)
	err = m.SetSupportedContainers([]instance.ContainerType{containerType})
	c.Assert(err, jc.ErrorIsNil)
	current := version.Binary{
		Number: jujuversion.Current,
		Arch:   arch.HostArch(),
		Series: series.MustHostSeries(),
	}
	err = m.SetAgentVersion(current)
	c.Assert(err, jc.ErrorIsNil)

	s.createContainer(c, m, containerType)

	c.Assert(atomic.LoadUint32(&called) > 0, jc.IsTrue)
}

func (s *ContainerSetupSuite) TestContainerManagerConfigName(c *gc.C) {
	pr := apiprovisioner.NewState(s.st)
	cfg, err := provisioner.ContainerManagerConfig(instance.KVM, pr)
	c.Assert(err, jc.ErrorIsNil)
	c.Assert(cfg[container.ConfigModelUUID], gc.Equals, coretesting.ModelTag.Id())
}

type ContainerInstance struct {
	ctype    instance.ContainerType
	packages [][]string
}

func (s *ContainerSetupSuite) assertContainerInitialised(c *gc.C, cont ContainerInstance) {
	// A noop worker callback.
	startProvisionerWorker := func(runner *worker.Runner, containerType instance.ContainerType,
		pr *apiprovisioner.State, cfg agent.Config, broker environs.InstanceBroker,
		toolsFinder provisioner.ToolsFinder, distributionGroupFinder provisioner.DistributionGroupFinder,
		credentialAPI workercommon.CredentialAPI) error {
		return nil
	}
	s.PatchValue(&provisioner.StartProvisioner, startProvisionerWorker)

	currentOs, err := series.GetOSFromSeries(series.MustHostSeries())
	c.Assert(err, jc.ErrorIsNil)

	var ser string
	var expectedInitial []string
	switch currentOs {
	case jujuos.CentOS:
		ser = "centos7"
		expectedInitial = []string{
			"yum", "--assumeyes", "--debuglevel=1", "install"}
	case jujuos.OpenSUSE:
		ser = "opensuseleap"
		expectedInitial = []string{
			"zypper", " --quiet", "--non-interactive-include-reboot-patches", "install"}
	default:
		ser = "precise"
		expectedInitial = []string{
			"apt-get", "--option=Dpkg::Options::=--force-confold",
			"--option=Dpkg::options::=--force-unsafe-io", "--assume-yes", "--quiet",
			"install"}
	}

	// create a machine to host the container.
	m, err := s.BackingState.AddOneMachine(state.MachineTemplate{
		Series:      ser, // precise requires special apt parameters, so we use that series here.
		Jobs:        []state.MachineJob{state.JobHostUnits},
		Constraints: s.defaultConstraints,
	})
	c.Assert(err, jc.ErrorIsNil)
	err = m.SetSupportedContainers([]instance.ContainerType{instance.LXD, instance.KVM})
	c.Assert(err, jc.ErrorIsNil)
	current := version.Binary{
		Number: jujuversion.Current,
		Arch:   arch.HostArch(),
		Series: series.MustHostSeries(),
	}
	err = m.SetAgentVersion(current)
	c.Assert(err, jc.ErrorIsNil)

	s.createContainer(c, m, cont.ctype)

	for _, pack := range cont.packages {
		select {
		case cmd := <-s.aptCmdChan:
			expected := append(expectedInitial, pack...)
			c.Assert(cmd.Args, gc.DeepEquals, expected)
		case <-time.After(coretesting.LongWait):
			c.Fatalf("took too long to get command from channel")
		}
	}
}

func (s *ContainerSetupSuite) TestContainerInitialised(c *gc.C) {
	cont, err := getContainerInstance()
	c.Assert(err, jc.ErrorIsNil)

	for _, test := range cont {
		s.assertContainerInitialised(c, test)
	}
}

func (s *ContainerSetupSuite) TestContainerInitInstDataError(c *gc.C) {
	releaser, err := s.machinelock.Acquire(machinelock.Spec{})
	c.Assert(err, jc.ErrorIsNil)
	defer releaser()

	m, err := s.BackingState.AddOneMachine(state.MachineTemplate{
		Series:      supportedversion.SupportedLTS(),
		Jobs:        []state.MachineJob{state.JobHostUnits},
		Constraints: s.defaultConstraints,
	})
	c.Assert(err, jc.ErrorIsNil)
	current := version.Binary{
		Number: jujuversion.Current,
		Arch:   arch.HostArch(),
		Series: series.MustHostSeries(),
	}
	err = m.SetAgentVersion(current)
	c.Assert(err, jc.ErrorIsNil)

	handler, runner := s.setupContainerWorker(c, m.MachineTag())
	runner.Kill()
	err = runner.Wait()
	c.Assert(err, jc.ErrorIsNil)

	_, err = handler.SetUp()
	c.Assert(err, jc.ErrorIsNil)
	abort := make(chan struct{})
	close(abort)
	err = handler.Handle(abort, []string{"0/lxd/0"})
	c.Assert(err, gc.ErrorMatches, ".*generating container manager config: instance data for machine.*not found")

}

type toolsFinderFunc func(v version.Number, series string, arch string) (tools.List, error)

func (t toolsFinderFunc) FindTools(v version.Number, series string, arch string) (tools.List, error) {
	return t(v, series, arch)
}

func getContainerInstance() (cont []ContainerInstance, err error) {
	pkgs := [][]string{
		{"qemu-kvm"},
		{"qemu-utils"},
		{"genisoimage"},
		{"libvirt-bin"},
	}
	if arch.HostArch() == arch.ARM64 {
		pkgs = append([][]string{{"qemu-efi"}}, pkgs...)
	}
	cont = []ContainerInstance{
		{instance.KVM, pkgs},
	}
	return cont, nil
}

<<<<<<< HEAD
type credentialAPIForTest struct{}

func (*credentialAPIForTest) InvalidateModelCredential(reason string) error {
	return nil
=======
type fakemachinelock struct {
	mu sync.Mutex
}

func (f *fakemachinelock) Acquire(spec machinelock.Spec) (func(), error) {
	f.mu.Lock()
	return func() {
		f.mu.Unlock()
	}, nil
}
func (f *fakemachinelock) Report(opts ...machinelock.ReportOption) (string, error) {
	return "", nil
>>>>>>> a07d0b16
}<|MERGE_RESOLUTION|>--- conflicted
+++ resolved
@@ -117,12 +117,8 @@
 		Machine:             machine,
 		Provisioner:         pr,
 		Config:              cfg,
-<<<<<<< HEAD
-		InitLockName:        s.lockName,
+		MachineLock:         s.machinelock,
 		CredentialAPI:       &credentialAPIForTest{},
-=======
-		MachineLock:         s.machinelock,
->>>>>>> a07d0b16
 	}
 	handler := provisioner.NewContainerSetupHandler(args)
 	handler.(*provisioner.ContainerSetup).SetGetNetConfig(
@@ -420,12 +416,12 @@
 	return cont, nil
 }
 
-<<<<<<< HEAD
 type credentialAPIForTest struct{}
 
 func (*credentialAPIForTest) InvalidateModelCredential(reason string) error {
 	return nil
-=======
+}
+
 type fakemachinelock struct {
 	mu sync.Mutex
 }
@@ -436,7 +432,7 @@
 		f.mu.Unlock()
 	}, nil
 }
+
 func (f *fakemachinelock) Report(opts ...machinelock.ReportOption) (string, error) {
 	return "", nil
->>>>>>> a07d0b16
 }