// Copyright 2012, 2013 Canonical Ltd.
// Licensed under the AGPLv3, see LICENCE file for details.

package provisioner_test

import (
	"fmt"
	"io/ioutil"
	"os"
	"os/exec"
	"path/filepath"
	"runtime"
	"strings"
	"sync/atomic"

	"github.com/juju/names"
	"github.com/juju/testing"
	jc "github.com/juju/testing/checkers"
	"github.com/juju/utils/arch"
	"github.com/juju/utils/featureflag"
	"github.com/juju/utils/fslock"
	jujuos "github.com/juju/utils/os"
	"github.com/juju/utils/packaging/manager"
	"github.com/juju/utils/series"
	gc "gopkg.in/check.v1"

	"github.com/juju/juju/agent"
	apiprovisioner "github.com/juju/juju/api/provisioner"
	"github.com/juju/juju/container"
	containertesting "github.com/juju/juju/container/testing"
	"github.com/juju/juju/environs"
	"github.com/juju/juju/feature"
	"github.com/juju/juju/instance"
	"github.com/juju/juju/juju/osenv"
	"github.com/juju/juju/provider/dummy"
	"github.com/juju/juju/state"
	coretesting "github.com/juju/juju/testing"
	"github.com/juju/juju/tools"
	"github.com/juju/juju/version"
	"github.com/juju/juju/watcher"
	"github.com/juju/juju/worker"
	"github.com/juju/juju/worker/provisioner"
)

type ContainerSetupSuite struct {
	CommonProvisionerSuite
	p           provisioner.Provisioner
	agentConfig agent.ConfigSetter
	// Record the apt commands issued as part of container initialisation
	aptCmdChan  <-chan *exec.Cmd
	initLockDir string
	initLock    *fslock.Lock
	fakeLXCNet  string
}

var _ = gc.Suite(&ContainerSetupSuite{})

func (s *ContainerSetupSuite) SetUpSuite(c *gc.C) {
	// TODO(bogdanteleaga): Fix this on windows
	if runtime.GOOS == "windows" {
		c.Skip("bug 1403084: Skipping container tests on windows")
	}
	s.CommonProvisionerSuite.SetUpSuite(c)
}

func (s *ContainerSetupSuite) TearDownSuite(c *gc.C) {
	s.CommonProvisionerSuite.TearDownSuite(c)
}

func allFatal(error) bool {
	return true
}

func noImportance(err0, err1 error) bool {
	return false
}

func (s *ContainerSetupSuite) SetUpTest(c *gc.C) {
	s.CommonProvisionerSuite.SetUpTest(c)
	aptCmdChan := s.HookCommandOutput(&manager.CommandOutput, []byte{}, nil)
	s.aptCmdChan = aptCmdChan

	// Set up provisioner for the state machine.
	s.agentConfig = s.AgentConfigForTag(c, names.NewMachineTag("0"))
	var err error
	s.p, err = provisioner.NewEnvironProvisioner(s.provisioner, s.agentConfig)
	c.Assert(err, jc.ErrorIsNil)

	// Create a new container initialisation lock.
	s.initLockDir = c.MkDir()
	initLock, err := fslock.NewLock(s.initLockDir, "container-init", fslock.Defaults())
	c.Assert(err, jc.ErrorIsNil)
	s.initLock = initLock

	// Patch to isolate the test from the host machine.
	s.fakeLXCNet = filepath.Join(c.MkDir(), "lxc-net")
	s.PatchValue(provisioner.EtcDefaultLXCNetPath, s.fakeLXCNet)
}

func (s *ContainerSetupSuite) TearDownTest(c *gc.C) {
	if s.p != nil {
		stop(c, s.p)
	}
	s.CommonProvisionerSuite.TearDownTest(c)
}

func (s *ContainerSetupSuite) setupContainerWorker(c *gc.C, tag names.MachineTag) (watcher.StringsHandler, worker.Runner) {
	testing.PatchExecutable(c, s, "ubuntu-cloudimg-query", containertesting.FakeLxcURLScript)
	runner := worker.NewRunner(allFatal, noImportance, worker.RestartDelay)
	pr := s.st.Provisioner()
	machine, err := pr.Machine(tag)
	c.Assert(err, jc.ErrorIsNil)
	err = machine.SetSupportedContainers(instance.ContainerTypes...)
	c.Assert(err, jc.ErrorIsNil)
	cfg := s.AgentConfigForTag(c, tag)

	watcherName := fmt.Sprintf("%s-container-watcher", machine.Id())
	params := provisioner.ContainerSetupParams{
		Runner:              runner,
		WorkerName:          watcherName,
		SupportedContainers: instance.ContainerTypes,
		ImageURLGetter:      &containertesting.MockURLGetter{},
		Machine:             machine,
		Provisioner:         pr,
		Config:              cfg,
		InitLock:            s.initLock,
	}
	handler := provisioner.NewContainerSetupHandler(params)
	runner.StartWorker(watcherName, func() (worker.Worker, error) {
		return watcher.NewStringsWorker(watcher.StringsConfig{
			Handler: handler,
		})
	})
	return handler, runner
}

func (s *ContainerSetupSuite) createContainer(c *gc.C, host *state.Machine, ctype instance.ContainerType) {
	inst := s.checkStartInstanceNoSecureConnection(c, host)
	s.setupContainerWorker(c, host.Tag().(names.MachineTag))

	// make a container on the host machine
	template := state.MachineTemplate{
		Series: coretesting.FakeDefaultSeries,
		Jobs:   []state.MachineJob{state.JobHostUnits},
	}
	container, err := s.State.AddMachineInsideMachine(template, host.Id(), ctype)
	c.Assert(err, jc.ErrorIsNil)

	// the host machine agent should not attempt to create the container
	s.checkNoOperations(c)

	// cleanup
	c.Assert(container.EnsureDead(), gc.IsNil)
	c.Assert(container.Remove(), gc.IsNil)
	c.Assert(host.EnsureDead(), gc.IsNil)
	s.checkStopInstances(c, inst)
	s.waitRemoved(c, host)
}

func (s *ContainerSetupSuite) assertContainerProvisionerStarted(
	c *gc.C, host *state.Machine, ctype instance.ContainerType) {

	// A stub worker callback to record what happens.
	var provisionerStarted uint32
	startProvisionerWorker := func(runner worker.Runner, containerType instance.ContainerType,
		pr *apiprovisioner.State, cfg agent.Config, broker environs.InstanceBroker,
		toolsFinder provisioner.ToolsFinder) error {
		c.Assert(containerType, gc.Equals, ctype)
		c.Assert(cfg.Tag(), gc.Equals, host.Tag())
		atomic.StoreUint32(&provisionerStarted, 1)
		return nil
	}
	s.PatchValue(&provisioner.StartProvisioner, startProvisionerWorker)

	s.createContainer(c, host, ctype)
	// Consume the apt command used to initialise the container.
	<-s.aptCmdChan

	// the container worker should have created the provisioner
	c.Assert(atomic.LoadUint32(&provisionerStarted) > 0, jc.IsTrue)
}

func (s *ContainerSetupSuite) TestContainerProvisionerStarted(c *gc.C) {
<<<<<<< HEAD
	for _, ctype := range instance.ContainerTypes {
		/* LXD isn't available on go 1.2 */
		if ctype == instance.LXD && strings.HasPrefix(runtime.Version(), "go1.2") {
			continue
		}

=======
	// Specifically ignore LXD here, if present in instance.ContainerTypes.
	containerTypes := []instance.ContainerType{instance.LXC, instance.KVM}
	for _, ctype := range containerTypes {
>>>>>>> a49dab50
		// create a machine to host the container.
		m, err := s.BackingState.AddOneMachine(state.MachineTemplate{
			Series:      coretesting.FakeDefaultSeries,
			Jobs:        []state.MachineJob{state.JobHostUnits},
			Constraints: s.defaultConstraints,
		})
		c.Assert(err, jc.ErrorIsNil)
		err = m.SetSupportedContainers(containerTypes)
		c.Assert(err, jc.ErrorIsNil)
		current := version.Binary{
			Number: version.Current,
			Arch:   arch.HostArch(),
			Series: series.HostSeries(),
		}
		err = m.SetAgentVersion(current)
		c.Assert(err, jc.ErrorIsNil)
		s.assertContainerProvisionerStarted(c, m, ctype)
	}
}

func (s *ContainerSetupSuite) TestLxcContainerUsesConstraintsArch(c *gc.C) {
	// LXC should override the architecture in constraints with the
	// host's architecture.
	s.PatchValue(&arch.HostArch, func() string { return arch.PPC64EL })
	s.testContainerConstraintsArch(c, instance.LXC, arch.PPC64EL)
}

func (s *ContainerSetupSuite) TestKvmContainerUsesHostArch(c *gc.C) {
	// KVM should do what it's told, and use the architecture in
	// constraints.
	s.PatchValue(&arch.HostArch, func() string { return arch.PPC64EL })
	s.testContainerConstraintsArch(c, instance.KVM, arch.AMD64)
}

func (s *ContainerSetupSuite) testContainerConstraintsArch(c *gc.C, containerType instance.ContainerType, expectArch string) {
	var called uint32
	s.PatchValue(provisioner.GetToolsFinder, func(*apiprovisioner.State) provisioner.ToolsFinder {
		return toolsFinderFunc(func(v version.Number, series string, arch string) (tools.List, error) {
			atomic.StoreUint32(&called, 1)
			c.Assert(arch, gc.Equals, expectArch)
			result := version.Binary{
				Number: v,
				Arch:   arch,
				Series: series,
			}
			return tools.List{{Version: result}}, nil
		})
	})

	s.PatchValue(&provisioner.StartProvisioner, func(runner worker.Runner, containerType instance.ContainerType,
		pr *apiprovisioner.State, cfg agent.Config, broker environs.InstanceBroker,
		toolsFinder provisioner.ToolsFinder) error {
		toolsFinder.FindTools(version.Current, series.HostSeries(), arch.AMD64)
		return nil
	})

	// create a machine to host the container.
	m, err := s.BackingState.AddOneMachine(state.MachineTemplate{
		Series:      coretesting.FakeDefaultSeries,
		Jobs:        []state.MachineJob{state.JobHostUnits},
		Constraints: s.defaultConstraints,
	})
	c.Assert(err, jc.ErrorIsNil)
	err = m.SetSupportedContainers([]instance.ContainerType{containerType})
	c.Assert(err, jc.ErrorIsNil)
	current := version.Binary{
		Number: version.Current,
		Arch:   arch.HostArch(),
		Series: series.HostSeries(),
	}
	err = m.SetAgentVersion(current)
	c.Assert(err, jc.ErrorIsNil)

	s.createContainer(c, m, containerType)
	<-s.aptCmdChan
	c.Assert(atomic.LoadUint32(&called) > 0, jc.IsTrue)
}

func (s *ContainerSetupSuite) TestLxcContainerUsesImageURL(c *gc.C) {
	// create a machine to host the container.
	m, err := s.BackingState.AddOneMachine(state.MachineTemplate{
		Series:      coretesting.FakeDefaultSeries,
		Jobs:        []state.MachineJob{state.JobHostUnits},
		Constraints: s.defaultConstraints,
	})
	c.Assert(err, jc.ErrorIsNil)
	err = m.SetSupportedContainers([]instance.ContainerType{instance.LXC, instance.KVM})
	c.Assert(err, jc.ErrorIsNil)
	current := version.Binary{
		Number: version.Current,
		Arch:   arch.HostArch(),
		Series: series.HostSeries(),
	}
	err = m.SetAgentVersion(current)
	c.Assert(err, jc.ErrorIsNil)

	brokerCalled := false
	newlxcbroker := func(api provisioner.APICalls, agentConfig agent.Config, managerConfig container.ManagerConfig,
		imageURLGetter container.ImageURLGetter, enableNAT bool, defaultMTU int) (environs.InstanceBroker, error) {
		imageURL, err := imageURLGetter.ImageURL(instance.LXC, "trusty", "amd64")
		c.Assert(err, jc.ErrorIsNil)
		c.Assert(imageURL, gc.Equals, "imageURL")
		c.Assert(imageURLGetter.CACert(), gc.DeepEquals, []byte("cert"))
		brokerCalled = true
		return nil, fmt.Errorf("lxc broker error")
	}
	s.PatchValue(&provisioner.NewLxcBroker, newlxcbroker)
	s.createContainer(c, m, instance.LXC)
	c.Assert(brokerCalled, jc.IsTrue)
}

func (s *ContainerSetupSuite) TestContainerManagerConfigName(c *gc.C) {
	pr := s.st.Provisioner()
	expect := func(expect string) {
		cfg, err := provisioner.ContainerManagerConfig(instance.KVM, pr, s.agentConfig)
		c.Assert(err, jc.ErrorIsNil)
		c.Assert(cfg[container.ConfigName], gc.Equals, expect)
	}
	expect("juju")
	s.agentConfig.SetValue(agent.Namespace, "any-old-thing")
	expect("any-old-thing")
}

type ContainerInstance struct {
	ctype    instance.ContainerType
	packages [][]string
}

func (s *ContainerSetupSuite) assertContainerInitialised(c *gc.C, cont ContainerInstance, addressable bool) {
	// A noop worker callback.
	startProvisionerWorker := func(runner worker.Runner, containerType instance.ContainerType,
		pr *apiprovisioner.State, cfg agent.Config, broker environs.InstanceBroker,
		toolsFinder provisioner.ToolsFinder) error {
		return nil
	}
	s.PatchValue(&provisioner.StartProvisioner, startProvisionerWorker)

	current_os, err := series.GetOSFromSeries(series.HostSeries())
	c.Assert(err, jc.ErrorIsNil)

	var ser string
	var expected_initial []string
	switch current_os {
	case jujuos.CentOS:
		ser = "centos7"
		expected_initial = []string{
			"yum", "--assumeyes", "--debuglevel=1", "install"}
	default:
		ser = "precise"
		expected_initial = []string{
			"apt-get", "--option=Dpkg::Options::=--force-confold",
			"--option=Dpkg::options::=--force-unsafe-io", "--assume-yes", "--quiet",
			"install"}
	}

	// create a machine to host the container.
	m, err := s.BackingState.AddOneMachine(state.MachineTemplate{
		Series:      ser, // precise requires special apt parameters, so we use that series here.
		Jobs:        []state.MachineJob{state.JobHostUnits},
		Constraints: s.defaultConstraints,
	})
	c.Assert(err, jc.ErrorIsNil)
	err = m.SetSupportedContainers([]instance.ContainerType{instance.LXC, instance.KVM})
	c.Assert(err, jc.ErrorIsNil)
	current := version.Binary{
		Number: version.Current,
		Arch:   arch.HostArch(),
		Series: series.HostSeries(),
	}
	err = m.SetAgentVersion(current)
	c.Assert(err, jc.ErrorIsNil)

	// Before starting /etc/default/lxc-net should be missing.
	c.Assert(s.fakeLXCNet, jc.DoesNotExist)

	s.createContainer(c, m, cont.ctype)

	// Only feature-flagged addressable containers modify lxc-net.
	if addressable {
		// After initialisation starts, but before running the
		// initializer, lxc-net should be created if cont.ctype is LXC, as the
		// dummy provider supports static address allocation by default.
		if cont.ctype == instance.LXC {
			AssertFileContains(c, s.fakeLXCNet, provisioner.EtcDefaultLXCNet)
			defer os.Remove(s.fakeLXCNet)
		} else {
			c.Assert(s.fakeLXCNet, jc.DoesNotExist)
		}
	}

	for _, pack := range cont.packages {
		cmd := <-s.aptCmdChan

		expected := append(expected_initial, pack...)
		c.Assert(cmd.Args, gc.DeepEquals, expected)
	}
}

func (s *ContainerSetupSuite) TestContainerInitialised(c *gc.C) {
	cont, err := getContainerInstance()
	c.Assert(err, jc.ErrorIsNil)

	for _, test := range cont {
		s.assertContainerInitialised(c, test, false)
	}
}

func (s *ContainerSetupSuite) TestContainerInitLockError(c *gc.C) {
	m, err := s.BackingState.AddOneMachine(state.MachineTemplate{
		Series:      coretesting.FakeDefaultSeries,
		Jobs:        []state.MachineJob{state.JobHostUnits},
		Constraints: s.defaultConstraints,
	})
	c.Assert(err, jc.ErrorIsNil)
	current := version.Binary{
		Number: version.Current,
		Arch:   arch.HostArch(),
		Series: series.HostSeries(),
	}
	err = m.SetAgentVersion(current)
	c.Assert(err, jc.ErrorIsNil)

	err = os.RemoveAll(s.initLockDir)
	c.Assert(err, jc.ErrorIsNil)
	handler, runner := s.setupContainerWorker(c, m.Tag().(names.MachineTag))
	runner.Kill()
	err = runner.Wait()
	c.Assert(err, jc.ErrorIsNil)

	_, err = handler.SetUp()
	c.Assert(err, jc.ErrorIsNil)
	err = handler.Handle(nil, []string{"0/lxc/0"})
	c.Assert(err, gc.ErrorMatches, ".*failed to acquire initialization lock:.*")

}

func (s *ContainerSetupSuite) TestMaybeOverrideDefaultLXCNet(c *gc.C) {
	for i, test := range []struct {
		ctype          instance.ContainerType
		addressable    bool
		expectOverride bool
	}{
		{instance.KVM, false, false},
		{instance.KVM, true, false},
		{instance.LXC, false, false},
		{instance.LXC, true, true}, // the only case when we override; also last
	} {
		c.Logf(
			"test %d: ctype: %q, addressable: %v -> expectOverride: %v",
			i, test.ctype, test.addressable, test.expectOverride,
		)
		err := provisioner.MaybeOverrideDefaultLXCNet(test.ctype, test.addressable)
		if !c.Check(err, jc.ErrorIsNil) {
			continue
		}
		if !test.expectOverride {
			c.Check(s.fakeLXCNet, jc.DoesNotExist)
		} else {
			AssertFileContains(c, s.fakeLXCNet, provisioner.EtcDefaultLXCNet)
		}
	}
}

func AssertFileContains(c *gc.C, filename string, expectedContent ...string) {
	// TODO(dimitern): We should put this in juju/testing repo and
	// replace all similar checks with it.
	data, err := ioutil.ReadFile(filename)
	c.Assert(err, jc.ErrorIsNil)
	for _, s := range expectedContent {
		c.Assert(string(data), jc.Contains, s)
	}
}

func AssertFileContents(c *gc.C, checker gc.Checker, filename string, expectedContent ...string) {
	// TODO(dimitern): We should put this in juju/testing repo and
	// replace all similar checks with it.
	data, err := ioutil.ReadFile(filename)
	c.Assert(err, jc.ErrorIsNil)
	for _, s := range expectedContent {
		c.Assert(string(data), checker, s)
	}
}

type SetIPAndARPForwardingSuite struct {
	coretesting.BaseSuite
}

func (s *SetIPAndARPForwardingSuite) SetUpSuite(c *gc.C) {
	if runtime.GOOS == "windows" {
		c.Skip("bug 1403084: Skipping for now")
	}
	s.BaseSuite.SetUpSuite(c)
}

var _ = gc.Suite(&SetIPAndARPForwardingSuite{})

func (s *SetIPAndARPForwardingSuite) TestSuccess(c *gc.C) {
	// NOTE: Because PatchExecutableAsEchoArgs does not allow us to
	// assert on earlier invocations of the same binary (each run
	// overwrites the last args used), we only check sysctl was called
	// for the second key (arpProxySysctlKey). We do check the config
	// contains both though.
	fakeConfig := filepath.Join(c.MkDir(), "sysctl.conf")
	testing.PatchExecutableAsEchoArgs(c, s, "sysctl")
	s.PatchValue(provisioner.SysctlConfig, fakeConfig)

	err := provisioner.SetIPAndARPForwarding(true)
	c.Assert(err, jc.ErrorIsNil)
	expectConf := fmt.Sprintf(
		"%s=1\n%s=1",
		provisioner.IPForwardSysctlKey,
		provisioner.ARPProxySysctlKey,
	)
	AssertFileContains(c, fakeConfig, expectConf)
	expectKeyVal := fmt.Sprintf("%s=1", provisioner.IPForwardSysctlKey)
	testing.AssertEchoArgs(c, "sysctl", "-w", expectKeyVal)
	expectKeyVal = fmt.Sprintf("%s=1", provisioner.ARPProxySysctlKey)
	testing.AssertEchoArgs(c, "sysctl", "-w", expectKeyVal)

	err = provisioner.SetIPAndARPForwarding(false)
	c.Assert(err, jc.ErrorIsNil)
	expectConf = fmt.Sprintf(
		"%s=0\n%s=0",
		provisioner.IPForwardSysctlKey,
		provisioner.ARPProxySysctlKey,
	)
	AssertFileContains(c, fakeConfig, expectConf)
	expectKeyVal = fmt.Sprintf("%s=0", provisioner.IPForwardSysctlKey)
	testing.AssertEchoArgs(c, "sysctl", "-w", expectKeyVal)
	expectKeyVal = fmt.Sprintf("%s=0", provisioner.ARPProxySysctlKey)
	testing.AssertEchoArgs(c, "sysctl", "-w", expectKeyVal)
}

func (s *SetIPAndARPForwardingSuite) TestFailure(c *gc.C) {
	fakeConfig := filepath.Join(c.MkDir(), "sysctl.conf")
	testing.PatchExecutableThrowError(c, s, "sysctl", 123)
	s.PatchValue(provisioner.SysctlConfig, fakeConfig)
	expectKeyVal := fmt.Sprintf("%s=1", provisioner.IPForwardSysctlKey)

	err := provisioner.SetIPAndARPForwarding(true)
	c.Assert(err, gc.ErrorMatches, fmt.Sprintf(
		`cannot set %s: unexpected exit code 123`, expectKeyVal),
	)
	_, err = os.Stat(fakeConfig)
	c.Assert(err, jc.Satisfies, os.IsNotExist)
}

type toolsFinderFunc func(v version.Number, series string, arch string) (tools.List, error)

func (t toolsFinderFunc) FindTools(v version.Number, series string, arch string) (tools.List, error) {
	return t(v, series, arch)
}

// AddressableContainerSetupSuite only contains tests depending on the
// address allocation feature flag being enabled.
type AddressableContainerSetupSuite struct {
	ContainerSetupSuite
}

var _ = gc.Suite(&AddressableContainerSetupSuite{})

func (s *AddressableContainerSetupSuite) enableFeatureFlag() {
	s.SetFeatureFlags(feature.AddressAllocation)
	featureflag.SetFlagsFromEnvironment(osenv.JujuFeatureFlagEnvKey)
}

func (s *AddressableContainerSetupSuite) TestContainerInitialised(c *gc.C) {
	cont, err := getContainerInstance()
	c.Assert(err, jc.ErrorIsNil)

	for _, test := range cont {
		s.enableFeatureFlag()
		s.assertContainerInitialised(c, test, true)
	}
}

func getContainerInstance() (cont []ContainerInstance, err error) {
	current_os, err := series.GetOSFromSeries(series.HostSeries())
	if err != nil {
		return nil, err
	}

	switch current_os {
	case jujuos.CentOS:
		cont = []ContainerInstance{
			{instance.LXC, [][]string{
				{"lxc"},
				{"cloud-image-utils"},
			}},
			{instance.KVM, [][]string{
				{"uvtool-libvirt"},
				{"uvtool"},
			}},
		}
	default:
		cont = []ContainerInstance{
			{instance.LXC, [][]string{
				{"--target-release", "precise-updates/cloud-tools", "lxc"},
				{"--target-release", "precise-updates/cloud-tools", "cloud-image-utils"},
			}},
			{instance.KVM, [][]string{
				{"uvtool-libvirt"},
				{"uvtool"},
			}},
		}
	}

	return cont, nil
}

// LXCDefaultMTUSuite only contains tests depending on the
// lxc-default-mtu environment setting being set explicitly.
type LXCDefaultMTUSuite struct {
	ContainerSetupSuite
}

var _ = gc.Suite(&LXCDefaultMTUSuite{})

func (s *LXCDefaultMTUSuite) SetUpTest(c *gc.C) {
	// Explicitly set lxc-default-mtu before JujuConnSuite constructs
	// the environment, as the setting is immutable.
	s.DummyConfig = dummy.SampleConfig()
	s.DummyConfig["lxc-default-mtu"] = 9000
	s.ContainerSetupSuite.SetUpTest(c)
}

func (s *LXCDefaultMTUSuite) TestDefaultMTUPropagatedToNewLXCBroker(c *gc.C) {
	// create a machine to host the container.
	m, err := s.BackingState.AddOneMachine(state.MachineTemplate{
		Series:      coretesting.FakeDefaultSeries,
		Jobs:        []state.MachineJob{state.JobHostUnits},
		Constraints: s.defaultConstraints,
	})
	c.Assert(err, jc.ErrorIsNil)
	err = m.SetSupportedContainers([]instance.ContainerType{instance.LXC, instance.KVM})
	c.Assert(err, jc.ErrorIsNil)
	current := version.Binary{
		Number: version.Current,
		Arch:   arch.HostArch(),
		Series: series.HostSeries(),
	}
	err = m.SetAgentVersion(current)
	c.Assert(err, jc.ErrorIsNil)

	brokerCalled := false
	newlxcbroker := func(api provisioner.APICalls, agentConfig agent.Config, managerConfig container.ManagerConfig, imageURLGetter container.ImageURLGetter, enableNAT bool, defaultMTU int) (environs.InstanceBroker, error) {
		brokerCalled = true
		c.Assert(defaultMTU, gc.Equals, 9000)
		return nil, fmt.Errorf("lxc broker error")
	}
	s.PatchValue(&provisioner.NewLxcBroker, newlxcbroker)
	s.createContainer(c, m, instance.LXC)
	c.Assert(brokerCalled, jc.IsTrue)
}<|MERGE_RESOLUTION|>--- conflicted
+++ resolved
@@ -181,18 +181,9 @@
 }
 
 func (s *ContainerSetupSuite) TestContainerProvisionerStarted(c *gc.C) {
-<<<<<<< HEAD
-	for _, ctype := range instance.ContainerTypes {
-		/* LXD isn't available on go 1.2 */
-		if ctype == instance.LXD && strings.HasPrefix(runtime.Version(), "go1.2") {
-			continue
-		}
-
-=======
 	// Specifically ignore LXD here, if present in instance.ContainerTypes.
 	containerTypes := []instance.ContainerType{instance.LXC, instance.KVM}
 	for _, ctype := range containerTypes {
->>>>>>> a49dab50
 		// create a machine to host the container.
 		m, err := s.BackingState.AddOneMachine(state.MachineTemplate{
 			Series:      coretesting.FakeDefaultSeries,
