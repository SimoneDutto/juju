--- conflicted
+++ resolved
@@ -15,7 +15,6 @@
 
 	"github.com/juju/juju/apiserver/params"
 	"github.com/juju/juju/core/leadership"
-	"github.com/juju/juju/core/lxdprofile"
 	"github.com/juju/juju/core/model"
 	"github.com/juju/juju/core/watcher"
 	jworker "github.com/juju/juju/worker"
@@ -297,16 +296,6 @@
 		requiredEvents++
 	}
 
-	var seenLXDProfileChange bool
-	lxdProfilew, err := w.unit.WatchLXDProfileUpgradeNotifications()
-	if err != nil {
-		return errors.Trace(err)
-	}
-	if err := w.catacomb.Add(lxdProfilew); err != nil {
-		return errors.Trace(err)
-	}
-	requiredEvents++
-
 	var seenStorageChange bool
 	storagew, err := w.unit.WatchStorage()
 	if err != nil {
@@ -453,23 +442,15 @@
 			}
 			observedEvent(&seenUpgradeSeriesChange)
 
-<<<<<<< HEAD
-		case _, ok := <-lxdProfilew.Changes():
-=======
 		case changes, ok := <-lxdProfileChanges:
->>>>>>> f8274897
 			logger.Debugf("got lxd profile change")
 			if !ok {
 				return errors.New("lxd profile watcher closed")
 			}
-<<<<<<< HEAD
-			if err := w.lxdProfileStatusChanged(); err != nil {
-=======
 			if len(changes) != 1 {
 				return errors.New("expected one change in lxd profile watcher")
 			}
 			if err := w.lxdProfileStatusChanged(changes[0]); err != nil {
->>>>>>> f8274897
 				return errors.Trace(err)
 			}
 			observedEvent(&seenLXDProfileChange)
@@ -630,41 +611,14 @@
 	w.mu.Unlock()
 }
 
-<<<<<<< HEAD
-func (w *RemoteStateWatcher) lxdProfileStatusChanged() error {
+func (w *RemoteStateWatcher) lxdProfileStatusChanged(status string) error {
 	w.mu.Lock()
 	defer w.mu.Unlock()
 
-	status, err := w.lxdProfileStatus()
-	if errors.IsNotFound(err) {
-		logger.Debugf("no lxd profile in progress, assuming no action required")
-		w.current.UpgradeCharmProfileStatus = lxdprofile.NotKnownStatus
-		return nil
-	}
-	if err != nil {
-		return err
-	}
-=======
-func (w *RemoteStateWatcher) lxdProfileStatusChanged(status string) error {
-	w.mu.Lock()
-	defer w.mu.Unlock()
-
->>>>>>> f8274897
 	w.current.UpgradeCharmProfileStatus = status
 	return nil
 }
 
-<<<<<<< HEAD
-func (w *RemoteStateWatcher) lxdProfileStatus() (string, error) {
-	status, err := w.unit.UpgradeCharmProfileStatus()
-	if err != nil {
-		return "", err
-	}
-	return status, nil
-}
-
-=======
->>>>>>> f8274897
 // commandsChanged is called when a command is enqueued.
 func (w *RemoteStateWatcher) commandsChanged(id string) {
 	w.mu.Lock()
