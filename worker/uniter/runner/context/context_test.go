// Copyright 2012-2014 Canonical Ltd.
// Licensed under the AGPLv3, see LICENCE file for details.

package context_test

import (
	stdcontext "context"
	"strings"
	"time"

	"github.com/golang/mock/gomock"
	"github.com/juju/charm/v10"
	"github.com/juju/errors"
	"github.com/juju/names/v4"
	"github.com/juju/testing"
	jc "github.com/juju/testing/checkers"
	gc "gopkg.in/check.v1"

	"github.com/juju/juju/api/agent/secretsmanager"
	"github.com/juju/juju/api/agent/uniter"
	basetesting "github.com/juju/juju/api/base/testing"
	"github.com/juju/juju/core/application"
	"github.com/juju/juju/core/model"
	"github.com/juju/juju/core/network"
	"github.com/juju/juju/core/quota"
	coresecrets "github.com/juju/juju/core/secrets"
	"github.com/juju/juju/core/status"
	"github.com/juju/juju/rpc/params"
	"github.com/juju/juju/secrets"
	"github.com/juju/juju/secrets/provider"
	"github.com/juju/juju/secrets/provider/vault"
	coretesting "github.com/juju/juju/testing"
	"github.com/juju/juju/worker/common/charmrunner"
	"github.com/juju/juju/worker/uniter/runner/context"
	"github.com/juju/juju/worker/uniter/runner/context/mocks"
	"github.com/juju/juju/worker/uniter/runner/jujuc"
)

type InterfaceSuite struct {
	HookContextSuite
}

var _ = gc.Suite(&InterfaceSuite{})

func (s *InterfaceSuite) TestUnitName(c *gc.C) {
	ctx := s.GetContext(c, -1, "", names.StorageTag{})
	c.Assert(ctx.UnitName(), gc.Equals, "u/0")
}

func (s *InterfaceSuite) TestHookRelation(c *gc.C) {
	ctx := s.GetContext(c, -1, "", names.StorageTag{})
	r, err := ctx.HookRelation()
	c.Assert(err, jc.Satisfies, errors.IsNotFound)
	c.Assert(r, gc.IsNil)
}

func (s *InterfaceSuite) TestRemoteUnitName(c *gc.C) {
	ctx := s.GetContext(c, -1, "", names.StorageTag{})
	name, err := ctx.RemoteUnitName()
	c.Assert(err, jc.Satisfies, errors.IsNotFound)
	c.Assert(name, gc.Equals, "")
}

func (s *InterfaceSuite) TestRemoteApplicationName(c *gc.C) {
	ctx := s.GetContext(c, -1, "", names.StorageTag{})
	name, err := ctx.RemoteApplicationName()
	c.Assert(err, jc.Satisfies, errors.IsNotFound)
	c.Assert(name, gc.Equals, "")
}

func (s *InterfaceSuite) TestWorkloadName(c *gc.C) {
	ctx := s.GetContext(c, -1, "", names.StorageTag{})
	name, err := ctx.WorkloadName()
	c.Assert(err, jc.Satisfies, errors.IsNotFound)
	c.Assert(name, gc.Equals, "")
}

func (s *InterfaceSuite) TestRelationIds(c *gc.C) {
	ctx := s.GetContext(c, -1, "", names.StorageTag{})
	relIds, err := ctx.RelationIds()
	c.Assert(err, jc.ErrorIsNil)
	c.Assert(relIds, gc.HasLen, 2)
	r, err := ctx.Relation(0)
	c.Assert(err, jc.ErrorIsNil)
	c.Assert(r.Name(), gc.Equals, "db")
	c.Assert(r.FakeId(), gc.Equals, "db:0")
	r, err = ctx.Relation(123)
	c.Assert(err, jc.Satisfies, errors.IsNotFound)
	c.Assert(r, gc.IsNil)
}

func (s *InterfaceSuite) TestRelationContext(c *gc.C) {
	ctx := s.GetContext(c, 1, "", names.StorageTag{})
	r, err := ctx.HookRelation()
	c.Assert(err, jc.ErrorIsNil)
	c.Assert(r.Name(), gc.Equals, "db")
	c.Assert(r.FakeId(), gc.Equals, "db:1")
}

func (s *InterfaceSuite) TestRelationContextWithRemoteUnitName(c *gc.C) {
	ctx := s.GetContext(c, 1, "u/123", names.StorageTag{})
	name, err := ctx.RemoteUnitName()
	c.Assert(err, jc.ErrorIsNil)
	c.Assert(name, gc.Equals, "u/123")
}

func (s *InterfaceSuite) TestAddingMetricsInWrongContext(c *gc.C) {
	ctx := s.GetContext(c, 1, "u/123", names.StorageTag{})
	err := ctx.AddMetric("key", "123", time.Now())
	c.Assert(err, gc.ErrorMatches, "metrics not allowed in this context")
	err = ctx.AddMetricLabels("key", "123", time.Now(), map[string]string{"foo": "bar"})
	c.Assert(err, gc.ErrorMatches, "metrics not allowed in this context")
}

func (s *InterfaceSuite) TestAvailabilityZone(c *gc.C) {
	ctx := s.GetContext(c, -1, "", names.StorageTag{})
	zone, err := ctx.AvailabilityZone()
	c.Check(err, jc.ErrorIsNil)
	c.Check(zone, gc.Equals, "a-zone")
}

func (s *InterfaceSuite) TestUnitNetworkInfo(c *gc.C) {
	// Only the error case is tested to ensure end-to-end integration, the rest
	// of the cases are tested separately for network-get, api/uniter, and
	// apiserver/uniter, respectively.
	ctx := s.GetContext(c, -1, "", names.StorageTag{})
	netInfo, err := ctx.NetworkInfo([]string{"unknown"}, -1)
	c.Check(err, jc.ErrorIsNil)
	c.Check(netInfo, gc.DeepEquals, map[string]params.NetworkInfoResult{
		"unknown": {
			Error: &params.Error{
				Message: `undefined for unit charm: endpoint "unknown" not valid`,
				Code:    params.CodeNotValid,
			},
		},
	},
	)
}

func (s *InterfaceSuite) TestUnitStatus(c *gc.C) {
	ctx := s.GetContext(c, -1, "", names.StorageTag{})
	defer context.PatchCachedStatus(ctx.(context.Context), "maintenance", "working", map[string]interface{}{"hello": "world"})()
	status, err := ctx.UnitStatus()
	c.Check(err, jc.ErrorIsNil)
	c.Check(status.Status, gc.Equals, "maintenance")
	c.Check(status.Info, gc.Equals, "working")
	c.Check(status.Data, gc.DeepEquals, map[string]interface{}{"hello": "world"})
}

func (s *InterfaceSuite) TestSetUnitStatus(c *gc.C) {
	ctx := s.GetContext(c, -1, "", names.StorageTag{})
	status := jujuc.StatusInfo{
		Status: "maintenance",
		Info:   "doing work",
	}
	err := ctx.SetUnitStatus(status)
	c.Check(err, jc.ErrorIsNil)
	unitStatus, err := ctx.UnitStatus()
	c.Check(err, jc.ErrorIsNil)
	c.Check(unitStatus.Status, gc.Equals, "maintenance")
	c.Check(unitStatus.Info, gc.Equals, "doing work")
	c.Check(unitStatus.Data, gc.DeepEquals, map[string]interface{}{})
}

func (s *InterfaceSuite) TestSetUnitStatusUpdatesFlag(c *gc.C) {
	ctx := s.GetContext(c, -1, "", names.StorageTag{})
	c.Assert(ctx.(context.Context).HasExecutionSetUnitStatus(), jc.IsFalse)
	status := jujuc.StatusInfo{
		Status: "maintenance",
		Info:   "doing work",
	}
	err := ctx.SetUnitStatus(status)
	c.Check(err, jc.ErrorIsNil)
	c.Assert(ctx.(context.Context).HasExecutionSetUnitStatus(), jc.IsTrue)
}

func (s *InterfaceSuite) TestGetSetWorkloadVersion(c *gc.C) {
	ctx := s.GetContext(c, -1, "", names.StorageTag{})
	// No workload version set yet.
	result, err := ctx.UnitWorkloadVersion()
	c.Assert(result, gc.Equals, "")
	c.Assert(err, jc.ErrorIsNil)

	err = ctx.SetUnitWorkloadVersion("Pipey")
	c.Assert(err, jc.ErrorIsNil)

	result, err = ctx.UnitWorkloadVersion()
	c.Assert(err, jc.ErrorIsNil)
	c.Assert(result, gc.Equals, "Pipey")
}

func (s *InterfaceSuite) TestUnitStatusCaching(c *gc.C) {
	ctx := s.GetContext(c, -1, "", names.StorageTag{})
	unitStatus, err := ctx.UnitStatus()
	c.Check(err, jc.ErrorIsNil)
	c.Check(unitStatus.Status, gc.Equals, "waiting")
	c.Check(unitStatus.Info, gc.Equals, "waiting for machine")
	c.Check(unitStatus.Data, gc.DeepEquals, map[string]interface{}{})

	// Change remote state.
	now := time.Now()
	sInfo := status.StatusInfo{
		Status:  status.Active,
		Message: "it works",
		Since:   &now,
	}
	err = s.unit.SetStatus(sInfo)
	c.Assert(err, jc.ErrorIsNil)

	// Local view is unchanged.
	unitStatus, err = ctx.UnitStatus()
	c.Check(err, jc.ErrorIsNil)
	c.Check(unitStatus.Status, gc.Equals, "waiting")
	c.Check(unitStatus.Info, gc.Equals, "waiting for machine")
	c.Check(unitStatus.Data, gc.DeepEquals, map[string]interface{}{})
}

func (s *InterfaceSuite) TestUnitCaching(c *gc.C) {
	ctx := s.GetContext(c, -1, "", names.StorageTag{})
	pr, err := ctx.PrivateAddress()
	c.Assert(err, jc.ErrorIsNil)
	c.Assert(pr, gc.Equals, "u-0.testing.invalid")
	pa, err := ctx.PublicAddress()
	c.Assert(err, jc.ErrorIsNil)
	// Initially the public address is the same as the private address since
	// the "most public" address is chosen.
	c.Assert(pr, gc.Equals, pa)

	// Change remote state.
	err = s.machine.SetProviderAddresses(
		network.NewSpaceAddress("blah.testing.invalid", network.WithScope(network.ScopePublic)),
	)
	c.Assert(err, jc.ErrorIsNil)

	// Local view is unchanged.
	pr, err = ctx.PrivateAddress()
	c.Assert(err, jc.ErrorIsNil)
	c.Assert(pr, gc.Equals, "u-0.testing.invalid")
	pa, err = ctx.PublicAddress()
	c.Assert(err, jc.ErrorIsNil)
	c.Assert(pr, gc.Equals, pa)
}

func (s *InterfaceSuite) TestConfigCaching(c *gc.C) {
	ctx := s.GetContext(c, -1, "", names.StorageTag{})
	settings, err := ctx.ConfigSettings()
	c.Assert(err, jc.ErrorIsNil)
	c.Assert(settings, gc.DeepEquals, charm.Settings{"blog-title": "My Title"})

	// Change remote config.
	err = s.application.UpdateCharmConfig(model.GenerationMaster, charm.Settings{"blog-title": "Something Else"})
	c.Assert(err, jc.ErrorIsNil)

	// Local view is not changed.
	settings, err = ctx.ConfigSettings()
	c.Assert(err, jc.ErrorIsNil)
	c.Assert(settings, gc.DeepEquals, charm.Settings{"blog-title": "My Title"})
}

func (s *InterfaceSuite) TestGoalState(c *gc.C) {
	timestamp := time.Date(2200, time.November, 5, 0, 0, 0, 0, time.UTC)
	mockUnitSince := func(inUnits application.UnitsGoalState) application.UnitsGoalState {
		outUnits := application.UnitsGoalState{}
		for name, gsStatus := range inUnits {
			c.Assert(gsStatus.Since, gc.NotNil)
			outUnits[name] = application.GoalStateStatus{
				Status: gsStatus.Status,
				Since:  &timestamp,
			}
		}
		return outUnits
	}
	goalStateCheck := application.GoalState{
		Units: application.UnitsGoalState{
			"u/0": application.GoalStateStatus{
				Status: "waiting",
				Since:  &timestamp,
			},
		},
		Relations: map[string]application.UnitsGoalState{
			"db": {
				"db0": application.GoalStateStatus{
					Status: "joining",
					Since:  &timestamp,
				},
				"db1": application.GoalStateStatus{
					Status: "joining",
					Since:  &timestamp,
				},
			},
		},
	}

	ctx := s.GetContext(c, -1, "", names.StorageTag{})
	goalState, err := ctx.GoalState()

	// Mock status Since string
	goalState.Units = mockUnitSince(goalState.Units)
	for relationsNames, relationUnits := range goalState.Relations {
		goalState.Relations[relationsNames] = mockUnitSince(relationUnits)
	}

	c.Assert(err, jc.ErrorIsNil)
	c.Assert(goalState, jc.DeepEquals, &goalStateCheck)
}

// TestNonActionCallsToActionMethodsFail does exactly what its name says:
// it simply makes sure that Action-related calls to HookContexts with a nil
// actionData member error out correctly.
func (s *InterfaceSuite) TestNonActionCallsToActionMethodsFail(c *gc.C) {
	ctx := context.HookContext{}
	_, err := ctx.ActionParams()
	c.Check(err, gc.ErrorMatches, "not running an action")
	err = ctx.SetActionFailed()
	c.Check(err, gc.ErrorMatches, "not running an action")
	err = ctx.SetActionMessage("foo")
	c.Check(err, gc.ErrorMatches, "not running an action")
	err = ctx.LogActionMessage("foo")
	c.Check(err, gc.ErrorMatches, "not running an action")
	err = ctx.UpdateActionResults([]string{"1", "2", "3"}, "value")
	c.Check(err, gc.ErrorMatches, "not running an action")
}

// TestUpdateActionResults demonstrates that UpdateActionResults functions
// as expected.
func (s *InterfaceSuite) TestUpdateActionResults(c *gc.C) {
	tests := []struct {
		initial  map[string]interface{}
		keys     []string
		value    string
		expected map[string]interface{}
	}{{
		initial: map[string]interface{}{},
		keys:    []string{"foo"},
		value:   "bar",
		expected: map[string]interface{}{
			"foo": "bar",
		},
	}, {
		initial: map[string]interface{}{
			"foo": "bar",
		},
		keys:  []string{"foo", "bar"},
		value: "baz",
		expected: map[string]interface{}{
			"foo": map[string]interface{}{
				"bar": "baz",
			},
		},
	}, {
		initial: map[string]interface{}{
			"foo": map[string]interface{}{
				"bar": "baz",
			},
		},
		keys:  []string{"foo"},
		value: "bar",
		expected: map[string]interface{}{
			"foo": "bar",
		},
	}}

	for i, t := range tests {
		c.Logf("UpdateActionResults test %d: %#v: %#v", i, t.keys, t.value)
		hctx := s.getHookContext(c, s.State.ModelUUID(), -1, "", names.StorageTag{})
		context.WithActionContext(hctx, t.initial, nil)
		err := hctx.UpdateActionResults(t.keys, t.value)
		c.Assert(err, jc.ErrorIsNil)
		actionData, err := hctx.ActionData()
		c.Assert(err, jc.ErrorIsNil)
		c.Assert(actionData.ResultsMap, jc.DeepEquals, t.expected)
	}
}

// TestSetActionFailed ensures SetActionFailed works properly.
func (s *InterfaceSuite) TestSetActionFailed(c *gc.C) {
	hctx := s.getHookContext(c, s.State.ModelUUID(), -1, "", names.StorageTag{})
	context.WithActionContext(hctx, nil, nil)
	err := hctx.SetActionFailed()
	c.Assert(err, jc.ErrorIsNil)
	actionData, err := hctx.ActionData()
	c.Assert(err, jc.ErrorIsNil)
	c.Check(actionData.Failed, jc.IsTrue)
}

// TestSetActionMessage ensures SetActionMessage works properly.
func (s *InterfaceSuite) TestSetActionMessage(c *gc.C) {
	hctx := s.getHookContext(c, s.State.ModelUUID(), -1, "", names.StorageTag{})
	context.WithActionContext(hctx, nil, nil)
	err := hctx.SetActionMessage("because reasons")
	c.Assert(err, jc.ErrorIsNil)
	actionData, err := hctx.ActionData()
	c.Check(err, jc.ErrorIsNil)
	c.Check(actionData.ResultsMessage, gc.Equals, "because reasons")
}

// TestLogActionMessage ensures LogActionMessage works properly.
func (s *InterfaceSuite) TestLogActionMessage(c *gc.C) {
	operationID, err := s.Model.EnqueueOperation("a test", 1)
	c.Assert(err, jc.ErrorIsNil)
	action, err := s.Model.AddAction(s.unit, operationID, "fakeaction", nil, nil, nil)
	c.Assert(err, jc.ErrorIsNil)
	_, err = action.Begin()
	c.Assert(err, jc.ErrorIsNil)

	hctx := s.getHookContext(c, s.State.ModelUUID(), -1, "", names.StorageTag{})
	context.WithActionContext(hctx, nil, nil)
	err = hctx.LogActionMessage("hello world")
	c.Assert(err, jc.ErrorIsNil)
	a, err := s.Model.Action(action.Id())
	c.Assert(err, jc.ErrorIsNil)
	messages := a.Messages()
	c.Assert(messages, gc.HasLen, 1)
	c.Assert(messages[0].Message(), gc.Equals, "hello world")
}

func (s *InterfaceSuite) TestRequestRebootAfterHook(c *gc.C) {
	var killed bool
	p := &mockProcess{func() error {
		killed = true
		return nil
	}}
	ctx := s.GetContext(c, -1, "", names.StorageTag{}).(*context.HookContext)
	ctx.SetProcess(p)
	err := ctx.RequestReboot(jujuc.RebootAfterHook)
	c.Assert(err, jc.ErrorIsNil)
	c.Assert(killed, jc.IsFalse)
	priority := ctx.GetRebootPriority()
	c.Assert(priority, gc.Equals, jujuc.RebootAfterHook)
}

func (s *InterfaceSuite) TestRequestRebootNow(c *gc.C) {
	ctx := s.GetContext(c, -1, "", names.StorageTag{}).(*context.HookContext)

	var stub testing.Stub
	var p *mockProcess
	p = &mockProcess{func() error {
		// Reboot priority should be set before the process
		// is killed, or else the client waiting for the
		// process to exit will race with the setting of
		// the priority.
		priority := ctx.GetRebootPriority()
		c.Assert(priority, gc.Equals, jujuc.RebootNow)
		return stub.NextErr()
	}}
	stub.SetErrors(errors.New("process is already dead"))
	ctx.SetProcess(p)

	err := ctx.RequestReboot(jujuc.RebootNow)
	c.Assert(err, jc.ErrorIsNil)

	// Everything went well, so priority should still be RebootNow.
	priority := ctx.GetRebootPriority()
	c.Assert(priority, gc.Equals, jujuc.RebootNow)
}

func (s *InterfaceSuite) TestRequestRebootNowTimeout(c *gc.C) {
	ctx := s.GetContext(c, -1, "", names.StorageTag{}).(*context.HookContext)

	var advanced bool
	var p *mockProcess
	p = &mockProcess{func() error {
		// Reboot priority should be set before the process
		// is killed, or else the client waiting for the
		// process to exit will race with the setting of
		// the priority.
		priority := ctx.GetRebootPriority()
		c.Assert(priority, gc.Equals, jujuc.RebootNow)
		if !advanced {
			advanced = true
			s.clock.Advance(time.Hour) // force timeout
		}
		return nil
	}}
	ctx.SetProcess(p)

	err := ctx.RequestReboot(jujuc.RebootNow)
	c.Assert(err, gc.ErrorMatches, "failed to kill context process 123")

	// RequestReboot failed, so priority should revert to RebootSkip.
	priority := ctx.GetRebootPriority()
	c.Assert(priority, gc.Equals, jujuc.RebootSkip)
}

func (s *InterfaceSuite) TestRequestRebootNowNoProcess(c *gc.C) {
	// A normal hook run or a juju-exec command will record the *os.Process
	// object of the running command, in HookContext. When requesting a
	// reboot with the --now flag, the process is killed and only
	// then will we set the reboot priority. This test basically simulates
	// the case when the process calling juju-reboot is not recorded.
	ctx := &context.HookContext{}
	err := ctx.RequestReboot(jujuc.RebootNow)
	c.Assert(err, gc.ErrorMatches, "no process to kill")
	priority := ctx.GetRebootPriority()
	c.Assert(priority, gc.Equals, jujuc.RebootNow)
}

func (s *InterfaceSuite) TestStorageAddConstraints(c *gc.C) {
	expected := map[string][]params.StorageConstraints{
		"data": {
			params.StorageConstraints{},
		},
	}

	ctx := &context.HookContext{}
	addStorageToContext(ctx, "data", params.StorageConstraints{})
	assertStorageAddInContext(c, ctx, expected)
}

var two = uint64(2)

func (s *InterfaceSuite) TestStorageAddConstraintsSameStorage(c *gc.C) {
	expected := map[string][]params.StorageConstraints{
		"data": {
			params.StorageConstraints{},
			params.StorageConstraints{Count: &two},
		},
	}

	ctx := &context.HookContext{}
	addStorageToContext(ctx, "data", params.StorageConstraints{})
	addStorageToContext(ctx, "data", params.StorageConstraints{Count: &two})
	assertStorageAddInContext(c, ctx, expected)
}

func (s *InterfaceSuite) TestStorageAddConstraintsDifferentStorage(c *gc.C) {
	expected := map[string][]params.StorageConstraints{
		"data": {params.StorageConstraints{}},
		"diff": {
			params.StorageConstraints{Count: &two}},
	}

	ctx := &context.HookContext{}
	addStorageToContext(ctx, "data", params.StorageConstraints{})
	addStorageToContext(ctx, "diff", params.StorageConstraints{Count: &two})
	assertStorageAddInContext(c, ctx, expected)
}

func addStorageToContext(ctx *context.HookContext,
	name string,
	cons params.StorageConstraints,
) {
	addOne := map[string]params.StorageConstraints{name: cons}
	_ = ctx.AddUnitStorage(addOne)
}

func assertStorageAddInContext(c *gc.C,
	ctx *context.HookContext, expected map[string][]params.StorageConstraints,
) {
	obtained := context.StorageAddConstraints(ctx)
	c.Assert(len(obtained), gc.Equals, len(expected))
	for k, v := range obtained {
		c.Assert(v, jc.SameContents, expected[k])
	}
}

func (s *InterfaceSuite) TestSecretMetadata(c *gc.C) {
	uri, _ := coresecrets.ParseURI("secret:9m4e2mr0ui3e8a215n4g")
	uri2 := coresecrets.NewURI()
	s.secretMetadata = map[string]jujuc.SecretMetadata{
		uri.ID: {
			Label:        "label",
			Owner:        names.NewApplicationTag("mariadb"),
			Description:  "description",
			RotatePolicy: coresecrets.RotateHourly,
		},
		uri2.ID: {
			Owner:       names.NewApplicationTag("mariadb"),
			Description: "will be removed",
		},
	}
	ctx := s.GetContext(c, -1, "", names.StorageTag{})
	md, err := ctx.SecretMetadata()
	c.Assert(err, jc.ErrorIsNil)
	c.Assert(md, jc.DeepEquals, map[string]jujuc.SecretMetadata{
		uri.ID: {
			Label:        "label",
			Owner:        names.NewApplicationTag("mariadb"),
			Description:  "description",
			RotatePolicy: coresecrets.RotateHourly,
		},
		uri2.ID: {
			Owner:       names.NewApplicationTag("mariadb"),
			Description: "will be removed",
		},
	})
	uri3, err := ctx.CreateSecret(&jujuc.SecretCreateArgs{
		OwnerTag: names.NewApplicationTag("foo"),
		SecretUpdateArgs: jujuc.SecretUpdateArgs{
			Description: ptr("a new one"),
		},
	})
	c.Assert(err, jc.ErrorIsNil)
	err = ctx.UpdateSecret(uri, &jujuc.SecretUpdateArgs{
		Description: ptr("another"),
	})
	c.Assert(err, jc.ErrorIsNil)

	err = ctx.RemoveSecret(uri2, nil)
	c.Assert(err, jc.ErrorIsNil)
	md, err = ctx.SecretMetadata()
	c.Assert(err, jc.ErrorIsNil)
	c.Assert(md, jc.DeepEquals, map[string]jujuc.SecretMetadata{
		uri.ID: {
			Label:        "label",
			Owner:        names.NewApplicationTag("mariadb"),
			Description:  "another",
			RotatePolicy: coresecrets.RotateHourly,
		},
		uri3.ID: {
			Owner:          names.NewApplicationTag("foo"),
			Description:    "a new one",
			LatestRevision: 1,
		},
	})
}

type mockProcess struct {
	kill func() error
}

func (p *mockProcess) Kill() error {
	return p.kill()
}

func (p *mockProcess) Pid() int {
	return 123
}

var _ = gc.Suite(&mockHookContextSuite{})

type mockHookContextSuite struct {
	testing.IsolationSuite
	mockUnit       *mocks.MockHookUnit
	mockLeadership *mocks.MockLeadershipContext
	mockCache      params.UnitStateResult
}

func (s *mockHookContextSuite) TestDeleteCharmStateValue(c *gc.C) {
	defer s.setupMocks(c).Finish()
	s.expectStateValues()

	hookContext := context.NewMockUnitHookContext(s.mockUnit, model.IAAS, s.mockLeadership)
	err := hookContext.DeleteCharmStateValue("one")
	c.Assert(err, jc.ErrorIsNil)

	obtainedCache, err := hookContext.GetCharmState()
	c.Assert(err, jc.ErrorIsNil)
	c.Assert(obtainedCache, gc.DeepEquals, s.mockCache.CharmState)
}

func (s *mockHookContextSuite) TestDeleteCacheStateErr(c *gc.C) {
	defer s.setupMocks(c).Finish()
	s.mockUnit.EXPECT().State().Return(params.UnitStateResult{}, errors.Errorf("testing an error"))

	hookContext := context.NewMockUnitHookContext(s.mockUnit, model.IAAS, s.mockLeadership)
	err := hookContext.DeleteCharmStateValue("five")
	c.Assert(err, gc.ErrorMatches, "loading unit state from database: testing an error")
}

func (s *mockHookContextSuite) TestGetCharmState(c *gc.C) {
	defer s.setupMocks(c).Finish()
	s.expectStateValues()

	hookContext := context.NewMockUnitHookContext(s.mockUnit, model.IAAS, s.mockLeadership)
	obtainedCache, err := hookContext.GetCharmState()
	c.Assert(err, jc.ErrorIsNil)
	c.Assert(obtainedCache, gc.DeepEquals, s.mockCache.CharmState)
}

func (s *mockHookContextSuite) TestGetCharmStateStateErr(c *gc.C) {
	defer s.setupMocks(c).Finish()
	s.mockUnit.EXPECT().State().Return(params.UnitStateResult{}, errors.Errorf("testing an error"))

	hookContext := context.NewMockUnitHookContext(s.mockUnit, model.IAAS, s.mockLeadership)
	_, err := hookContext.GetCharmState()
	c.Assert(err, gc.ErrorMatches, "loading unit state from database: testing an error")
}

func (s *mockHookContextSuite) TestGetCharmStateValue(c *gc.C) {
	defer s.setupMocks(c).Finish()
	s.expectStateValues()

	hookContext := context.NewMockUnitHookContext(s.mockUnit, model.IAAS, s.mockLeadership)
	obtainedVale, err := hookContext.GetCharmStateValue("one")
	c.Assert(err, jc.ErrorIsNil)
	c.Assert(obtainedVale, gc.Equals, "two")
}

func (s *mockHookContextSuite) TestGetCharmStateValueEmpty(c *gc.C) {
	defer s.setupMocks(c).Finish()
	s.expectStateValues()

	hookContext := context.NewMockUnitHookContext(s.mockUnit, model.IAAS, s.mockLeadership)
	obtainedVale, err := hookContext.GetCharmStateValue("seven")
	c.Assert(err, jc.ErrorIsNil)
	c.Assert(obtainedVale, gc.Equals, "")
}

func (s *mockHookContextSuite) TestGetCharmStateValueNotFound(c *gc.C) {
	defer s.setupMocks(c).Finish()
	s.expectStateValues()

	hookContext := context.NewMockUnitHookContext(s.mockUnit, model.IAAS, s.mockLeadership)
	obtainedCache, err := hookContext.GetCharmStateValue("five")
	c.Assert(err, gc.ErrorMatches, "\"five\" not found")
	c.Assert(obtainedCache, gc.Equals, "")
}

func (s *mockHookContextSuite) TestGetCharmStateValueStateErr(c *gc.C) {
	defer s.setupMocks(c).Finish()
	s.mockUnit.EXPECT().State().Return(params.UnitStateResult{}, errors.Errorf("testing an error"))

	hookContext := context.NewMockUnitHookContext(s.mockUnit, model.IAAS, s.mockLeadership)
	_, err := hookContext.GetCharmStateValue("key")
	c.Assert(err, gc.ErrorMatches, "loading unit state from database: testing an error")
}

func (s *mockHookContextSuite) TestSetCacheQuotaLimits(c *gc.C) {
	defer s.setupMocks(c).Finish()
	s.expectStateValues()

	s.testSetCache(c)
}

func (s *mockHookContextSuite) TestSetCache(c *gc.C) {
	defer s.setupMocks(c).Finish()
	s.expectStateValues()

	hookContext := context.NewMockUnitHookContext(s.mockUnit, model.IAAS, s.mockLeadership)

	// Test key len limit
	err := hookContext.SetCharmStateValue(
		strings.Repeat("a", quota.MaxCharmStateKeySize+1),
		"lol",
	)
	c.Assert(err, jc.Satisfies, errors.IsQuotaLimitExceeded)
	c.Assert(err, gc.ErrorMatches, ".*max allowed key.*")

	// Test value len limit
	err = hookContext.SetCharmStateValue(
		"lol",
		strings.Repeat("a", quota.MaxCharmStateValueSize+1),
	)
	c.Assert(err, jc.Satisfies, errors.IsQuotaLimitExceeded)
	c.Assert(err, gc.ErrorMatches, ".*max allowed value.*")
}

func (s *mockHookContextSuite) TestSetCacheEmptyStartState(c *gc.C) {
	defer s.setupMocks(c).Finish()
	s.mockUnit.EXPECT().State().Return(params.UnitStateResult{}, nil)

	s.testSetCache(c)
}

func (s *mockHookContextSuite) testSetCache(c *gc.C) {
	hookContext := context.NewMockUnitHookContext(s.mockUnit, model.IAAS, s.mockLeadership)
	err := hookContext.SetCharmStateValue("five", "six")
	c.Assert(err, jc.ErrorIsNil)
	obtainedCache, err := hookContext.GetCharmState()
	c.Assert(err, jc.ErrorIsNil)
	value, ok := obtainedCache["five"]
	c.Assert(ok, jc.IsTrue)
	c.Assert(value, gc.Equals, "six")
}

func (s *mockHookContextSuite) TestSetCacheStateErr(c *gc.C) {
	defer s.setupMocks(c).Finish()
	s.mockUnit.EXPECT().State().Return(params.UnitStateResult{}, errors.Errorf("testing an error"))

	hookContext := context.NewMockUnitHookContext(s.mockUnit, model.IAAS, s.mockLeadership)
	err := hookContext.SetCharmStateValue("five", "six")
	c.Assert(err, gc.ErrorMatches, "loading unit state from database: testing an error")
}

func (s *mockHookContextSuite) TestFlushWithNonDirtyCache(c *gc.C) {
	defer s.setupMocks(c).Finish()
	hookContext := context.NewMockUnitHookContext(s.mockUnit, model.IAAS, s.mockLeadership)
	s.expectStateValues()

	// The following commands are no-ops as they don't mutate the cache.
	err := hookContext.SetCharmStateValue("one", "two") // no-op: KV already present
	c.Assert(err, jc.ErrorIsNil)
	err = hookContext.DeleteCharmStateValue("not-there") // no-op: key not present
	c.Assert(err, jc.ErrorIsNil)

	// Flush the context with a success. As the cache is not dirty we do
	// not expect a SetState call.
	err = hookContext.Flush("success", nil)
	c.Assert(err, jc.ErrorIsNil)
}

func (s *mockHookContextSuite) TestSequentialFlushOfCacheValues(c *gc.C) {
	defer s.setupMocks(c).Finish()
	hookContext := context.NewMockUnitHookContext(s.mockUnit, model.IAAS, s.mockLeadership)

	// We expect a single call for the following API endpoints
	s.expectStateValues()
	s.mockUnit.EXPECT().CommitHookChanges(params.CommitHookChangesArgs{
		Args: []params.CommitHookChangesArg{
			{
				Tag: "unit-wordpress-0",
				SetUnitState: &params.SetUnitStateArg{
					Tag: "unit-wordpress-0",
					CharmState: &map[string]string{
						"one":   "two",
						"three": "four",
						"lorem": "ipsum",
						"seven": "",
					},
				},
			},
		},
	}).Return(nil)

	// Mutate cache and flush; this should call out to SetState and reset
	// the dirty flag
	err := hookContext.SetCharmStateValue("lorem", "ipsum")
	c.Assert(err, jc.ErrorIsNil)
	err = hookContext.Flush("success", nil)
	c.Assert(err, jc.ErrorIsNil)

	// Flush again; as the cache is not dirty, the SetState call is skipped.
	err = hookContext.Flush("success", nil)
	c.Assert(err, jc.ErrorIsNil)
}

func (s *mockHookContextSuite) TestOpenPortRange(c *gc.C) {
	defer s.setupMocks(c).Finish()

	hookContext := context.NewMockUnitHookContext(s.mockUnit, model.CAAS, s.mockLeadership)

	s.mockUnit.EXPECT().CommitHookChanges(params.CommitHookChangesArgs{
		Args: []params.CommitHookChangesArg{
			{
				Tag: "unit-wordpress-0",
				OpenPorts: []params.EntityPortRange{
					{
						Tag:      "unit-wordpress-0",
						Endpoint: "",
						Protocol: "tcp",
						FromPort: 8080,
						ToPort:   8080,
					},
				},
			},
		},
	}).Return(nil)

	err := hookContext.OpenPortRange("", network.MustParsePortRange("8080/tcp"))
	c.Assert(err, jc.ErrorIsNil)
	err = hookContext.Flush("success", nil)
	c.Assert(err, jc.ErrorIsNil)
}

func (s *mockHookContextSuite) TestOpenedPortRanges(c *gc.C) {
	defer s.setupMocks(c).Finish()

	s.mockUnit.EXPECT().CommitHookChanges(params.CommitHookChangesArgs{
		Args: []params.CommitHookChangesArg{
			{
				Tag: "unit-wordpress-0",
				OpenPorts: []params.EntityPortRange{
					{
						Tag:      "unit-wordpress-0",
						Endpoint: "",
						Protocol: "tcp",
						FromPort: 8080,
						ToPort:   8080,
					},
				},
			},
		},
	}).Return(nil)

	hookContext := context.NewMockUnitHookContext(s.mockUnit, model.CAAS, s.mockLeadership)

	err := hookContext.OpenPortRange("", network.MustParsePortRange("8080/tcp"))
	c.Assert(err, jc.ErrorIsNil)

	// OpenedPortRanges() should return the pending requests, see
	// https://bugs.launchpad.net/juju/+bug/2008035
	openedPorts := hookContext.OpenedPortRanges()
	expectedOpenPorts := []network.PortRange{
		// Already present range from NewMockUnitHookContext()
		{
			FromPort: 666,
			ToPort:   888,
			Protocol: "tcp",
		},
		// Newly added but not yet flushed range
		{
			FromPort: 8080,
			ToPort:   8080,
			Protocol: "tcp",
		},
	}
	c.Assert(openedPorts.UniquePortRanges(), gc.DeepEquals, expectedOpenPorts)

	err = hookContext.Flush("success", nil)
	c.Assert(err, jc.ErrorIsNil)

	// After Flush() opened ports should remain the same.
	openedPorts = hookContext.OpenedPortRanges()
	c.Assert(openedPorts.UniquePortRanges(), gc.DeepEquals, expectedOpenPorts)
}

func (s *mockHookContextSuite) TestClosePortRange(c *gc.C) {
	defer s.setupMocks(c).Finish()

	hookContext := context.NewMockUnitHookContext(s.mockUnit, model.CAAS, s.mockLeadership)

	s.mockUnit.EXPECT().CommitHookChanges(params.CommitHookChangesArgs{
		Args: []params.CommitHookChangesArg{
			{
				Tag: "unit-wordpress-0",
				ClosePorts: []params.EntityPortRange{
					{
						Tag:      "unit-wordpress-0",
						Endpoint: "",
						Protocol: "tcp",
						FromPort: 8080,
						ToPort:   8080,
					},
				},
			},
		},
	}).Return(nil)

	err := hookContext.ClosePortRange("", network.MustParsePortRange("8080/tcp"))
	c.Assert(err, jc.ErrorIsNil)
	err = hookContext.Flush("success", nil)
	c.Assert(err, jc.ErrorIsNil)
}

func (s *mockHookContextSuite) setupMocks(c *gc.C) *gomock.Controller {
	ctrl := gomock.NewController(c)
	s.mockUnit = mocks.NewMockHookUnit(ctrl)
	s.mockUnit.EXPECT().Tag().Return(names.NewUnitTag("wordpress/0")).AnyTimes()
	s.mockLeadership = mocks.NewMockLeadershipContext(ctrl)
	return ctrl
}

func (s *mockHookContextSuite) expectStateValues() {
	s.mockCache = params.UnitStateResult{
		CharmState: map[string]string{
			"one":   "two",
			"three": "four",
			"seven": "",
		}}
	s.mockUnit.EXPECT().State().Return(s.mockCache, nil)
}

func (s *mockHookContextSuite) TestActionAbort(c *gc.C) {
	tests := []struct {
		Status string
		Failed bool
		Cancel bool
	}{
		{Status: "aborted", Failed: true, Cancel: true},
		{Status: "failed", Failed: true, Cancel: false},
		{Status: "aborted", Failed: false, Cancel: true},
		{Status: "failed", Failed: false, Cancel: false},
	}
	for _, test := range tests {
		mocks := s.setupMocks(c)
		apiCaller := basetesting.APICallerFunc(func(objType string, version int, id, request string, arg, result interface{}) error {
			c.Assert(objType, gc.Equals, "Uniter")
			c.Assert(version, gc.Equals, 0)
			c.Assert(id, gc.Equals, "")
			c.Assert(request, gc.Equals, "FinishActions")
			c.Assert(arg, gc.DeepEquals, params.ActionExecutionResults{
				Results: []params.ActionExecutionResult{{
					ActionTag: "action-2",
					Status:    test.Status,
					Message:   "failed yo",
				}}})
			c.Assert(result, gc.FitsTypeOf, &params.ErrorResults{})
			*(result.(*params.ErrorResults)) = params.ErrorResults{
				Results: []params.ErrorResult{{}},
			}
			return nil
		})
		st := uniter.NewState(apiCaller, names.NewUnitTag("mysql/0"))
		hookContext := context.NewMockUnitHookContextWithState(s.mockUnit, st)
		cancel := make(chan struct{})
		if test.Cancel {
			close(cancel)
		}
		context.WithActionContext(hookContext, nil, cancel)
		if test.Failed {
			err := hookContext.SetActionFailed()
			c.Assert(err, jc.ErrorIsNil)
		}
		actionData, err := hookContext.ActionData()
		c.Assert(err, jc.ErrorIsNil)
		c.Check(actionData.Failed, gc.Equals, test.Failed)
		err = hookContext.Flush("", errors.Errorf("failed yo"))
		c.Assert(err, jc.ErrorIsNil)
		mocks.Finish()
	}
}

func (s *mockHookContextSuite) TestActionFlushError(c *gc.C) {
	mocks := s.setupMocks(c)
	defer mocks.Finish()

	apiCaller := basetesting.APICallerFunc(func(objType string, version int, id, request string, arg, result interface{}) error {
		c.Assert(objType, gc.Equals, "Uniter")
		c.Assert(version, gc.Equals, 0)
		c.Assert(id, gc.Equals, "")
		c.Assert(request, gc.Equals, "FinishActions")
		c.Assert(arg, gc.DeepEquals, params.ActionExecutionResults{
			Results: []params.ActionExecutionResult{{
				ActionTag: "action-2",
				Status:    "failed",
				Message:   "committing requested changes failed",
				Results: map[string]interface{}{
					"stderr":      "flush failed",
					"return-code": "1",
				},
			}}})
		c.Assert(result, gc.FitsTypeOf, &params.ErrorResults{})
		*(result.(*params.ErrorResults)) = params.ErrorResults{
			Results: []params.ErrorResult{{}},
		}
		return nil
	})
	s.mockUnit.EXPECT().CommitHookChanges(params.CommitHookChangesArgs{
		Args: []params.CommitHookChangesArg{{
			Tag: "unit-wordpress-0",
			OpenPorts: []params.EntityPortRange{{
				Tag:      "unit-wordpress-0",
				Protocol: "tcp",
				FromPort: 666,
				ToPort:   666,
				Endpoint: "ep",
			}},
		}},
	}).Return(errors.New("flush failed"))

	st := uniter.NewState(apiCaller, names.NewUnitTag("wordpress/0"))
	hookContext := context.NewMockUnitHookContextWithState(s.mockUnit, st)
	context.SetEnvironmentHookContextSecret(hookContext, coresecrets.NewURI().String(), nil, nil, nil)

	err := hookContext.OpenPortRange("ep", network.PortRange{Protocol: "tcp", FromPort: 666, ToPort: 666})
	c.Assert(err, jc.ErrorIsNil)
	cancel := make(chan struct{})
	context.WithActionContext(hookContext, nil, cancel)
	err = hookContext.Flush("", nil)
	c.Assert(err, jc.ErrorIsNil)
}

func (s *mockHookContextSuite) TestMissingAction(c *gc.C) {
	defer s.setupMocks(c).Finish()
	apiCaller := basetesting.APICallerFunc(func(objType string, version int, id, request string, arg, result interface{}) error {
		c.Assert(objType, gc.Equals, "Uniter")
		c.Assert(version, gc.Equals, 0)
		c.Assert(id, gc.Equals, "")
		c.Assert(request, gc.Equals, "FinishActions")
		c.Assert(arg, gc.DeepEquals, params.ActionExecutionResults{
			Results: []params.ActionExecutionResult{{
				ActionTag: "action-2",
				Status:    "failed",
				Message:   `action not implemented on unit "wordpress/0"`,
			}}})
		c.Assert(result, gc.FitsTypeOf, &params.ErrorResults{})
		*(result.(*params.ErrorResults)) = params.ErrorResults{
			Results: []params.ErrorResult{{}},
		}
		return nil
	})
	st := uniter.NewState(apiCaller, names.NewUnitTag("mysql/0"))
	hookContext := context.NewMockUnitHookContextWithState(s.mockUnit, st)

	context.WithActionContext(hookContext, nil, nil)
	err := hookContext.Flush("action", charmrunner.NewMissingHookError("noaction"))
	c.Assert(err, jc.ErrorIsNil)
}

<<<<<<< HEAD
func (s *mockHookContextSuite) assertSecretGetFromPendingChanges(c *gc.C,
	setPendingSecretChanges func(hc *context.HookContext, uri *coresecrets.URI, label string, value map[string]string),
) {
	defer s.setupMocks(c).Finish()

	hookContext := context.NewMockUnitHookContext(s.mockUnit, model.IAAS, s.mockLeadership)

	uri := coresecrets.NewURI()
	label := "label"
	data := map[string]string{"foo": "bar"}
	setPendingSecretChanges(hookContext, uri, label, data)
	context.SetEnvironmentHookContextSecret(hookContext, uri.String(), nil, nil, nil)

	value, err := hookContext.GetSecret(nil, label, false, false)
	c.Assert(err, jc.ErrorIsNil)
	c.Assert(value.EncodedValues(), jc.DeepEquals, data)
}

func (s *mockHookContextSuite) TestSecretGetFromPendingCreateChanges(c *gc.C) {
	s.assertSecretGetFromPendingChanges(c,
		func(hc *context.HookContext, uri *coresecrets.URI, label string, value map[string]string) {
			arg := uniter.SecretCreateArg{OwnerTag: s.mockUnit.Tag()}
			arg.URI = uri
			arg.Label = ptr(label)
			arg.Value = coresecrets.NewSecretValue(value)
			hc.SetPendingSecretCreates(
				[]uniter.SecretCreateArg{arg})
		},
	)
}

func (s *mockHookContextSuite) TestSecretGetFromPendingUpdateChanges(c *gc.C) {
	s.assertSecretGetFromPendingChanges(c,
		func(hc *context.HookContext, uri *coresecrets.URI, label string, value map[string]string) {
			arg := uniter.SecretUpdateArg{}
			arg.URI = uri
			arg.Label = ptr(label)
			arg.Value = coresecrets.NewSecretValue(value)
			hc.SetPendingSecretUpdates(
				[]uniter.SecretUpdateArg{arg})
		},
	)
}

type mockBackend struct {
	provider.SecretsBackend
}

func (mockBackend) GetContent(_ stdcontext.Context, revisionId string) (coresecrets.SecretValue, error) {
	if revisionId != "rev-id" {
		return nil, errors.NotFoundf("revision %q", revisionId)
	}
	return coresecrets.NewSecretValue(map[string]string{"foo": "bar"}), nil
}

func (s *mockHookContextSuite) TestSecretGet(c *gc.C) {
	ctrl := s.setupMocks(c)
	defer ctrl.Finish()

	s.PatchValue(&secrets.GetBackend, func(cfg *provider.ModelBackendConfig) (provider.SecretsBackend, error) {
		c.Assert(cfg.BackendConfig.BackendType, gc.Equals, "vault")
		return mockBackend{}, nil
	})

	uri := coresecrets.NewURI()
	apiCaller := basetesting.APICallerFunc(func(objType string, version int, id, request string, arg, result interface{}) error {
		c.Assert(objType, gc.Equals, "SecretsManager")
		c.Assert(version, gc.Equals, 0)
		c.Assert(id, gc.Equals, "")
		c.Assert(request, gc.Equals, "GetSecretContentInfo")
		c.Assert(arg, jc.DeepEquals, params.GetSecretContentArgs{
			Args: []params.GetSecretContentArg{{
				URI:     uri.String(),
				Label:   "label",
				Refresh: true,
				Peek:    true,
			}},
		})
		c.Assert(result, gc.FitsTypeOf, &params.SecretContentResults{})
		*(result.(*params.SecretContentResults)) = params.SecretContentResults{
			Results: []params.SecretContentResult{{
				Content: params.SecretContentParams{
					ValueRef: &params.SecretValueRef{
						BackendID:  "backend-id",
						RevisionID: "rev-id",
					},
				},
				BackendConfig: &params.SecretBackendConfigResult{
					ControllerUUID: coretesting.ControllerTag.Id(),
					ModelUUID:      coretesting.ModelTag.Id(),
					ModelName:      "fred",
					Config: params.SecretBackendConfig{
						BackendType: vault.BackendType,
					},
				},
			}},
		}
		return nil
	})

	hookContext := context.NewMockUnitHookContext(s.mockUnit, model.IAAS, s.mockLeadership)
	jujuSecretsAPI := secretsmanager.NewClient(apiCaller)
	secretsBackend, err := secrets.NewClient(jujuSecretsAPI)
	c.Assert(err, jc.ErrorIsNil)
	context.SetEnvironmentHookContextSecret(hookContext, uri.String(), nil, jujuSecretsAPI, secretsBackend)

	value, err := hookContext.GetSecret(uri, "label", true, true)
	c.Assert(err, jc.ErrorIsNil)
	c.Assert(value.EncodedValues(), jc.DeepEquals, map[string]string{
		"foo": "bar",
	})
}

func (s *mockHookContextSuite) TestSecretGetOwnedSecretFailedBothURIAndLabel(c *gc.C) {
	defer s.setupMocks(c).Finish()

	uri := coresecrets.NewURI()
	hookContext := context.NewMockUnitHookContext(s.mockUnit, model.IAAS, s.mockLeadership)
	context.SetEnvironmentHookContextSecret(hookContext, uri.String(),
		map[string]jujuc.SecretMetadata{
			uri.ID: {Label: "label", Owner: s.mockUnit.Tag()},
		}, nil, nil)

	_, err := hookContext.GetSecret(uri, "label", false, false)
	c.Assert(err, gc.ErrorMatches, `either URI or label should be used for getting an owned secret but not both`)
}

func (s *mockHookContextSuite) TestSecretGetOwnedSecretFailedWithUpdate(c *gc.C) {
	defer s.setupMocks(c).Finish()

	uri := coresecrets.NewURI()
	hookContext := context.NewMockUnitHookContext(s.mockUnit, model.IAAS, s.mockLeadership)
	context.SetEnvironmentHookContextSecret(hookContext, uri.String(),
		map[string]jujuc.SecretMetadata{
			uri.ID: {Label: "label", Owner: s.mockUnit.Tag()},
		}, nil, nil)

	_, err := hookContext.GetSecret(nil, "label", true, false)
	c.Assert(err, gc.ErrorMatches, `secret owner cannot use --refresh`)
}

func (s *mockHookContextSuite) assertSecretGetOwnedSecretURILookup(
	c *gc.C, patchContext func(*context.HookContext, *coresecrets.URI, string, context.SecretsAccessor, secrets.BackendsClient),
) {
	defer s.setupMocks(c).Finish()

	uri := coresecrets.NewURI()
	apiCaller := basetesting.APICallerFunc(func(objType string, version int, id, request string, arg, result interface{}) error {
		c.Assert(objType, gc.Equals, "SecretsManager")
		c.Assert(version, gc.Equals, 0)
		c.Assert(id, gc.Equals, "")
		c.Assert(request, gc.Equals, "GetSecretContentInfo")
		c.Assert(arg, gc.DeepEquals, params.GetSecretContentArgs{
			Args: []params.GetSecretContentArg{{
				URI:     uri.String(),
				Refresh: false,
				Peek:    false,
			}},
		})
		c.Assert(result, gc.FitsTypeOf, &params.SecretContentResults{})
		*(result.(*params.SecretContentResults)) = params.SecretContentResults{
			[]params.SecretContentResult{{
				Content: params.SecretContentParams{Data: map[string]string{"foo": "bar"}},
			}},
		}
		return nil
	})

	hookContext := context.NewMockUnitHookContext(s.mockUnit, model.IAAS, s.mockLeadership)
	jujuSecretsAPI := secretsmanager.NewClient(apiCaller)
	secretsBackend, err := secrets.NewClient(jujuSecretsAPI)
	c.Assert(err, jc.ErrorIsNil)
	context.SetEnvironmentHookContextSecret(hookContext, uri.String(), nil, jujuSecretsAPI, secretsBackend)

	patchContext(hookContext, uri, "label", jujuSecretsAPI, secretsBackend)

	value, err := hookContext.GetSecret(nil, "label", false, false)
	c.Assert(err, jc.ErrorIsNil)
	c.Assert(value.EncodedValues(), jc.DeepEquals, map[string]string{
		"foo": "bar",
	})
}

func (s *mockHookContextSuite) TestSecretGetOwnedSecretURILookupFromAppliedCache(c *gc.C) {
	s.assertSecretGetOwnedSecretURILookup(c,
		func(ctx *context.HookContext, uri *coresecrets.URI, label string, client context.SecretsAccessor, backend secrets.BackendsClient) {
			context.SetEnvironmentHookContextSecret(
				ctx, uri.String(),
				map[string]jujuc.SecretMetadata{
					uri.ID: {Label: "label", Owner: s.mockUnit.Tag()},
				},
				client, backend)
		},
	)
}

func (s *mockHookContextSuite) TestSecretGetOwnedSecretURILookupFromPendingCreate(c *gc.C) {
	s.assertSecretGetOwnedSecretURILookup(c,
		func(ctx *context.HookContext, uri *coresecrets.URI, label string, client context.SecretsAccessor, backend secrets.BackendsClient) {
			arg := uniter.SecretCreateArg{OwnerTag: s.mockUnit.Tag()}
			arg.URI = uri
			arg.Label = ptr(label)
			arg.Value = coresecrets.NewSecretValue(map[string]string{"foo": "bar"})
			ctx.SetPendingSecretCreates(
				[]uniter.SecretCreateArg{arg})
		},
	)
}

func (s *mockHookContextSuite) TestSecretGetOwnedSecretURILookupFromPendingUpdate(c *gc.C) {
	s.assertSecretGetOwnedSecretURILookup(c,
		func(ctx *context.HookContext, uri *coresecrets.URI, label string, client context.SecretsAccessor, backend secrets.BackendsClient) {
			arg := uniter.SecretUpdateArg{}
			arg.URI = uri
			arg.Label = ptr(label)
			arg.Value = coresecrets.NewSecretValue(map[string]string{"foo": "bar"})
			ctx.SetPendingSecretUpdates(
				[]uniter.SecretUpdateArg{arg})
		},
	)
}

func ptr[T any](v T) *T {
	return &v
}

func (s *mockHookContextSuite) TestSecretCreateApplicationOwner(c *gc.C) {
	s.assertSecretCreate(c, names.NewApplicationTag("mariadb"))
}

func (s *mockHookContextSuite) TestSecretCreateUnitOwner(c *gc.C) {
	s.assertSecretCreate(c, names.NewUnitTag("mariadb/0"))
}

func (s *mockHookContextSuite) assertSecretCreate(c *gc.C, owner names.Tag) {
	defer s.setupMocks(c).Finish()

	data := map[string]string{"foo": "bar"}
	value := coresecrets.NewSecretValue(data)
	expiry := time.Now()
	apiCaller := basetesting.APICallerFunc(func(objType string, version int, id, request string, arg, result interface{}) error {
		c.Assert(objType, gc.Equals, "SecretsManager")
		c.Assert(version, gc.Equals, 0)
		c.Assert(id, gc.Equals, "")
		c.Assert(request, gc.Equals, "CreateSecretURIs")
		c.Check(arg, gc.DeepEquals, params.CreateSecretURIsArg{
			Count: 1,
		})
		c.Assert(result, gc.FitsTypeOf, &params.StringResults{})
		*(result.(*params.StringResults)) = params.StringResults{
			[]params.StringResult{{
				Result: "secret:9m4e2mr0ui3e8a215n4g",
			}},
		}
		return nil
	})
	if owner.Kind() == names.ApplicationTagKind {
		s.mockLeadership.EXPECT().IsLeader().Return(true, nil)
	}

	hookContext := context.NewMockUnitHookContext(s.mockUnit, model.IAAS, s.mockLeadership)
	jujuSecretsAPI := secretsmanager.NewClient(apiCaller)
	context.SetEnvironmentHookContextSecret(hookContext, "", nil, jujuSecretsAPI, nil)

	uri, err := hookContext.CreateSecret(&jujuc.SecretCreateArgs{
		SecretUpdateArgs: jujuc.SecretUpdateArgs{
			Value:        value,
			RotatePolicy: ptr(coresecrets.RotateDaily),
			ExpireTime:   ptr(expiry),
			Description:  ptr("my secret"),
			Label:        ptr("foo"),
		},
		OwnerTag: owner,
	})
	c.Assert(err, jc.ErrorIsNil)
	c.Assert(uri.String(), gc.Equals, "secret:9m4e2mr0ui3e8a215n4g")
	c.Assert(hookContext.PendingSecretCreates(), jc.DeepEquals, []uniter.SecretCreateArg{{
		SecretUpsertArg: uniter.SecretUpsertArg{
			URI:          uri,
			Value:        value,
			RotatePolicy: ptr(coresecrets.RotateDaily),
			ExpireTime:   ptr(expiry),
			Description:  ptr("my secret"),
			Label:        ptr("foo"),
		},
		OwnerTag: owner,
	}})
}

func (s *mockHookContextSuite) TestSecretCreateDupLabel(c *gc.C) {
	defer s.setupMocks(c).Finish()

	data := map[string]string{"foo": "bar"}
	value := coresecrets.NewSecretValue(data)
	apiCaller := basetesting.APICallerFunc(func(objType string, version int, id, request string, arg, result interface{}) error {
		c.Assert(objType, gc.Equals, "SecretsManager")
		c.Assert(version, gc.Equals, 0)
		c.Assert(id, gc.Equals, "")
		c.Assert(request, gc.Equals, "CreateSecretURIs")
		c.Check(arg, gc.DeepEquals, params.CreateSecretURIsArg{
			Count: 1,
		})
		c.Assert(result, gc.FitsTypeOf, &params.StringResults{})
		*(result.(*params.StringResults)) = params.StringResults{
			[]params.StringResult{{
				Result: "secret:9m4e2mr0ui3e8a215n4g",
			}},
		}
		return nil
	})
	s.mockLeadership.EXPECT().IsLeader().Return(true, nil).Times(2)

	hookContext := context.NewMockUnitHookContext(s.mockUnit, model.IAAS, s.mockLeadership)
	jujuSecretsAPI := secretsmanager.NewClient(apiCaller)
	context.SetEnvironmentHookContextSecret(hookContext, "", nil, jujuSecretsAPI, nil)

	_, err := hookContext.CreateSecret(&jujuc.SecretCreateArgs{
		SecretUpdateArgs: jujuc.SecretUpdateArgs{
			Value: value,
			Label: ptr("foo"),
		},
		OwnerTag: names.NewApplicationTag("myapp"),
	})
	c.Assert(err, jc.ErrorIsNil)
	_, err = hookContext.CreateSecret(&jujuc.SecretCreateArgs{
		SecretUpdateArgs: jujuc.SecretUpdateArgs{
			Value: value,
			Label: ptr("foo"),
		},
		OwnerTag: names.NewApplicationTag("myapp"),
	})
	c.Assert(err, gc.ErrorMatches, `secret with label "foo" already exists`)
}

func (s *mockHookContextSuite) TestSecretUpdate(c *gc.C) {
	defer s.setupMocks(c).Finish()

	uri := coresecrets.NewURI()
	data := map[string]string{"foo": "bar"}
	value := coresecrets.NewSecretValue(data)
	expiry := time.Now()
	s.mockLeadership.EXPECT().IsLeader().Return(true, nil)
	hookContext := context.NewMockUnitHookContext(s.mockUnit, model.IAAS, s.mockLeadership)
	context.SetEnvironmentHookContextSecret(hookContext, uri.String(), map[string]jujuc.SecretMetadata{
		uri.ID: {Description: "a secret", LatestRevision: 666, Owner: names.NewApplicationTag("mariadb")},
	}, nil, nil)
	err := hookContext.UpdateSecret(uri, &jujuc.SecretUpdateArgs{
		Value:        value,
		RotatePolicy: ptr(coresecrets.RotateDaily),
		ExpireTime:   ptr(expiry),
		Description:  ptr("my secret"),
		Label:        ptr("foo"),
	})
	c.Assert(err, jc.ErrorIsNil)
	c.Assert(hookContext.PendingSecretUpdates(), jc.DeepEquals, []uniter.SecretUpdateArg{{
		CurrentRevision: 666,
		SecretUpsertArg: uniter.SecretUpsertArg{
			URI:          uri,
			Value:        value,
			RotatePolicy: ptr(coresecrets.RotateDaily),
			ExpireTime:   ptr(expiry),
			Description:  ptr("my secret"),
			Label:        ptr("foo"),
		},
	}})
}

func (s *mockHookContextSuite) TestSecretRemove(c *gc.C) {
	defer s.setupMocks(c).Finish()

	s.mockLeadership.EXPECT().IsLeader().Return(true, nil)
	hookContext := context.NewMockUnitHookContext(s.mockUnit, model.IAAS, s.mockLeadership)

	uri := coresecrets.NewURI()
	uri2 := coresecrets.NewURI()
	context.SetEnvironmentHookContextSecret(hookContext, uri.String(), map[string]jujuc.SecretMetadata{
		uri.ID:  {Description: "a secret", LatestRevision: 666, Owner: names.NewApplicationTag("mariadb")},
		uri2.ID: {Description: "another secret", LatestRevision: 667, Owner: names.NewUnitTag("mariadb/666")},
	}, nil, nil)
	err := hookContext.RemoveSecret(uri, nil)
	c.Assert(err, jc.ErrorIsNil)
	err = hookContext.RemoveSecret(uri2, ptr(666))
	c.Assert(err, jc.ErrorIsNil)
	c.Assert(hookContext.PendingSecretRemoves(), jc.DeepEquals, []uniter.SecretDeleteArg{{URI: uri}, {URI: uri2, Revision: ptr(666)}})
}

func (s *mockHookContextSuite) TestSecretGrant(c *gc.C) {
	defer s.setupMocks(c).Finish()

	uri := coresecrets.NewURI()
	uri2 := coresecrets.NewURI()
	s.mockLeadership.EXPECT().IsLeader().Return(true, nil)

	hookContext := context.NewMockUnitHookContext(s.mockUnit, model.IAAS, s.mockLeadership)
	context.SetEnvironmentHookContextSecret(hookContext, uri.String(), map[string]jujuc.SecretMetadata{
		uri.ID:  {Description: "a secret", LatestRevision: 666, Owner: names.NewApplicationTag("mariadb")},
		uri2.ID: {Description: "another secret", LatestRevision: 667, Owner: names.NewUnitTag("mariadb/666")},
	}, nil, nil)

	app := "mariadb"
	relationKey := "wordpress:db mysql:server"
	err := hookContext.GrantSecret(uri, &jujuc.SecretGrantRevokeArgs{
		ApplicationName: &app,
		RelationKey:     &relationKey,
	})
	c.Assert(err, jc.ErrorIsNil)
	err = hookContext.GrantSecret(uri2, &jujuc.SecretGrantRevokeArgs{
		ApplicationName: &app,
		RelationKey:     &relationKey,
	})
	c.Assert(err, jc.ErrorIsNil)
	c.Assert(hookContext.PendingSecretGrants(), jc.DeepEquals, []uniter.SecretGrantRevokeArgs{{
		URI:             uri,
		ApplicationName: &app,
		RelationKey:     &relationKey,
		Role:            coresecrets.RoleView,
	}, {
		URI:             uri2,
		ApplicationName: &app,
		RelationKey:     &relationKey,
		Role:            coresecrets.RoleView,
	}})
}

func (s *mockHookContextSuite) TestSecretRevoke(c *gc.C) {
	defer s.setupMocks(c).Finish()

	uri := coresecrets.NewURI()
	uri2 := coresecrets.NewURI()
	s.mockLeadership.EXPECT().IsLeader().Return(true, nil)
	hookContext := context.NewMockUnitHookContext(s.mockUnit, model.IAAS, s.mockLeadership)
	context.SetEnvironmentHookContextSecret(hookContext, uri.String(), map[string]jujuc.SecretMetadata{
		uri.ID:  {Description: "a secret", LatestRevision: 666, Owner: names.NewApplicationTag("mariadb")},
		uri2.ID: {Description: "another secret", LatestRevision: 667, Owner: names.NewUnitTag("mariadb/666")},
	}, nil, nil)
	app := "mariadb"
	relationKey := "wordpress:db mysql:server"
	err := hookContext.RevokeSecret(uri, &jujuc.SecretGrantRevokeArgs{
		ApplicationName: &app,
		RelationKey:     &relationKey,
	})
	c.Assert(err, jc.ErrorIsNil)
	err = hookContext.RevokeSecret(uri2, &jujuc.SecretGrantRevokeArgs{
		ApplicationName: &app,
		RelationKey:     &relationKey,
	})
	c.Assert(err, jc.ErrorIsNil)
	c.Assert(hookContext.PendingSecretRevokes(), jc.DeepEquals, []uniter.SecretGrantRevokeArgs{{
		URI:             uri,
		ApplicationName: &app,
		RelationKey:     &relationKey,
	}, {
		URI:             uri2,
		ApplicationName: &app,
		RelationKey:     &relationKey,
	}})
=======
func (s *mockHookContextSuite) TestHookStorage(c *gc.C) {
	ctrl := s.setupMocks(c)
	defer ctrl.Finish()

	st := mocks.NewMockState(ctrl)
	st.EXPECT().StorageAttachment(names.NewStorageTag("data/0"), names.NewUnitTag("wordpress/0")).Return(params.StorageAttachment{
		StorageTag: "data/0",
	}, nil)
	s.mockUnit.EXPECT().Tag().Return(names.NewUnitTag("wordpress/0")).AnyTimes()
	ctx := context.NewMockUnitHookContextWithStateAndStorage("wordpress/0", s.mockUnit, st, names.NewStorageTag("data/0"))

	storage, err := ctx.HookStorage()
	c.Assert(err, jc.ErrorIsNil)
	c.Assert(storage, gc.NotNil)
	c.Assert(storage.Tag().Id(), gc.Equals, "data/0")
>>>>>>> 243fd66d
}<|MERGE_RESOLUTION|>--- conflicted
+++ resolved
@@ -1078,7 +1078,6 @@
 	c.Assert(err, jc.ErrorIsNil)
 }
 
-<<<<<<< HEAD
 func (s *mockHookContextSuite) assertSecretGetFromPendingChanges(c *gc.C,
 	setPendingSecretChanges func(hc *context.HookContext, uri *coresecrets.URI, label string, value map[string]string),
 ) {
@@ -1535,7 +1534,8 @@
 		ApplicationName: &app,
 		RelationKey:     &relationKey,
 	}})
-=======
+}
+
 func (s *mockHookContextSuite) TestHookStorage(c *gc.C) {
 	ctrl := s.setupMocks(c)
 	defer ctrl.Finish()
@@ -1551,5 +1551,4 @@
 	c.Assert(err, jc.ErrorIsNil)
 	c.Assert(storage, gc.NotNil)
 	c.Assert(storage.Tag().Id(), gc.Equals, "data/0")
->>>>>>> 243fd66d
 }