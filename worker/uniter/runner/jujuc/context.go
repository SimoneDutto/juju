--- conflicted
+++ resolved
@@ -41,19 +41,13 @@
 // common to all charm hooks.
 type HookContext interface {
 	ContextUnit
-<<<<<<< HEAD
-=======
 	ContextStatus
->>>>>>> fe31a24c
 	ContextInstance
 	ContextNetworking
 	ContextLeadership
 	ContextMetrics
 	ContextStorage
-<<<<<<< HEAD
 	ContextComponents
-=======
->>>>>>> fe31a24c
 	ContextRelations
 }
 
@@ -67,7 +61,6 @@
 	HookContext
 	relationHookContext
 }
-<<<<<<< HEAD
 
 type relationHookContext interface {
 	// HookRelation returns the ContextRelation associated with the executing
@@ -94,34 +87,6 @@
 	// completion of the Action.
 	UpdateActionResults(keys []string, value string) error
 
-=======
-
-type relationHookContext interface {
-	// HookRelation returns the ContextRelation associated with the executing
-	// hook if it was found, and whether it was found.
-	HookRelation() (ContextRelation, bool)
-
-	// RemoteUnitName returns the name of the remote unit the hook execution
-	// is associated with if it was found, and whether it was found.
-	RemoteUnitName() (string, bool)
-}
-
-// ActionHookContext is the context for an action hook.
-type ActionHookContext interface {
-	HookContext
-	actionHookContext
-}
-
-type actionHookContext interface {
-	// ActionParams returns the map of params passed with an Action.
-	ActionParams() (map[string]interface{}, error)
-
-	// UpdateActionResults inserts new values for use with action-set.
-	// The results struct will be delivered to the state server upon
-	// completion of the Action.
-	UpdateActionResults(keys []string, value string) error
-
->>>>>>> fe31a24c
 	// SetActionMessage sets a message for the Action.
 	SetActionMessage(string) error
 
@@ -150,21 +115,12 @@
 	// SetUnitStatus updates the unit's status.
 	SetUnitStatus(StatusInfo) error
 
-<<<<<<< HEAD
-	// OwnerTag returns the user tag of the service the executing
-	// units belongs to.
-	OwnerTag() string
-
-	// Config returns the current service configuration of the executing unit.
-	ConfigSettings() (charm.Settings, error)
-=======
 	// ServiceStatus returns the executing unit's service status
 	// (including all units).
 	ServiceStatus() (ServiceStatusInfo, error)
 
 	// SetServiceStatus updates the status for the unit's service.
 	SetServiceStatus(StatusInfo) error
->>>>>>> fe31a24c
 }
 
 // ContextInstace is the part of a hook context related to the unit's intance.
@@ -222,7 +178,6 @@
 	// AddMetric records a metric to return after hook execution.
 	AddMetric(string, string, time.Time) error
 }
-<<<<<<< HEAD
 
 // ContextStorage is the part of a hook context related to storage
 // resources associated with the unit.
@@ -245,22 +200,6 @@
 	// Component returns the ContextComponent with the supplied name if
 	// it was found.
 	Component(name string) (ContextComponent, error)
-=======
-
-// ContextStorage is the part of a hook context related to storage
-// resources associated with the unit.
-type ContextStorage interface {
-	// Storage returns the ContextStorageAttachment with the supplied
-	// tag if it was found, and whether it was found.
-	Storage(names.StorageTag) (ContextStorageAttachment, bool)
-
-	// HookStorage returns the storage attachment associated
-	// the executing hook if it was found, and whether it was found.
-	HookStorage() (ContextStorageAttachment, bool)
-
-	// AddUnitStorage saves storage constraints in the context.
-	AddUnitStorage(map[string]params.StorageConstraints)
->>>>>>> fe31a24c
 }
 
 // ContextRelations exposes the relations associated with the unit.
@@ -272,7 +211,6 @@
 	// RelationIds returns the ids of all relations the executing unit is
 	// currently participating in.
 	RelationIds() []int
-<<<<<<< HEAD
 }
 
 // ContextComponent is a single modular Juju component as it relates to
@@ -286,8 +224,6 @@
 
 	// Flush pushes the component's data to Juju state.
 	Flush() error
-=======
->>>>>>> fe31a24c
 }
 
 // ContextRelation expresses the capabilities of a hook with respect to a relation.
