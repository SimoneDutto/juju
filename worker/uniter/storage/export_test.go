// Copyright 2015 Canonical Ltd.
// Licensed under the AGPLv3, see LICENCE file for details.

package storage

import (
	"github.com/juju/names"

	"github.com/juju/juju/apiserver/params"
	"github.com/juju/juju/worker/uniter/hook"
	"github.com/juju/juju/worker/uniter/resolver"
)

type State interface {
	hook.Committer
	hook.Validator
}

<<<<<<< HEAD
type StorageHookQueue interface {
	Empty() bool
	Next() hook.Info
	Pop()
	Update(attachment params.StorageAttachment) error
	Context() (jujuc.ContextStorageAttachment, error)
}

=======
>>>>>>> ac0821ac
func StateAttached(s State) bool {
	return s.(*stateFile).attached
}

func ValidateHook(tag names.StorageTag, attached bool, hi hook.Info) error {
	st := &state{tag, attached}
	return st.ValidateHook(hi)
}

func ReadStateFile(dirPath string, tag names.StorageTag) (d State, err error) {
	state, err := readStateFile(dirPath, tag)
	return state, err
}

func ReadAllStateFiles(dirPath string) (map[names.StorageTag]State, error) {
	files, err := readAllStateFiles(dirPath)
	if err != nil {
		return nil, err
	}
	states := make(map[names.StorageTag]State)
	for tag, f := range files {
		states[tag] = f
	}
	return states, nil
}

func SetStorageLife(resolver resolver.Resolver, life map[names.StorageTag]params.Life) {
	resolver.(*storageResolver).life = life
}<|MERGE_RESOLUTION|>--- conflicted
+++ resolved
@@ -16,17 +16,6 @@
 	hook.Validator
 }
 
-<<<<<<< HEAD
-type StorageHookQueue interface {
-	Empty() bool
-	Next() hook.Info
-	Pop()
-	Update(attachment params.StorageAttachment) error
-	Context() (jujuc.ContextStorageAttachment, error)
-}
-
-=======
->>>>>>> ac0821ac
 func StateAttached(s State) bool {
 	return s.(*stateFile).attached
 }
