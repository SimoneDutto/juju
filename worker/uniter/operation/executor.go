--- conflicted
+++ resolved
@@ -7,11 +7,6 @@
 	"fmt"
 
 	"github.com/juju/errors"
-<<<<<<< HEAD
-	"github.com/juju/mutex"
-=======
-	corecharm "gopkg.in/juju/charm.v6"
->>>>>>> a07d0b16
 )
 
 type executorStep struct {
@@ -39,11 +34,7 @@
 // supplied path, and records state changes there. If no state file exists,
 // the executor's starting state will include a queued Install hook, for
 // the charm identified by the supplied func.
-<<<<<<< HEAD
-func NewExecutor(stateFilePath string, initialState State, acquireLock func() (mutex.Releaser, error)) (Executor, error) {
-=======
-func NewExecutor(stateFilePath string, getInstallCharm func() (*corecharm.URL, error), acquireLock func(string) (func(), error)) (Executor, error) {
->>>>>>> a07d0b16
+func NewExecutor(stateFilePath string, initialState State, acquireLock func(string) (func(), error)) (Executor, error) {
 	file := NewStateFile(stateFilePath)
 	state, err := file.Read()
 	if err == ErrNoStateFile {
