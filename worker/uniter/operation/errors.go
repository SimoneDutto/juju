// Copyright 2014 Canonical Ltd.
// Licensed under the AGPLv3, see LICENCE file for details.

package operation

import (
	"fmt"

<<<<<<< HEAD
	corecharm "github.com/juju/charm/v9"
=======
>>>>>>> cb99aa52
	"github.com/juju/errors"
)

var (
	// ErrNoSavedState is returned by StateOps if there is no saved state.  This is
	// usually seen when a unit starts for the first time.
	ErrNoSavedState           = errors.New("saved uniter state does not exist")
	ErrSkipExecute            = errors.New("operation already executed")
	ErrNeedsReboot            = errors.New("reboot request issued")
	ErrHookFailed             = errors.New("hook failed")
	ErrCannotAcceptLeadership = errors.New("cannot accept leadership")
)

type deployConflictError struct {
	charmURL string
}

func (err *deployConflictError) Error() string {
	return fmt.Sprintf("cannot deploy charm %s", err.charmURL)
}

// NewDeployConflictError returns an error indicating that the charm with
// the supplied URL failed to deploy.
func NewDeployConflictError(charmURL string) error {
	return &deployConflictError{charmURL}
}

// IsDeployConflictError returns true if the error is a
// deploy conflict error.
func IsDeployConflictError(err error) bool {
	_, ok := err.(*deployConflictError)
	return ok
}<|MERGE_RESOLUTION|>--- conflicted
+++ resolved
@@ -6,10 +6,6 @@
 import (
 	"fmt"
 
-<<<<<<< HEAD
-	corecharm "github.com/juju/charm/v9"
-=======
->>>>>>> cb99aa52
 	"github.com/juju/errors"
 )
 
