--- conflicted
+++ resolved
@@ -850,7 +850,6 @@
 		return errors.Annotatef(err, "cannot create deployer")
 	}
 	contextFactory, err := context.NewContextFactory(context.FactoryConfig{
-<<<<<<< HEAD
 		State:                u.st,
 		SecretsClient:        u.secretsClient,
 		SecretsBackendGetter: u.secretsBackendGetter,
@@ -859,21 +858,9 @@
 		Payloads:             u.payloads,
 		Tracker:              u.leadershipTracker,
 		GetRelationInfos:     u.relationStateTracker.GetInfo,
-		Storage:              u.storage,
 		Paths:                u.paths,
 		Clock:                u.clock,
 		Logger:               u.logger.Child("context"),
-=======
-		State:            u.st,
-		Unit:             u.unit,
-		Resources:        u.resources,
-		Payloads:         u.payloads,
-		Tracker:          u.leadershipTracker,
-		GetRelationInfos: u.relationStateTracker.GetInfo,
-		Paths:            u.paths,
-		Clock:            u.clock,
-		Logger:           u.logger.Child("context"),
->>>>>>> 243fd66d
 	})
 	if err != nil {
 		return err
