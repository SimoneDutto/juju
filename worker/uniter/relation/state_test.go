--- conflicted
+++ resolved
@@ -6,12 +6,8 @@
 import (
 	"fmt"
 
-<<<<<<< HEAD
 	"github.com/juju/charm/v9/hooks"
-=======
-	"github.com/juju/charm/v8/hooks"
 	"github.com/juju/loggo"
->>>>>>> 519ef24a
 	jc "github.com/juju/testing/checkers"
 	gc "gopkg.in/check.v1"
 
