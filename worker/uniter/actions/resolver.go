--- conflicted
+++ resolved
@@ -123,10 +123,7 @@
 		// is fail the action, since rerunning an arbitrary
 		// command can potentially be hazardous.
 		if nextActionId == *localState.ActionId {
-<<<<<<< HEAD
-=======
 			r.logger.Debugf("unit agent was interrupted while running action %v", *localState.ActionId)
->>>>>>> 07d5d16a
 			return opFactory.NewFailAction(*localState.ActionId)
 		}
 
