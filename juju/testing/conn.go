--- conflicted
+++ resolved
@@ -93,11 +93,8 @@
 	ControllerConfig   controller.Config
 	State              *state.State
 	StatePool          *state.StatePool
-<<<<<<< HEAD
 	Model              *state.Model
 	IAASModel          *state.IAASModel
-=======
->>>>>>> edc8d6d3
 	Environ            environs.Environ
 	APIState           api.Connection
 	apiStates          []api.Connection // additional api.Connections to close on teardown
@@ -404,15 +401,12 @@
 
 	s.StatePool = state.NewStatePool(s.State)
 
-<<<<<<< HEAD
 	s.Model, err = s.State.Model()
 	c.Assert(err, jc.ErrorIsNil)
 
 	s.IAASModel, err = s.State.IAASModel()
 	c.Assert(err, jc.ErrorIsNil)
 
-=======
->>>>>>> edc8d6d3
 	apiInfo, err := environs.APIInfo(s.ControllerConfig.ControllerUUID(), testing.ModelTag.Id(), testing.CACert, s.ControllerConfig.APIPort(), environ)
 	c.Assert(err, jc.ErrorIsNil)
 	apiInfo.Tag = s.AdminUserTag(c)
@@ -651,20 +645,12 @@
 			)
 		}
 	}
-<<<<<<< HEAD
-
-=======
->>>>>>> edc8d6d3
 	// Close the state pool before we close the underlying state.
 	if s.StatePool != nil {
 		err := s.StatePool.Close()
 		c.Check(err, jc.ErrorIsNil)
 		s.StatePool = nil
 	}
-<<<<<<< HEAD
-
-=======
->>>>>>> edc8d6d3
 	// Close state.
 	if s.State != nil {
 		err := s.State.Close()
