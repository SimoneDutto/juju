--- conflicted
+++ resolved
@@ -135,14 +135,8 @@
 // The namespace is a unique identifier to prevent multiple instances of mongo
 // on this machine from colliding. This should be empty unless using
 // the local provider.
-<<<<<<< HEAD
 func EnsureMongoServer(dataDir string, namespace string, info params.StateServingInfo) error {
 	logger.Infof("Ensuring mongo server is running; dataDir %s; port %d", dataDir, info.StatePort)
-=======
-func EnsureMongoServer(dataDir string, port int, namespace string) error {
-	// NOTE: ensure that the right package is installed?
-	logger.Infof("Ensuring mongo server is running; dataDir %s; port %d", dataDir, port)
->>>>>>> 959bd74d
 	dbDir := filepath.Join(dataDir, "db")
 
 	if err := os.MkdirAll(dbDir, 0700); err != nil {
