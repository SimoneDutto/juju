--- conflicted
+++ resolved
@@ -42,17 +42,10 @@
 			minVers: "2.9.35",
 			patch:   true,
 		}, {
-<<<<<<< HEAD
-			from:    "2.9.34",
-			to:      "3.0.0",
-			allowed: true,
-			minVers: "2.9.33",
-=======
 			from:    "2.9.36",
 			to:      "3.0.0",
 			allowed: true,
 			minVers: "2.9.35",
->>>>>>> 22891297
 			patch:   true,
 		}, {
 			from:    "2.9.0",
