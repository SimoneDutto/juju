--- conflicted
+++ resolved
@@ -4,12 +4,6 @@
 package backups
 
 import (
-<<<<<<< HEAD
-	"github.com/juju/errors"
-	"gopkg.in/httprequest.v1"
-
-=======
->>>>>>> f11b81bf
 	"github.com/juju/juju/api/base"
 )
 
