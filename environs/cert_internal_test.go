--- conflicted
+++ resolved
@@ -24,13 +24,8 @@
 
 func (*EnvironsCertSuite) TestGenerateCertificate(c *gc.C) {
 	defer testing.MakeSampleHome(c).Restore()
-<<<<<<< HEAD
 	env, err := PrepareFromName(testing.SampleEnvName)
-	c.Assert(err, IsNil)
-=======
-	env, err := NewFromName(testing.SampleEnvName)
 	c.Assert(err, gc.IsNil)
->>>>>>> 21f17de6
 
 	var savedCerts testCerts
 	writeFunc := func(name string, cert, key []byte) error {
