// Copyright 2013 Canonical Ltd.
// Licensed under the AGPLv3, see LICENCE file for details.

package testing

// Provides a TestDataSuite which creates and provides http access to sample simplestreams metadata.

import (
	"fmt"
	"io/ioutil"
	"net/http"
	"strings"

<<<<<<< HEAD
	jujuhttp "github.com/juju/http"
	"github.com/juju/os/v2/series"
=======
>>>>>>> 15810346
	jc "github.com/juju/testing/checkers"
	"github.com/juju/utils/v2"
	gc "gopkg.in/check.v1"

	"github.com/juju/juju/core/series"
	"github.com/juju/juju/environs/simplestreams"
	"github.com/juju/juju/testing"
)

var PrivateKeyPassphrase = "12345"

var SignedMetadataPrivateKey = `
-----BEGIN PGP PRIVATE KEY BLOCK-----
Version: GnuPG v1.4.12 (GNU/Linux)

lQH+BFJCk2EBBAC4wo3+aJ0PSeE54sv+GYNYckqysjazcZfJSdPK1GCN+Teat7ey
9dwlLhUIS34H29V+0/RcXmmRV+dObSkXzCx5ltKPSnuDsxvqiDEP0CgWdyFxhDf0
TbQuKK5OXcZ9rOTSFmnMxGaAzaV7T1IyuqA9HqntTIfC2tL4Y+QN41gS+QARAQAB
/gMDAjYGIOoxe8CYYGwpat1V7NGuphvvZRpqeP0RrJ6h4vHV3hXu5NK3tn6LZF0n
Qp31LfTH4BHF091UTiebexuuF1/ixLVihtv45mEVejFG1U3G298+WkWUP6AYA/5c
QRzXGiuTXlsBUuFVTGn1mvxRmG3yVoLkDj0l5rN9Tq3Ir4BACIWyxjBv1n8fqw+x
ti4b7YoE35FpIXQqLOdfdcKTOqUJt+5c+bed4Yx82BsLiY2/huqG2dLnbwln80Dz
iYudtG8xLJ1AeHBBFB0nVdyO+mPzXgLNEbP3zle2W+rUfz+s6te7y+rlV0gad2VG
tBAvUy08T9rDk0DNQl7jMq/3cGfDI1Zi/nzf2BuuBu2ddgIRmsXgKYly+Fq6eIpa
nM+P1hd1Fa3rQwUSJc/zrl48tukf8sdPLDk/+nMhLHy86jp+NeXyXPLvsMAlF5kR
eFjxEjHOnJlo4uIUxvlUuePyEOEl0XkQfZs+VWAPo+l2tB5UZXN0IFVzZXIgPHRl
c3RAc29tZXdoZXJlLmNvbT6IuAQTAQIAIgUCUkKTYQIbAwYLCQgHAwIGFQgCCQoL
BBYCAwECHgECF4AACgkQuK3uqWB66vCVugP/eJFir6Qdcvl+y9/HuP4q2iECi8ny
z9tC3YC9DcJePyoBnt1LJO3HvaquZh1AIr6hgMFaujjx6cCb7YEgE0pJ4m74dvtS
Y03MUPQ+Ok4cYV66zaDZLk6zpYJXZhxP7ZhlBvwQRES/rudBEQMfBcU9PrduFU39
iI+2ojHI4lsnMQE=
=UUIf
-----END PGP PRIVATE KEY BLOCK-----
`

var SignedMetadataPublicKey = `
-----BEGIN PGP PUBLIC KEY BLOCK-----
Version: GnuPG v1.4.12 (GNU/Linux)

mI0EUkKTYQEEALjCjf5onQ9J4Tniy/4Zg1hySrKyNrNxl8lJ08rUYI35N5q3t7L1
3CUuFQhLfgfb1X7T9FxeaZFX505tKRfMLHmW0o9Ke4OzG+qIMQ/QKBZ3IXGEN/RN
tC4ork5dxn2s5NIWaczEZoDNpXtPUjK6oD0eqe1Mh8La0vhj5A3jWBL5ABEBAAG0
HlRlc3QgVXNlciA8dGVzdEBzb21ld2hlcmUuY29tPoi4BBMBAgAiBQJSQpNhAhsD
BgsJCAcDAgYVCAIJCgsEFgIDAQIeAQIXgAAKCRC4re6pYHrq8JW6A/94kWKvpB1y
+X7L38e4/iraIQKLyfLP20LdgL0Nwl4/KgGe3Usk7ce9qq5mHUAivqGAwVq6OPHp
wJvtgSATSknibvh2+1JjTcxQ9D46ThxhXrrNoNkuTrOlgldmHE/tmGUG/BBERL+u
50ERAx8FxT0+t24VTf2Ij7aiMcjiWycxAQ==
=zBYH
-----END PGP PUBLIC KEY BLOCK-----`

var imageData = map[string]string{
	"/daily/streams/v1/index.json": `
        {
         "index": {
          "com.ubuntu.cloud:released:raring": {
           "updated": "Wed, 01 May 2013 13:31:26 +0000",
           "clouds": [
            {
             "region": "us-east-1",
             "endpoint": "https://ec2.us-east-1.amazonaws.com"
            }
           ],
           "cloudname": "aws",
           "datatype": "image-ids",
           "format": "products:1.0",
           "products": [
            "com.ubuntu.cloud:server:13.04:amd64"
           ],
           "path": "streams/v1/raring_metadata.json"
          }
         },
         "updated": "Wed, 01 May 2013 13:31:26 +0000",
         "format": "index:1.0"
        }
    `,
	"/streams/v1/index.json": `
		{
		 "index": {
		  "com.ubuntu.cloud:released:precise": {
		   "updated": "Wed, 01 May 2013 13:31:26 +0000",
		   "clouds": [
			{
			 "region": "us-east-1",
			 "endpoint": "https://ec2.us-east-1.amazonaws.com"
			}
		   ],
		   "cloudname": "aws",
		   "datatype": "image-ids",
		   "format": "products:1.0",
		   "products": [
			"com.ubuntu.cloud:server:12.04:amd64",
 			"com.ubuntu.cloud:server:12.10:amd64",
 			"com.ubuntu.cloud:server:13.04:amd64",
 			"com.ubuntu.cloud:server:14.04:amd64",
 			"com.ubuntu.cloud:server:14.10:amd64",
 			"com.ubuntu.cloud:server:12.04:arm"
		   ],
		   "path": "streams/v1/image_metadata.json"
		  },
		  "com.ubuntu.cloud:released:raring": {
		   "updated": "Wed, 01 May 2013 13:31:26 +0000",
		   "clouds": [
			{
			 "region": "us-east-1",
			 "endpoint": "https://ec2.us-east-1.amazonaws.com"
			}
		   ],
		   "cloudname": "aws",
		   "datatype": "image-ids",
		   "format": "products:1.0",
		   "products": [
			"com.ubuntu.cloud:server:13.04:amd64"
		   ],
		   "path": "streams/v1/raring_metadata.json"
		  },
		  "com.ubuntu.cloud:released:download": {
		   "datatype": "content-download",
		   "path": "streams/v1/com.ubuntu.cloud:released:download.json",
		   "updated": "Wed, 01 May 2013 13:30:37 +0000",
		   "products": [
			"com.ubuntu.cloud:server:12.10:amd64",
			"com.ubuntu.cloud:server:13.04:amd64"
		   ],
		   "format": "products:1.0"
		  },
		  "com.ubuntu.juju:released:tools": {
		   "updated": "Mon, 05 Aug 2013 11:07:04 +0000",
		   "datatype": "content-download",
		   "format": "products:1.0",
		   "products": [
		     "com.ubuntu.juju:12.04:amd64",
		     "com.ubuntu.juju:12.04:arm",
		     "com.ubuntu.juju:13.04:amd64",
		     "com.ubuntu.juju:13.04:arm",
 			 "com.ubuntu.juju:16.04:amd64",
 			 "com.ubuntu.juju:18.04:amd64",
 			 "com.ubuntu.juju:18.04:arm"
		   ],
		   "path": "streams/v1/tools_metadata.json"
		  },
		  "com.ubuntu.juju:testing:tools": {
		   "updated": "Mon, 05 Aug 2013 11:07:04 +0000",
		   "datatype": "content-download",
		   "format": "products:1.0",
		   "products": [
		     "com.ubuntu.juju:14.04:amd64"
		   ],
		   "path": "streams/v1/testing_tools_metadata.json"
		  }
		 },
		 "updated": "Wed, 01 May 2013 13:31:26 +0000",
		 "format": "index:1.0"
		}
`,
	"/streams/v1/mirrors.json": `
        {
         "mirrors": {
          "com.ubuntu.juju:released:tools": [
             {
              "datatype": "content-download",
              "path": "streams/v1/tools_metadata:public-mirrors.json",
              "clouds": [
               {
                "region": "us-east-2",
                "endpoint": "https://ec2.us-east-2.amazonaws.com"
               },
               {
                "region": "us-west-2",
                "endpoint": "https://ec2.us-west-2.amazonaws.com"
               }
              ],
              "updated": "Wed, 14 Aug 2013 13:46:17 +0000",
              "format": "mirrors:1.0"
             },
             {
              "datatype": "content-download",
              "path": "streams/v1/tools_metadata:more-mirrors.json",
              "updated": "Wed, 14 Aug 2013 13:46:17 +0000",
              "format": "mirrors:1.0"
             }
          ]
         },
         "updated": "Wed, 01 May 2013 13:31:26 +0000",
         "format": "index:1.0"
        }
`,
	"/streams/v1/tools_metadata.json": `
{
 "content_id": "com.ubuntu.juju:tools",
 "datatype": "content-download",
 "updated": "Tue, 04 Jun 2013 13:50:31 +0000",
 "format": "products:1.0",
 "products": {
  "com.ubuntu.juju:12.04:amd64": {
   "arch": "amd64",
   "release": "precise",
   "versions": {
    "20130806": {
     "items": {
      "1130preciseamd64": {
       "version": "1.13.0",
       "size": 2973595,
       "path": "tools/released/20130806/juju-1.13.0-precise-amd64.tgz",
       "ftype": "tar.gz",
       "sha256": "447aeb6a934a5eaec4f703eda4ef2dde"
      }
     }
    }
   }
  },
  "com.ubuntu.juju:16.04:amd64": {
   "arch": "amd64",
   "release": "xenial",
   "versions": {
    "20130806": {
     "items": {
      "1130xenialamd64": {
       "version": "1.13.0",
       "size": 2973595,
       "path": "tools/released/20130806/juju-1.13.0-xenial-amd64.tgz",
       "ftype": "tar.gz",
       "sha256": "447aeb6a934a5eaec4f703eda4ef2dde"
      }
     }
    }
   }
  },
  "com.ubuntu.juju:18.04:amd64": {
   "arch": "amd64",
   "release": "bionic",
   "versions": {
    "20130806": {
     "items": {
      "1130bionicamd64": {
       "version": "1.13.0",
       "size": 2973595,
       "path": "tools/released/20130806/juju-1.13.0-bionic-amd64.tgz",
       "ftype": "tar.gz",
       "sha256": "447aeb6a934a5eaec4f703eda4ef2dde"
      }
     }
    }
   }
  },
  "com.ubuntu.juju:18.04:arm": {
   "arch": "arm",
   "release": "bionic",
   "versions": {
    "20130806": {
     "items": {
      "1130bionicarm": {
       "version": "1.11.5",
       "size": 2973595,
       "path": "tools/released/20130803/juju-1.11.5-bionic-arm.tgz",
       "ftype": "tar.gz",
       "sha256": "df07ac5e1fb4232d4e9aa2effa57918a"
      }
     }
    }
   }
  },
  "com.ubuntu.juju:13.04:amd64": {
   "arch": "amd64",
   "release": "raring",
   "versions": {
    "20130806": {
     "items": {
      "1130raringamd64": {
       "version": "1.13.0",
       "size": 2973173,
       "path": "tools/released/20130806/juju-1.13.0-raring-amd64.tgz",
       "ftype": "tar.gz",
       "sha256": "df07ac5e1fb4232d4e9aa2effa57918a"
      },
      "1140raringamd64": {
       "version": "1.14.0",
       "size": 2973173,
       "path": "tools/released/20130806/juju-1.14.0-raring-amd64.tgz",
       "ftype": "tar.gz",
       "sha256": "df07ac5e1fb4232d4e9aa2effa57918a"
      }
     }
    }
   }
  },
  "com.ubuntu.juju:12.04:arm": {
   "arch": "arm",
   "release": "precise",
   "versions": {
    "20130806": {
     "items": {
      "201precisearm": {
       "version": "2.0.1",
       "size": 1951096,
       "path": "tools/released/20130806/juju-2.0.1-precise-arm.tgz",
       "ftype": "tar.gz",
       "sha256": "f65a92b3b41311bdf398663ee1c5cd0c"
      },
      "1114precisearm": {
       "version": "1.11.4",
       "size": 1951096,
       "path": "tools/released/20130806/juju-1.11.4-precise-arm.tgz",
       "ftype": "tar.gz",
       "sha256": "f65a92b3b41311bdf398663ee1c5cd0c"
      }
     }
    },
    "20130803": {
     "items": {
      "1114precisearm": {
       "version": "1.11.4",
       "size": 2851541,
       "path": "tools/released/20130803/juju-1.11.4-precise-arm.tgz",
       "ftype": "tar.gz",
       "sha256": "df07ac5e1fb4232d4e9aa2effa57918a"
      },
      "1115precisearm": {
       "version": "1.11.5",
       "size": 2031281,
       "path": "tools/released/20130803/juju-1.11.5-precise-arm.tgz",
       "ftype": "tar.gz",
       "sha256": "df07ac5e1fb4232d4e9aa2effa57918a"
      }
     }
    }
   }
  },
  "com.ubuntu.juju:13.04:arm": {
   "arch": "arm",
   "release": "raring",
   "versions": {
    "20130806": {
     "items": {
      "1114raringarm": {
       "version": "1.11.4",
       "size": 1950327,
       "path": "tools/released/20130806/juju-1.11.4-raring-arm.tgz",
       "ftype": "tar.gz",
       "sha256": "6472014e3255e3fe7fbd3550ef3f0a11"
      },
      "201raringarm": {
       "version": "2.0.1",
       "size": 1950327,
       "path": "tools/released/20130806/juju-2.0.1-raring-arm.tgz",
       "ftype": "tar.gz",
       "sha256": "6472014e3255e3fe7fbd3550ef3f0a11"
      }
     }
    }
   }
  },
  "com.ubuntu.juju:16.04:arm": {
   "arch": "arm",
   "release": "xenial",
   "versions": {
    "20130806": {
     "items": {
      "1114xenialarm": {
       "version": "1.11.4",
       "size": 1950327,
       "path": "tools/released/20130806/juju-1.11.4-xenial-arm.tgz",
       "ftype": "tar.gz",
       "sha256": "6472014e3255e3fe7fbd3550ef3f0a11"
      },
      "201xenialarm": {
       "version": "2.0.1",
       "size": 1950327,
       "path": "tools/released/20130806/juju-2.0.1-xenial-arm.tgz",
       "ftype": "tar.gz",
       "sha256": "6472014e3255e3fe7fbd3550ef3f0a11"
      }
     }
    }
   }
  },
  "com.ubuntu.juju:18.04:arm": {
   "arch": "arm",
   "release": "bionic",
   "versions": {
    "20130806": {
     "items": {
      "201bionicarm": {
       "version": "2.0.1",
       "size": 1951096,
       "path": "tools/released/20130806/juju-2.0.1-bionic-arm.tgz",
       "ftype": "tar.gz",
       "sha256": "f65a92b3b41311bdf398663ee1c5cd0c"
      },
      "1114bionicarm": {
       "version": "1.11.4",
       "size": 1951096,
       "path": "tools/released/20130806/juju-1.11.4-bionic-arm.tgz",
       "ftype": "tar.gz",
       "sha256": "f65a92b3b41311bdf398663ee1c5cd0c"
      }
     }
    },
    "20130803": {
     "items": {
      "1114bionicarm": {
       "version": "1.11.4",
       "size": 2851541,
       "path": "tools/released/20130803/juju-1.11.4-bionic-arm.tgz",
       "ftype": "tar.gz",
       "sha256": "df07ac5e1fb4232d4e9aa2effa57918a"
      },
      "1115bionicarm": {
       "version": "1.11.5",
       "size": 2031281,
       "path": "tools/released/20130803/juju-1.11.5-bionic-arm.tgz",
       "ftype": "tar.gz",
       "sha256": "df07ac5e1fb4232d4e9aa2effa57918a"
      }
     }
    }
   }
  }
 }
}
`,
	"/streams/v1/testing_tools_metadata.json": `
{
 "content_id": "com.ubuntu.juju:tools",
 "datatype": "content-download",
 "updated": "Tue, 04 Jun 2013 13:50:31 +0000",
 "format": "products:1.0",
 "products": {
  "com.ubuntu.juju:14.04:amd64": {
   "arch": "amd64",
   "release": "trusty",
   "versions": {
    "20130806": {
     "items": {
      "1130preciseamd64": {
       "version": "1.16.0",
       "size": 2973512,
       "path": "tools/testing/20130806/juju-1.16.0-trusty-amd64.tgz",
       "ftype": "tar.gz",
       "sha256": "447aeb6a934a5eaec4f703eda4ef2dac"
      }
     }
    }
   }
  }
 }
}
`,
	"/streams/v1/mirrored-tools-metadata.json": `
{
 "content_id": "com.ubuntu.juju:tools",
 "datatype": "content-download",
 "updated": "Tue, 04 Jun 2013 13:50:31 +0000",
 "format": "products:1.0",
 "products": {
  "com.ubuntu.juju:18.04:amd64": {
   "arch": "amd64",
   "release": "bionic",
   "versions": {
    "20130806": {
     "items": {
      "1130bionicamd64": {
       "version": "1.13.0",
       "size": 2973595,
       "path": "mirrored-path/juju-1.13.0-bionic-amd64.tgz",
       "ftype": "tar.gz",
       "sha256": "447aeb6a934a5eaec4f703eda4ef2dde"
      }
     }
    }
   }
  }
 }
}
`,
	"/streams/v1/tools_metadata:public-mirrors.json": `
{
  "mirrors": {
    "com.ubuntu.juju:released:tools": [
      {
        "mirror": "http://some-mirror/",
        "path": "com.ubuntu.juju:download.json",
        "format": "products:1.0",
        "clouds": [
          {
            "endpoint": "https://ec2.us-east-2.amazonaws.com",
            "region": "us-east-2"
          }
        ]
      },
      {
        "mirror": "test:/",
        "path": "streams/v1/mirrored-tools-metadata.json",
        "format": "products:1.0",
        "clouds": [
          {
            "endpoint": "https://ec2.us-west-2.amazonaws.com",
            "region": "us-west-2"
          }
        ]
      },
      {
        "mirror": "http://another-mirror/",
        "path": "com.ubuntu.juju:download.json",
        "format": "products:1.0",
        "clouds": [
          {
            "endpoint": "https://ec2.us-west-1.amazonaws.com",
            "region": "us-west-1"
          }
        ]
      }
    ]
  },
  "format": "mirrors:1.0",
  "updated": "Mon, 05 Aug 2013 11:07:04 +0000"
}
`,
	"/streams/v1/tools_metadata:more-mirrors.json": `
{
  "mirrors": {
    "com.ubuntu.juju:released:tools": [
      {
        "mirror": "http://big-mirror/",
        "path": "big:download.json",
        "clouds": [
          {
            "endpoint": "https://some-endpoint.com",
            "region": "some-region"
          }
        ]
      }
    ]
  },
  "format": "mirrors:1.0",
  "updated": "Mon, 05 Aug 2013 11:07:04 +0000"
}
`,
	"/streams/v1/image_metadata.json": `
{
 "updated": "Wed, 01 May 2013 13:31:26 +0000",
 "content_id": "com.ubuntu.cloud:released:aws",
 "region": "nz-east-1",
 "endpoint": "https://anywhere",
 "root_store": "ebs",
 "virt": "pv", 
 "products": {
  "com.ubuntu.cloud:server:14.04:amd64": {
   "release": "trusty",
   "version": "14.04",
   "arch": "amd64",
   "versions": {
    "20140118": {
     "items": {
      "nzww1pe": {
       "root_store": "ssd",
       "virt": "hvm",
       "id": "ami-36745463"
      }
     },
     "pubname": "ubuntu-trusty-14.04-amd64-server-20140118",
     "label": "release"
    }
   }
  },
  "com.ubuntu.cloud:server:13.04:amd64": {
   "release": "raring",
   "version": "13.04",
   "arch": "amd64",
   "versions": {
    "20160318": {
     "items": {
      "nzww1pe": {
       "id": "ami-36745463"
      }
     },
     "pubname": "ubuntu-utopic-13.04-amd64-server-20160318",
     "label": "release"
    }
   }
  },
  "com.ubuntu.cloud:server:14.10:amd64": {
   "release": "utopic",
   "version": "14.10",
   "arch": "amd64",
   "root_store": "ebs",
   "virt": "pv",
   "versions": {
    "20160218": {
     "items": {
      "nzww1pe": {
       "id": "ami-36745463"
      }
     },
     "pubname": "ubuntu-utopic-14.10-amd64-server-20160218",
     "label": "release"
    }
   }
  },
  "com.ubuntu.cloud:server:12.10:amd64": {
   "release": "quantal",
   "version": "12.10",
   "arch": "amd64",
   "versions": {
    "20160118": {
     "items": {
      "nzww1pe": {
       "id": "ami-36745463"
      }
     },
     "root_store": "ebs",
     "virt": "pv",
     "pubname": "ubuntu-quantal-12.10-amd64-server-20160118",
     "label": "release"
    }
   }
  },
  "com.ubuntu.cloud:server:12.04:amd64": {
   "release": "precise",
   "version": "12.04",
   "arch": "amd64",
   "region": "au-east-1",
   "endpoint": "https://somewhere",
   "versions": {
    "20121218": {
     "region": "au-east-2",
     "endpoint": "https://somewhere-else",
     "items": {
      "usww1pe": {
       "root_store": "ebs",
       "virt": "pv",
       "id": "ami-26745463"
      },
      "usww2he": {
       "root_store": "ebs",
       "virt": "hvm",
       "id": "ami-442ea674",
       "region": "us-east-1",
       "endpoint": "https://ec2.us-east-1.amazonaws.com"
      },
      "usww3he": {
       "root_store": "ebs",
       "virt": "hvm",
       "crsn": "uswest3",
       "id": "ami-442ea675"
      }
     },
     "pubname": "ubuntu-precise-12.04-amd64-server-20121218",
     "label": "release"
    },
    "20111111": {
     "items": {
      "usww3pe": {
       "root_store": "ebs",
       "virt": "pv",
       "id": "ami-26745464"
      },
      "usww2pe": {
       "root_store": "instance",
       "virt": "pv",
       "id": "ami-442ea684",
       "region": "us-east-1",
       "endpoint": "https://ec2.us-east-1.amazonaws.com"
      }
     },
     "pubname": "ubuntu-precise-12.04-amd64-server-20111111",
     "label": "release"
    }
   }
  },
  "com.ubuntu.cloud:server:12.04:arm": {
   "release": "precise",
   "version": "12.04",
   "arch": "arm",
   "region": "us-east-1",
   "endpoint": "https://ec2.us-east-1.amazonaws.com",
   "versions": {
    "20121219": {
     "items": {
      "usww2he": {
       "root_store": "ebs",
       "virt": "pv",
       "id": "ami-442ea699"
      }
     },
     "pubname": "ubuntu-precise-12.04-arm-server-20121219",
     "label": "release"
    }
   }
  }
 },
 "_aliases": {
  "crsn": {
   "uswest3": {
    "region": "us-west-3",
    "endpoint": "https://ec2.us-west-3.amazonaws.com"
   }
  }
 },
 "format": "products:1.0"
}
`,
}

var TestRoundTripper = &testing.ProxyRoundTripper{}

func init() {
	TestRoundTripper.RegisterForScheme("test")
	TestRoundTripper.RegisterForScheme("signedtest")
}

type TestDataSuite struct{}

func (s *TestDataSuite) SetUpSuite(c *gc.C) {
	TestRoundTripper.Sub = testing.NewCannedRoundTripper(imageData, map[string]int{"test://unauth": http.StatusUnauthorized})
}

func (s *TestDataSuite) TearDownSuite(c *gc.C) {
	TestRoundTripper.Sub = nil
}

const (
	UnsignedJsonSuffix = ".json"
	SignedJsonSuffix   = ".sjson"
)

func SetRoundTripperFiles(files map[string]string, errorFiles map[string]int) {
	TestRoundTripper.Sub = testing.NewCannedRoundTripper(files, errorFiles)
}

func AddSignedFiles(c *gc.C, files map[string]string) map[string]string {
	all := make(map[string]string)
	for name, content := range files {
		all[name] = content
		// Sign file content
		r := strings.NewReader(content)
		bytes, err := ioutil.ReadAll(r)
		c.Assert(err, jc.ErrorIsNil)
		signedName, signedContent, err := SignMetadata(name, bytes)
		c.Assert(err, jc.ErrorIsNil)
		all[signedName] = string(signedContent)
	}
	return all
}

func SignMetadata(fileName string, fileData []byte) (string, []byte, error) {
	signString := func(unsigned string) string {
		return strings.Replace(unsigned, UnsignedJsonSuffix, SignedJsonSuffix, -1)
	}

	// Make sure that contents point to signed files too.
	signedFileData := signString(string(fileData))
	signedBytes, err := simplestreams.Encode(strings.NewReader(signedFileData), SignedMetadataPrivateKey, PrivateKeyPassphrase)
	if err != nil {
		return "", nil, err
	}

	return signString(fileName), signedBytes, nil
}

// SourceDetails stored some details that need to be checked about data source.
type SourceDetails struct {
	URL           string
	Key           string
	RequireSigned bool
}

func AssertExpectedSources(c *gc.C, obtained []simplestreams.DataSource, dsDetails []SourceDetails) {
	// Some data sources do not require to contain signed data.
	// However, they may still contain it.
	// Since we will always try to read signed data first,
	// we want to be able to try to read this signed data
	// with a public key. Check keys are provided where needed.
	// Bugs #1542127, #1542131
	for i, source := range obtained {
		url, err := source.URL("")
		c.Assert(err, jc.ErrorIsNil)
		expected := dsDetails[i]
		c.Assert(url, gc.DeepEquals, expected.URL)
		c.Assert(source.PublicSigningKey(), gc.DeepEquals, expected.Key)
		c.Assert(source.RequireSigned(), gc.Equals, expected.RequireSigned)
	}
	c.Assert(obtained, gc.HasLen, len(dsDetails))
}

type LocalLiveSimplestreamsSuite struct {
	testing.BaseSuite
	Source          simplestreams.DataSource
	RequireSigned   bool
	StreamsVersion  string
	DataType        string
	ValidConstraint simplestreams.LookupConstraint
}

func (s *LocalLiveSimplestreamsSuite) SetUpSuite(c *gc.C) {
	s.BaseSuite.SetUpSuite(c)
	s.PatchValue(&jujuhttp.OutgoingAccessAllowed, false)
}

func (s *LocalLiveSimplestreamsSuite) TearDownSuite(c *gc.C) {
	s.BaseSuite.TearDownSuite(c)
}

const (
	Index_v1   = "index:1.0"
	Product_v1 = "products:1.0"
)

type testConstraint struct {
	simplestreams.LookupParams
}

func NewTestConstraint(params simplestreams.LookupParams) *testConstraint {
	return &testConstraint{LookupParams: params}
}

func (tc *testConstraint) IndexIds() []string {
	return nil
}

func (tc *testConstraint) ProductIds() ([]string, error) {
	version, err := series.SeriesVersion(tc.Series[0])
	if err != nil {
		return nil, err
	}
	ids := make([]string, len(tc.Arches))
	for i, arch := range tc.Arches {
		ids[i] = fmt.Sprintf("com.ubuntu.cloud:server:%s:%s", version, arch)
	}
	return ids, nil
}

func init() {
	// Ensure out test struct can have its tags extracted.
	simplestreams.RegisterStructTags(TestItem{})
}

type TestItem struct {
	Id          string `json:"id"`
	Storage     string `json:"root_store"`
	VirtType    string `json:"virt"`
	Arch        string `json:"arch"`
	RegionAlias string `json:"crsn"`
	RegionName  string `json:"region"`
	Endpoint    string `json:"endpoint"`
}

func (s *LocalLiveSimplestreamsSuite) IndexPath() string {
	if s.RequireSigned {
		return fmt.Sprintf("streams/%s/index.sjson", s.StreamsVersion)
	}
	return fmt.Sprintf("streams/%s/index.json", s.StreamsVersion)
}

func (s *LocalLiveSimplestreamsSuite) TestGetIndex(c *gc.C) {
	indexRef, err := s.GetIndexRef(Index_v1)
	c.Assert(err, jc.ErrorIsNil)
	c.Assert(indexRef.Format, gc.Equals, Index_v1)
	c.Assert(indexRef.Source, gc.Equals, s.Source)
	c.Assert(len(indexRef.Indexes) > 0, jc.IsTrue)
}

func (s *LocalLiveSimplestreamsSuite) GetIndexRef(format string) (*simplestreams.IndexReference, error) {
	params := simplestreams.ValueParams{
		DataType:      s.DataType,
		ValueTemplate: TestItem{},
	}
	return simplestreams.GetIndexWithFormat(
		s.Source, s.IndexPath(), format, simplestreams.MirrorsPath(s.StreamsVersion), s.RequireSigned,
		s.ValidConstraint.Params().CloudSpec, params)
}

func (s *LocalLiveSimplestreamsSuite) TestGetIndexWrongFormat(c *gc.C) {
	_, err := s.GetIndexRef("bad")
	c.Assert(err, gc.NotNil)
}

func (s *LocalLiveSimplestreamsSuite) TestGetProductsPathExists(c *gc.C) {
	indexRef, err := s.GetIndexRef(Index_v1)
	c.Assert(err, jc.ErrorIsNil)
	path, err := indexRef.GetProductsPath(s.ValidConstraint)
	c.Assert(err, jc.ErrorIsNil)
	c.Assert(path, gc.Not(gc.Equals), "")
}

func (s *LocalLiveSimplestreamsSuite) TestGetProductsPathInvalidCloudSpec(c *gc.C) {
	indexRef, err := s.GetIndexRef(Index_v1)
	c.Assert(err, jc.ErrorIsNil)
	ic := NewTestConstraint(simplestreams.LookupParams{
		CloudSpec: simplestreams.CloudSpec{"bad", "spec"},
		Series:    []string{"precise"},
	})
	_, err = indexRef.GetProductsPath(ic)
	c.Assert(err, gc.NotNil)
}

func (s *LocalLiveSimplestreamsSuite) TestGetProductsPathInvalidProductSpec(c *gc.C) {
	indexRef, err := s.GetIndexRef(Index_v1)
	c.Assert(err, jc.ErrorIsNil)
	ic := NewTestConstraint(simplestreams.LookupParams{
		CloudSpec: s.ValidConstraint.Params().CloudSpec,
		Series:    []string{"precise"},
		Arches:    []string{"bad"},
		Stream:    "spec",
	})
	_, err = indexRef.GetProductsPath(ic)
	c.Assert(err, gc.NotNil)
}

func (s *LocalLiveSimplestreamsSuite) AssertGetMetadata(c *gc.C) *simplestreams.CloudMetadata {
	indexRef, err := s.GetIndexRef(Index_v1)
	c.Assert(err, jc.ErrorIsNil)
	metadata, err := indexRef.GetCloudMetadataWithFormat(s.ValidConstraint, Product_v1, s.RequireSigned)
	c.Assert(err, jc.ErrorIsNil)
	c.Assert(metadata.Format, gc.Equals, Product_v1)
	c.Assert(len(metadata.Products) > 0, jc.IsTrue)
	return metadata
}

func (s *LocalLiveSimplestreamsSuite) TestGetCloudMetadataWithFormat(c *gc.C) {
	s.AssertGetMetadata(c)
}

func (s *LocalLiveSimplestreamsSuite) AssertGetItemCollections(c *gc.C, version string) *simplestreams.ItemCollection {
	metadata := s.AssertGetMetadata(c)
	metadataCatalog := metadata.Products["com.ubuntu.cloud:server:12.04:amd64"]
	ic := metadataCatalog.Items[version]
	return ic
}

func InvalidDataSource(requireSigned bool) simplestreams.DataSource {
	return simplestreams.NewDataSource(simplestreams.Config{
		Description:          "invalid",
		BaseURL:              "file://invalid",
		HostnameVerification: utils.VerifySSLHostnames,
		Priority:             simplestreams.DEFAULT_CLOUD_DATA,
		RequireSigned:        requireSigned})
}

func VerifyDefaultCloudDataSource(description, baseURL string) simplestreams.DataSource {
	return simplestreams.NewDataSource(simplestreams.Config{
		Description:          description,
		BaseURL:              baseURL,
		HostnameVerification: utils.VerifySSLHostnames,
		Priority:             simplestreams.DEFAULT_CLOUD_DATA})
}<|MERGE_RESOLUTION|>--- conflicted
+++ resolved
@@ -11,11 +11,7 @@
 	"net/http"
 	"strings"
 
-<<<<<<< HEAD
 	jujuhttp "github.com/juju/http"
-	"github.com/juju/os/v2/series"
-=======
->>>>>>> 15810346
 	jc "github.com/juju/testing/checkers"
 	"github.com/juju/utils/v2"
 	gc "gopkg.in/check.v1"
@@ -97,37 +93,37 @@
 		  "com.ubuntu.cloud:released:precise": {
 		   "updated": "Wed, 01 May 2013 13:31:26 +0000",
 		   "clouds": [
-			{
-			 "region": "us-east-1",
-			 "endpoint": "https://ec2.us-east-1.amazonaws.com"
-			}
+		    {
+		     "region": "us-east-1",
+		     "endpoint": "https://ec2.us-east-1.amazonaws.com"
+		    }
 		   ],
 		   "cloudname": "aws",
 		   "datatype": "image-ids",
 		   "format": "products:1.0",
 		   "products": [
-			"com.ubuntu.cloud:server:12.04:amd64",
- 			"com.ubuntu.cloud:server:12.10:amd64",
- 			"com.ubuntu.cloud:server:13.04:amd64",
- 			"com.ubuntu.cloud:server:14.04:amd64",
- 			"com.ubuntu.cloud:server:14.10:amd64",
- 			"com.ubuntu.cloud:server:12.04:arm"
+		    "com.ubuntu.cloud:server:12.04:amd64",
+ 		    "com.ubuntu.cloud:server:12.10:amd64",
+ 		    "com.ubuntu.cloud:server:13.04:amd64",
+ 		    "com.ubuntu.cloud:server:14.04:amd64",
+ 		    "com.ubuntu.cloud:server:14.10:amd64",
+ 		    "com.ubuntu.cloud:server:12.04:arm"
 		   ],
 		   "path": "streams/v1/image_metadata.json"
 		  },
 		  "com.ubuntu.cloud:released:raring": {
 		   "updated": "Wed, 01 May 2013 13:31:26 +0000",
 		   "clouds": [
-			{
-			 "region": "us-east-1",
-			 "endpoint": "https://ec2.us-east-1.amazonaws.com"
-			}
+		    {
+		     "region": "us-east-1",
+		     "endpoint": "https://ec2.us-east-1.amazonaws.com"
+		    }
 		   ],
 		   "cloudname": "aws",
 		   "datatype": "image-ids",
 		   "format": "products:1.0",
 		   "products": [
-			"com.ubuntu.cloud:server:13.04:amd64"
+		    "com.ubuntu.cloud:server:13.04:amd64"
 		   ],
 		   "path": "streams/v1/raring_metadata.json"
 		  },
@@ -136,8 +132,8 @@
 		   "path": "streams/v1/com.ubuntu.cloud:released:download.json",
 		   "updated": "Wed, 01 May 2013 13:30:37 +0000",
 		   "products": [
-			"com.ubuntu.cloud:server:12.10:amd64",
-			"com.ubuntu.cloud:server:13.04:amd64"
+		    "com.ubuntu.cloud:server:12.10:amd64",
+		    "com.ubuntu.cloud:server:13.04:amd64"
 		   ],
 		   "format": "products:1.0"
 		  },
@@ -150,9 +146,9 @@
 		     "com.ubuntu.juju:12.04:arm",
 		     "com.ubuntu.juju:13.04:amd64",
 		     "com.ubuntu.juju:13.04:arm",
- 			 "com.ubuntu.juju:16.04:amd64",
- 			 "com.ubuntu.juju:18.04:amd64",
- 			 "com.ubuntu.juju:18.04:arm"
+		     "com.ubuntu.juju:16.04:amd64",
+		     "com.ubuntu.juju:18.04:amd64",
+		     "com.ubuntu.juju:18.04:arm"
 		   ],
 		   "path": "streams/v1/tools_metadata.json"
 		  },
