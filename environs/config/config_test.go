--- conflicted
+++ resolved
@@ -18,11 +18,7 @@
 	gc "gopkg.in/check.v1"
 	"gopkg.in/juju/environschema.v1"
 
-<<<<<<< HEAD
 	"github.com/juju/juju/charmhub"
-=======
-	"github.com/juju/juju/core/series"
->>>>>>> 15810346
 	"github.com/juju/juju/environs/config"
 	"github.com/juju/juju/juju/osenv"
 	"github.com/juju/juju/testing"
@@ -617,21 +613,12 @@
 }
 
 func (s *ConfigSuite) TestConfig(c *gc.C) {
-<<<<<<< HEAD
-	files := []gitjujutesting.TestFile{
+	files := []jujutesting.TestFile{
 		{Name: ".ssh/id_dsa.pub", Data: "dsa"},
 		{Name: ".ssh/id_rsa.pub", Data: "rsa\n"},
 		{Name: ".ssh/identity.pub", Data: "identity"},
 		{Name: ".ssh/authorized_keys", Data: "auth0\n# first\nauth1\n\n"},
 		{Name: ".ssh/authorized_keys2", Data: "auth2\nauth3\n"},
-=======
-	files := []jujutesting.TestFile{
-		{".ssh/id_dsa.pub", "dsa"},
-		{".ssh/id_rsa.pub", "rsa\n"},
-		{".ssh/identity.pub", "identity"},
-		{".ssh/authorized_keys", "auth0\n# first\nauth1\n\n"},
-		{".ssh/authorized_keys2", "auth2\nauth3\n"},
->>>>>>> 15810346
 	}
 	s.FakeHomeSuite.Home.AddFiles(c, files...)
 	for i, test := range configTests {
@@ -914,13 +901,8 @@
 }}
 
 func (s *ConfigSuite) TestValidateChange(c *gc.C) {
-<<<<<<< HEAD
-	files := []gitjujutesting.TestFile{
+	files := []jujutesting.TestFile{
 		{Name: ".ssh/identity.pub", Data: "identity"},
-=======
-	files := []jujutesting.TestFile{
-		{".ssh/identity.pub", "identity"},
->>>>>>> 15810346
 	}
 	s.FakeHomeSuite.Home.AddFiles(c, files...)
 
@@ -971,21 +953,12 @@
 }
 
 func (s *ConfigSuite) TestValidateCloudInitUserData(c *gc.C) {
-<<<<<<< HEAD
-	files := []gitjujutesting.TestFile{
+	files := []jujutesting.TestFile{
 		{Name: ".ssh/id_dsa.pub", Data: "dsa"},
 		{Name: ".ssh/id_rsa.pub", Data: "rsa\n"},
 		{Name: ".ssh/identity.pub", Data: "identity"},
 		{Name: ".ssh/authorized_keys", Data: "auth0\n# first\nauth1\n\n"},
 		{Name: ".ssh/authorized_keys2", Data: "auth2\nauth3\n"},
-=======
-	files := []jujutesting.TestFile{
-		{".ssh/id_dsa.pub", "dsa"},
-		{".ssh/id_rsa.pub", "rsa\n"},
-		{".ssh/identity.pub", "identity"},
-		{".ssh/authorized_keys", "auth0\n# first\nauth1\n\n"},
-		{".ssh/authorized_keys2", "auth2\nauth3\n"},
->>>>>>> 15810346
 	}
 	s.FakeHomeSuite.Home.AddFiles(c, files...)
 	for i, test := range configValidateCloudInitUserDataTests {
@@ -1010,13 +983,8 @@
 }
 
 func (s *ConfigSuite) addJujuFiles(c *gc.C) {
-<<<<<<< HEAD
-	s.FakeHomeSuite.Home.AddFiles(c, []gitjujutesting.TestFile{
+	s.FakeHomeSuite.Home.AddFiles(c, []jujutesting.TestFile{
 		{Name: ".ssh/id_rsa.pub", Data: "rsa\n"},
-=======
-	s.FakeHomeSuite.Home.AddFiles(c, []jujutesting.TestFile{
-		{".ssh/id_rsa.pub", "rsa\n"},
->>>>>>> 15810346
 	}...)
 }
 
