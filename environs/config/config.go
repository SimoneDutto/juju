// Copyright 2012, 2013 Canonical Ltd.
// Licensed under the AGPLv3, see LICENCE file for details.

package config

import (
	"fmt"
	"net"
	"net/url"
	"os"
	"strings"
	"sync"
	"time"

	"github.com/juju/collections/set"
	"github.com/juju/errors"
	"github.com/juju/featureflag"
	"github.com/juju/loggo"
	"github.com/juju/names/v4"
	"github.com/juju/proxy"
	"github.com/juju/schema"
	"github.com/juju/utils/v3"
	"github.com/juju/version/v2"
	"gopkg.in/juju/environschema.v1"
	"gopkg.in/yaml.v2"

	"github.com/juju/juju/charmhub"
	"github.com/juju/juju/controller"
	corelogger "github.com/juju/juju/core/logger"
	"github.com/juju/juju/core/network"
	"github.com/juju/juju/core/series"
	"github.com/juju/juju/environs/tags"
	"github.com/juju/juju/feature"
	"github.com/juju/juju/juju/osenv"
	"github.com/juju/juju/logfwd/syslog"
	jujuversion "github.com/juju/juju/version"
)

var logger = loggo.GetLogger("juju.environs.config")

const (
	// FwInstance requests the use of an individual firewall per instance.
	FwInstance = "instance"

	// FwGlobal requests the use of a single firewall group for all machines.
	// When ports are opened for one machine, all machines will have the same
	// port opened.
	FwGlobal = "global"

	// FwNone requests that no firewalling should be performed inside
	// the environment. No firewaller worker will be started. It's
	// useful for clouds without support for either global or per
	// instance security groups.
	FwNone = "none"
)

// TODO(katco-): Please grow this over time.
// Centralized place to store values of config keys. This transitions
// mistakes in referencing key-values to a compile-time error.
const (
	//
	// Settings Attributes
	//

	// NameKey is the key for the model's name.
	NameKey = "name"

	// TypeKey is the key for the model's cloud type.
	TypeKey = "type"

	// AgentVersionKey is the key for the model's Juju agent version.
	AgentVersionKey = "agent-version"

	// UUIDKey is the key for the model UUID attribute.
	UUIDKey = "uuid"

	// AuthorizedKeysKey is the key for the authorized-keys attribute.
	AuthorizedKeysKey = "authorized-keys"

	// ProvisionerHarvestModeKey stores the key for this setting.
	ProvisionerHarvestModeKey = "provisioner-harvest-mode"

	// NumProvisionWorkersKey is the key for number of model provisioner
	// workers.
	NumProvisionWorkersKey = "num-provision-workers"

	// NumContainerProvisionWorkersKey is the key for the number of
	// container provisioner workers per machine setting.
	NumContainerProvisionWorkersKey = "num-container-provision-workers"

	// AgentStreamKey stores the key for this setting.
	AgentStreamKey = "agent-stream"

	// AgentMetadataURLKey stores the key for this setting.
	AgentMetadataURLKey = "agent-metadata-url"

	// ContainerImageStreamKey is the key used to specify the stream
	// to for container OS images.
	ContainerImageStreamKey = "container-image-stream"

	// ContainerImageMetadataURLKey is the key used to specify the location
	// of OS image metadata for containers.
	ContainerImageMetadataURLKey = "container-image-metadata-url"

	// Proxy behaviour has become something of an annoying thing to define
	// well. These following four proxy variables are being kept to continue
	// with the existing behaviour for those deployments that specify them.
	// With these proxy values set, a file is written to every machine
	// in /etc/profile.d so the ubuntu user gets the environment variables
	// set when SSHing in. The OS environment also is set in the juju agents
	// and charm hook environments.

	// HTTPProxyKey stores the key for this setting.
	HTTPProxyKey = "http-proxy"

	// HTTPSProxyKey stores the key for this setting.
	HTTPSProxyKey = "https-proxy"

	// FTPProxyKey stores the key for this setting.
	FTPProxyKey = "ftp-proxy"

	// NoProxyKey stores the key for this setting.
	NoProxyKey = "no-proxy"

	// The new proxy keys are passed into hook contexts with the prefix
	// JUJU_CHARM_ then HTTP_PROXY, HTTPS_PROXY, FTP_PROXY, and NO_PROXY.
	// This allows the charm to set a proxy when it thinks it needs one.
	// These values are not set in the general environment.

	// JujuHTTPProxyKey stores the key for this setting.
	JujuHTTPProxyKey = "juju-http-proxy"

	// JujuHTTPSProxyKey stores the key for this setting.
	JujuHTTPSProxyKey = "juju-https-proxy"

	// JujuFTPProxyKey stores the key for this setting.
	JujuFTPProxyKey = "juju-ftp-proxy"

	// JujuNoProxyKey stores the key for this setting.
	JujuNoProxyKey = "juju-no-proxy"

	// The APT proxy values specified here work with both the
	// legacy and juju proxy settings. If no value is specified,
	// the value is determined by the either the legacy or juju value
	// if one is specified.

	// AptHTTPProxyKey stores the key for this setting.
	AptHTTPProxyKey = "apt-http-proxy"

	// AptHTTPSProxyKey stores the key for this setting.
	AptHTTPSProxyKey = "apt-https-proxy"

	// AptFTPProxyKey stores the key for this setting.
	AptFTPProxyKey = "apt-ftp-proxy"

	// AptNoProxyKey stores the key for this setting.
	AptNoProxyKey = "apt-no-proxy"

	// AptMirrorKey is used to set the apt mirror.
	AptMirrorKey = "apt-mirror"

	// SnapHTTPProxyKey is used to set the snap core setting proxy.http for deployed machines.
	SnapHTTPProxyKey = "snap-http-proxy"
	// SnapHTTPSProxyKey is used to set the snap core setting proxy.https for deployed machines.
	SnapHTTPSProxyKey = "snap-https-proxy"
	// SnapStoreProxyKey is used to set the snap core setting proxy.store for deployed machines.
	SnapStoreProxyKey = "snap-store-proxy"
	// SnapStoreAssertionsKey is used to configure the deployed machines to acknowledge the
	// store proxy assertions.
	SnapStoreAssertionsKey = "snap-store-assertions"
	// SnapStoreProxyURLKey is used to specify the URL to a snap store proxy.
	SnapStoreProxyURLKey = "snap-store-proxy-url"

	// NetBondReconfigureDelayKey is the key to pass when bridging
	// the network for containers.
	NetBondReconfigureDelayKey = "net-bond-reconfigure-delay"

	// ContainerNetworkingMethod is the key for setting up
	// networking method for containers.
	ContainerNetworkingMethod = "container-networking-method"

	// StorageDefaultBlockSourceKey is the key for the default block storage source.
	StorageDefaultBlockSourceKey = "storage-default-block-source"

	// StorageDefaultFilesystemSourceKey is the key for the default filesystem storage source.
	StorageDefaultFilesystemSourceKey = "storage-default-filesystem-source"

	// ResourceTagsKey is an optional list or space-separated string
	// of k=v pairs, defining the tags for ResourceTags.
	ResourceTagsKey = "resource-tags"

	// LogForwardEnabled determines whether the log forward functionality is enabled.
	LogForwardEnabled = "logforward-enabled"

	// LogFwdSyslogHost sets the hostname:port of the syslog server.
	LogFwdSyslogHost = "syslog-host"

	// LogFwdSyslogCACert sets the certificate of the CA that signed the syslog
	// server certificate.
	LogFwdSyslogCACert = "syslog-ca-cert"

	// LogFwdSyslogClientCert sets the client certificate for syslog
	// forwarding.
	LogFwdSyslogClientCert = "syslog-client-cert"

	// LogFwdSyslogClientKey sets the client key for syslog
	// forwarding.
	LogFwdSyslogClientKey = "syslog-client-key"

	// AutomaticallyRetryHooks determines whether the uniter will
	// automatically retry a hook that has failed
	AutomaticallyRetryHooks = "automatically-retry-hooks"

	// TransmitVendorMetricsKey is the key for whether the controller sends
	// metrics collected in this model for anonymized aggregate analytics.
	TransmitVendorMetricsKey = "transmit-vendor-metrics"

	// ExtraInfoKey is the key for arbitrary user specified string data that
	// is stored against the model.
	ExtraInfoKey = "extra-info"

	// MaxStatusHistoryAge is the maximum age of status history values
	// to keep when pruning, eg "72h"
	MaxStatusHistoryAge = "max-status-history-age"

	// MaxStatusHistorySize is the maximum size the status history
	// collection can grow to before it is pruned, eg "5M"
	MaxStatusHistorySize = "max-status-history-size"

	// MaxActionResultsAge is the maximum age of actions to keep when pruning, eg
	// "72h"
	MaxActionResultsAge = "max-action-results-age"

	// MaxActionResultsSize is the maximum size the actions collection can
	// grow to before it is pruned, eg "5M"
	MaxActionResultsSize = "max-action-results-size"

	// UpdateStatusHookInterval is how often to run the update-status hook.
	UpdateStatusHookInterval = "update-status-hook-interval"

	// EgressSubnets are the source addresses from which traffic from this model
	// originates if the model is deployed such that NAT or similar is in use.
	EgressSubnets = "egress-subnets"

	// FanConfig defines the configuration for FAN network running in the model.
	FanConfig = "fan-config"

	// CloudInitUserDataKey is the key to specify cloud-init yaml the user
	// wants to add into the cloud-config data produced by Juju when
	// provisioning machines.
	CloudInitUserDataKey = "cloudinit-userdata"

	// BackupDirKey specifies the backup working directory.
	BackupDirKey = "backup-dir"

	// ContainerInheritPropertiesKey is the key to specify a list of properties
	// to be copied from a machine to a container during provisioning. The
	// list will be comma separated.
	ContainerInheritPropertiesKey = "container-inherit-properties"

	// DefaultSpace specifies which space should be used for the default
	// endpoint bindings.
	DefaultSpace = "default-space"

	// LXDSnapChannel selects the channel to use when installing LXD from a snap.
	LXDSnapChannel = "lxd-snap-channel"

	// CharmHubURLKey is the key for the url to use for CharmHub API calls
	CharmHubURLKey = "charmhub-url"

	// ModeKey is the key for defining the mode that a given model should be
	// using.
	// It is expected that when in a different mode, Juju will perform in a
	// different state.
	ModeKey = "mode"

	// SSHAllowListKey is a common separated list of CIDRs to allow ingress from
	// to the ssh service on machines in this model
	SSHAllowListKey = "ssh-allowlist"

	//
	// Deprecated Settings Attributes
	//

	// IgnoreMachineAddresses when true, will cause the
	// machine worker not to discover any machine addresses
	// on start up.
	IgnoreMachineAddresses = "ignore-machine-addresses"

	// TestModeKey is the key for identifying the model should be run in test
	// mode.
	TestModeKey = "test-mode"

	// DisableTelemetryKey is a key for determining whether telemetry on juju
	// models will be done.
	DisableTelemetryKey = "disable-telemetry"

	// LoggingOutputKey is a key for determining the destination of output for
	// logging.
	LoggingOutputKey = "logging-output"

	// DefaultSeriesKey is a key for determining the series a model should
	// explicitly use for charms unless otherwise provided.
	DefaultSeriesKey = "default-series"

	// DefaultBaseKey is a key for determining the base a model should
	// explicitly use for charms unless otherwise provided.
	DefaultBaseKey = "default-base"

	// SecretBackendKey is used to specify the secret backend.
	SecretBackendKey = "secret-backend"
)

// ParseHarvestMode parses description of harvesting method and
// returns the representation.
func ParseHarvestMode(description string) (HarvestMode, error) {
	description = strings.ToLower(description)
	for method, descr := range harvestingMethodToFlag {
		if description == descr {
			return method, nil
		}
	}
	return 0, fmt.Errorf("unknown harvesting method: %s", description)
}

// HarvestMode is a bit field which is used to store the harvesting
// behavior for Juju.
type HarvestMode uint32

const (
	// HarvestNone signifies that Juju should not harvest any
	// machines.
	HarvestNone HarvestMode = 1 << iota
	// HarvestUnknown signifies that Juju should only harvest machines
	// which exist, but we don't know about.
	HarvestUnknown
	// HarvestDestroyed signifies that Juju should only harvest
	// machines which have been explicitly released by the user
	// through a destroy of an application/model/unit.
	HarvestDestroyed
	// HarvestAll signifies that Juju should harvest both unknown and
	// destroyed instances. ♫ Don't fear the reaper. ♫
	HarvestAll = HarvestUnknown | HarvestDestroyed
)

// A mapping from method to description. Going this way will be the
// more common operation, so we want this type of lookup to be O(1).
var harvestingMethodToFlag = map[HarvestMode]string{
	HarvestAll:       "all",
	HarvestNone:      "none",
	HarvestUnknown:   "unknown",
	HarvestDestroyed: "destroyed",
}

// String returns the description of the harvesting mode.
func (method HarvestMode) String() string {
	if description, ok := harvestingMethodToFlag[method]; ok {
		return description
	}
	panic("Unknown harvesting method.")
}

// HarvestNone returns whether or not the None harvesting flag is set.
func (method HarvestMode) HarvestNone() bool {
	return method&HarvestNone != 0
}

// HarvestDestroyed returns whether or not the Destroyed harvesting flag is set.
func (method HarvestMode) HarvestDestroyed() bool {
	return method&HarvestDestroyed != 0
}

// HarvestUnknown returns whether or not the Unknown harvesting flag is set.
func (method HarvestMode) HarvestUnknown() bool {
	return method&HarvestUnknown != 0
}

// GetDefaultSupportedLTSBase returns the DefaultSupportedLTSBase.
// This is exposed for one reason and one reason only; testing!
// The fact that PreferredBase doesn't take an argument for a default base
// as a fallback. We then have to expose this so we can exercise the branching
// code for other scenarios makes me sad.
var GetDefaultSupportedLTSBase = jujuversion.DefaultSupportedLTSBase

// HasDefaultBase defines a interface if a type has a default base or not.
type HasDefaultBase interface {
	DefaultBase() (string, bool)
}

// PreferredBase returns the preferred base to use when a charm does not
// explicitly specify a base.
func PreferredBase(cfg HasDefaultBase) series.Base {
	base, ok := cfg.DefaultBase()
	if ok {
		// We can safely ignore the error here as we know that we have
		// validated the base when we set it.
		return series.MustParseBaseFromString(base)
	}
	return GetDefaultSupportedLTSBase()
}

// Config holds an immutable environment configuration.
type Config struct {
	// defined holds the attributes that are defined for Config.
	// unknown holds the other attributes that are passed in (aka UnknownAttrs).
	// the union of these two are AllAttrs
	defined, unknown map[string]interface{}
}

// Defaulting is a value that specifies whether a configuration
// creator should use defaults from the environment.
type Defaulting bool

const (
	// UseDefaults defines a constant for indicating of the default should be
	// used for the configuration.
	UseDefaults Defaulting = true
	// NoDefaults defines a constant for indicating that no defaults should be
	// used for the configuration.
	NoDefaults Defaulting = false
)

// TODO(rog) update the doc comment below - it's getting messy
// and it assumes too much prior knowledge.

// New returns a new configuration.  Fields that are common to all
// environment providers are verified.  If useDefaults is UseDefaults,
// default values will be taken from the environment.
//
// "ca-cert-path" and "ca-private-key-path" are translated into the
// "ca-cert" and "ca-private-key" values.  If not specified, CA details
// will be read from:
//
//	~/.local/share/juju/<name>-cert.pem
//	~/.local/share/juju/<name>-private-key.pem
//
// if $XDG_DATA_HOME is defined it will be used instead of ~/.local/share
func New(withDefaults Defaulting, attrs map[string]interface{}) (*Config, error) {
	initSchema.Do(func() {
		allFields = fields()
		defaultsWhenParsing = allDefaults()
		withDefaultsChecker = schema.FieldMap(allFields, defaultsWhenParsing)
		noDefaultsChecker = schema.FieldMap(allFields, alwaysOptional)
	})
	checker := noDefaultsChecker
	if withDefaults {
		checker = withDefaultsChecker
	} else {
		// Config may be from an older Juju.
		// Handle the case where we are parsing a fully formed
		// set of config attributes (NoDefaults) and a value is strictly
		// not optional, but may have previously been either set to empty
		// or is missing.
		// In this case, we use the default.
		for k := range defaultsWhenParsing {
			v, ok := attrs[k]
			if ok && v != "" {
				continue
			}
			_, explicitlyOptional := alwaysOptional[k]
			if !explicitlyOptional {
				attrs[k] = defaultsWhenParsing[k]
			}
		}
	}

	defined, err := checker.Coerce(attrs, nil)
	if err != nil {
		return nil, errors.Trace(err)
	}

	c := &Config{
		defined: defined.(map[string]interface{}),
		unknown: make(map[string]interface{}),
	}
	if err := c.setLoggingFromEnviron(); err != nil {
		return nil, errors.Trace(err)
	}

	// no old config to compare against
	if err := Validate(c, nil); err != nil {
		return nil, errors.Trace(err)
	}
	// Copy unknown attributes onto the type-specific map.
	for k, v := range attrs {
		if _, ok := allFields[k]; !ok {
			c.unknown[k] = v
		}
	}
	return c, nil
}

const (
	// DefaultStatusHistoryAge is the default value for MaxStatusHistoryAge.
	DefaultStatusHistoryAge = "336h" // 2 weeks

	// DefaultStatusHistorySize is the default value for MaxStatusHistorySize.
	DefaultStatusHistorySize = "5G"

	// DefaultUpdateStatusHookInterval is the default value for
	// UpdateStatusHookInterval
	DefaultUpdateStatusHookInterval = "5m"

	// DefaultActionResultsAge is the default for the age of the results for an
	// action.
	DefaultActionResultsAge = "336h" // 2 weeks

	// DefaultActionResultsSize is the default size of the action results.
	DefaultActionResultsSize = "5G"

	// DefaultLxdSnapChannel is the default lxd snap channel to install on host vms.
	DefaultLxdSnapChannel = "5.0/stable"

	// DefaultSecretBackend is the default secret backend to use.
	DefaultSecretBackend = "auto"
)

var defaultConfigValues = map[string]interface{}{
	// Network.
	"firewall-mode":              FwInstance,
	"disable-network-management": false,
	IgnoreMachineAddresses:       false,
	"ssl-hostname-verification":  true,
	"proxy-ssh":                  false,
	DefaultSpace:                 "",
	// Why is net-bond-reconfigure-delay set to 17 seconds?
	//
	// The value represents the amount of time in seconds to sleep
	// between ifdown and ifup when bridging bonded interfaces;
	// this is a platform bug and all of this can go away when bug
	// #1657579 (and #1594855 and #1269921) are fixed.
	//
	// For a long time the bridge script hardcoded a value of 3s
	// but some setups now require an even longer period. The last
	// reported issue was fixed with a 10s timeout, however, we're
	// increasing that because this issue (and solution) is not
	// very discoverable and we would like bridging to work
	// out-of-the-box.
	//
	// This value can be further tweaked via:
	//
	// $ juju model-config net-bond-reconfigure-delay=30
	NetBondReconfigureDelayKey: 17,
	ContainerNetworkingMethod:  "",

	DefaultBaseKey: "",

	ProvisionerHarvestModeKey:       HarvestDestroyed.String(),
	NumProvisionWorkersKey:          16,
	NumContainerProvisionWorkersKey: 4,
	ResourceTagsKey:                 "",
	"logging-config":                "",
	LoggingOutputKey:                "",
	AutomaticallyRetryHooks:         true,
	"enable-os-refresh-update":      true,
	"enable-os-upgrade":             true,
	"development":                   false,
	TestModeKey:                     false,
	ModeKey:                         "",
	DisableTelemetryKey:             false,
	TransmitVendorMetricsKey:        true,
	UpdateStatusHookInterval:        DefaultUpdateStatusHookInterval,
	EgressSubnets:                   "",
	FanConfig:                       "",
	CloudInitUserDataKey:            "",
	ContainerInheritPropertiesKey:   "",
	BackupDirKey:                    "",
	LXDSnapChannel:                  DefaultLxdSnapChannel,

	CharmHubURLKey: charmhub.DefaultServerURL,

	// Image and agent streams and URLs.
	"image-stream":               "released",
	"image-metadata-url":         "",
	AgentStreamKey:               "released",
	AgentMetadataURLKey:          "",
	ContainerImageStreamKey:      "released",
	ContainerImageMetadataURLKey: "",

	// Log forward settings.
	LogForwardEnabled: false,

	// Proxy settings.
	HTTPProxyKey:      "",
	HTTPSProxyKey:     "",
	FTPProxyKey:       "",
	NoProxyKey:        "127.0.0.1,localhost,::1",
	JujuHTTPProxyKey:  "",
	JujuHTTPSProxyKey: "",
	JujuFTPProxyKey:   "",
	JujuNoProxyKey:    "127.0.0.1,localhost,::1",

	AptHTTPProxyKey:  "",
	AptHTTPSProxyKey: "",
	AptFTPProxyKey:   "",
	AptNoProxyKey:    "",
	AptMirrorKey:     "",

	SnapHTTPProxyKey:       "",
	SnapHTTPSProxyKey:      "",
	SnapStoreProxyKey:      "",
	SnapStoreAssertionsKey: "",
	SnapStoreProxyURLKey:   "",

	// Status history settings
	MaxStatusHistoryAge:  DefaultStatusHistoryAge,
	MaxStatusHistorySize: DefaultStatusHistorySize,
	MaxActionResultsAge:  DefaultActionResultsAge,
	MaxActionResultsSize: DefaultActionResultsSize,

<<<<<<< HEAD
	// Secret settings.
	SecretBackendKey: DefaultSecretBackend,
=======
	// SSH access settings
	SSHAllowListKey: "0.0.0.0/0",

	// By default the Juju backend is used.
	SecretBackendKey:       "",
	SecretBackendConfigKey: "",
>>>>>>> 1837f717
}

// defaultLoggingConfig is the default value for logging-config if it is otherwise not set.
// We don't use the defaultConfigValues mechanism because one way to set the logging config is
// via the JUJU_LOGGING_CONFIG environment variable, which needs to be taken into account before
// we set the default.
const defaultLoggingConfig = "<root>=INFO"

// ConfigDefaults returns the config default values
// to be used for any new model where there is no
// value yet defined.
func ConfigDefaults() map[string]interface{} {
	defaults := make(map[string]interface{})
	for name, value := range defaultConfigValues {
		if developerConfigValue(name) {
			continue
		}
		defaults[name] = value
	}
	return defaults
}

func (c *Config) setLoggingFromEnviron() error {
	loggingConfig := c.asString("logging-config")
	// If the logging config hasn't been set, then look for the os environment
	// variable, and failing that, get the config from loggo itself.
	if loggingConfig == "" {
		if environmentValue := os.Getenv(osenv.JujuLoggingConfigEnvKey); environmentValue != "" {
			c.defined["logging-config"] = environmentValue
		} else {
			c.defined["logging-config"] = defaultLoggingConfig
		}
	}
	return nil
}

// ProcessDeprecatedAttributes gathers any deprecated attributes in attrs and adds or replaces
// them with new name value pairs for the replacement attrs.
// Ths ensures that older versions of Juju which require that deprecated
// attribute values still be used will work as expected.
func ProcessDeprecatedAttributes(attrs map[string]interface{}) map[string]interface{} {
	processedAttrs := make(map[string]interface{}, len(attrs))
	for k, v := range attrs {
		processedAttrs[k] = v
	}
	// No deprecated attributes at the moment.
	return processedAttrs
}

// CoerceForStorage transforms attributes prior to being saved in a persistent store.
func CoerceForStorage(attrs map[string]interface{}) map[string]interface{} {
	coercedAttrs := make(map[string]interface{}, len(attrs))
	for attrName, attrValue := range attrs {
		if attrName == ResourceTagsKey {
			// Resource Tags are specified by the user as a string but transformed
			// to a map when config is parsed. We want to store as a string.
			var tagsSlice []string
			if tags, ok := attrValue.(map[string]string); ok {
				for resKey, resValue := range tags {
					tagsSlice = append(tagsSlice, fmt.Sprintf("%v=%v", resKey, resValue))
				}
				attrValue = strings.Join(tagsSlice, " ")
			}
		}
		coercedAttrs[attrName] = attrValue
	}
	return coercedAttrs
}

// Validate ensures that config is a valid configuration.  If old is not nil,
// it holds the previous environment configuration for consideration when
// validating changes.
func Validate(cfg, old *Config) error {
	// Check that all other fields that have been specified are non-empty,
	// unless they're allowed to be empty for backward compatibility,
	for attr, val := range cfg.defined {
		if !isEmpty(val) {
			continue
		}
		if !allowEmpty(attr) {
			return fmt.Errorf("empty %s in model configuration", attr)
		}
	}

	modelName := cfg.asString(NameKey)
	if modelName == "" {
		return errors.New("empty name in model configuration")
	}
	if !names.IsValidModelName(modelName) {
		return fmt.Errorf("%q is not a valid name: model names may only contain lowercase letters, digits and hyphens", modelName)
	}

	// Check that the agent version parses ok if set explicitly; otherwise leave
	// it alone.
	if v, ok := cfg.defined[AgentVersionKey].(string); ok {
		if _, err := version.Parse(v); err != nil {
			return fmt.Errorf("invalid agent version in model configuration: %q", v)
		}
	}

	// If the logging config is set, make sure it is valid.
	if v, ok := cfg.defined["logging-config"].(string); ok {
		if _, err := loggo.ParseConfigString(v); err != nil {
			return err
		}
	}

	if lfCfg, ok := cfg.LogFwdSyslog(); ok {
		if err := lfCfg.Validate(); err != nil {
			return errors.Annotate(err, "invalid syslog forwarding config")
		}
	}

	if uuid := cfg.UUID(); !utils.IsValidUUIDString(uuid) {
		return errors.Errorf("uuid: expected UUID, got string(%q)", uuid)
	}

	// Ensure the resource tags have the expected k=v format.
	if _, err := cfg.resourceTags(); err != nil {
		return errors.Annotate(err, "validating resource tags")
	}

	if v, ok := cfg.defined[MaxStatusHistoryAge].(string); ok {
		if _, err := time.ParseDuration(v); err != nil {
			return errors.Annotate(err, "invalid max status history age in model configuration")
		}
	}

	if v, ok := cfg.defined[MaxStatusHistorySize].(string); ok {
		if _, err := utils.ParseSize(v); err != nil {
			return errors.Annotate(err, "invalid max status history size in model configuration")
		}
	}

	if v, ok := cfg.defined[MaxActionResultsAge].(string); ok {
		if _, err := time.ParseDuration(v); err != nil {
			return errors.Annotate(err, "invalid max action age in model configuration")
		}
	}

	if v, ok := cfg.defined[MaxActionResultsSize].(string); ok {
		if _, err := utils.ParseSize(v); err != nil {
			return errors.Annotate(err, "invalid max action size in model configuration")
		}
	}

	if v, ok := cfg.defined[UpdateStatusHookInterval].(string); ok {
		duration, err := time.ParseDuration(v)
		if err != nil {
			return errors.Annotate(err, "invalid update status hook interval in model configuration")
		}
		if duration < 1*time.Minute {
			return errors.Annotatef(err, "update status hook frequency %v cannot be less than 1m", duration)
		}
		if duration > 60*time.Minute {
			return errors.Annotatef(err, "update status hook frequency %v cannot be greater than 60m", duration)
		}
	}

	if v, ok := cfg.defined[EgressSubnets].(string); ok && v != "" {
		cidrs := strings.Split(v, ",")
		for _, cidr := range cidrs {
			if _, _, err := net.ParseCIDR(strings.TrimSpace(cidr)); err != nil {
				return errors.Annotatef(err, "invalid egress subnet: %v", cidr)
			}
			if cidr == "0.0.0.0/0" {
				return errors.Errorf("CIDR %q not allowed", cidr)
			}
		}
	}

	if v, ok := cfg.defined[FanConfig].(string); ok && v != "" {
		_, err := network.ParseFanConfig(v)
		if err != nil {
			return err
		}
	}

	if v, ok := cfg.defined[ContainerNetworkingMethod].(string); ok {
		switch v {
		case "fan":
			if cfg, err := cfg.FanConfig(); err != nil || cfg == nil {
				return errors.New("container-networking-method cannot be set to 'fan' without fan-config set")
			}
		case "provider": // TODO(wpk) FIXME we should check that the provider supports this setting!
		case "local":
		case "": // We'll try to autoconfigure it
		default:
			return fmt.Errorf("Invalid value for container-networking-method - %v", v)
		}
	}

	if raw, ok := cfg.defined[CloudInitUserDataKey].(string); ok && raw != "" {
		userDataMap, err := ensureStringMaps(raw)
		if err != nil {
			return errors.Annotate(err, "cloudinit-userdata")
		}

		// if there packages, ensure they are strings
		if packages, ok := userDataMap["packages"].([]interface{}); ok {
			for _, v := range packages {
				checker := schema.String()
				if _, err := checker.Coerce(v, nil); err != nil {
					return errors.Annotate(err, "cloudinit-userdata: packages must be a list of strings")
				}
			}
		}

		// error if users is specified
		if _, ok := userDataMap["users"]; ok {
			return errors.New("cloudinit-userdata: users not allowed")
		}

		// error if runcmd is specified
		if _, ok := userDataMap["runcmd"]; ok {
			return errors.New("cloudinit-userdata: runcmd not allowed, use preruncmd or postruncmd instead")
		}

		// error if bootcmd is specified
		if _, ok := userDataMap["bootcmd"]; ok {
			return errors.New("cloudinit-userdata: bootcmd not allowed")
		}
	}

	if raw, ok := cfg.defined[ContainerInheritPropertiesKey].(string); ok && raw != "" {
		rawProperties := strings.Split(raw, ",")
		propertySet := set.NewStrings()
		for _, prop := range rawProperties {
			propertySet.Add(strings.TrimSpace(prop))
		}
		whiteListSet := set.NewStrings("apt-primary", "apt-sources", "apt-security", "ca-certs")
		diffSet := propertySet.Difference(whiteListSet)

		if !diffSet.IsEmpty() {
			return errors.Errorf("container-inherit-properties: %s not allowed", strings.Join(diffSet.SortedValues(), ", "))
		}
	}

	if err := cfg.validateCharmHubURL(); err != nil {
		return errors.Trace(err)
	}

	if err := cfg.validateDefaultSpace(); err != nil {
		return errors.Trace(err)
	}

	if err := cfg.validateDefaultBase(); err != nil {
		return errors.Trace(err)
	}

	if err := cfg.validateMode(); err != nil {
		return errors.Trace(err)
	}

	if err := cfg.validateSSHAllowList(); err != nil {
		return errors.Trace(err)
	}

	if err := cfg.validateLoggingOutput(); err != nil {
		return errors.Trace(err)
	}

	if old != nil {
		// Check the immutable config values.  These can't change
		for _, attr := range immutableAttributes {
			oldv, ok := old.defined[attr]
			if !ok {
				continue
			}
			if newv := cfg.defined[attr]; newv != oldv {
				return fmt.Errorf("cannot change %s from %#v to %#v", attr, oldv, newv)
			}
		}
		if _, oldFound := old.AgentVersion(); oldFound {
			if _, newFound := cfg.AgentVersion(); !newFound {
				return errors.New("cannot clear agent-version")
			}
		}
		if _, oldFound := old.CharmHubURL(); oldFound {
			if _, newFound := cfg.CharmHubURL(); !newFound {
				return errors.New("cannot clear charmhub-url")
			}
		}
		// apt-mirror can't be set back to "" if it has previously been set.
		if old.AptMirror() != "" && cfg.AptMirror() == "" {
			return errors.New("cannot clear apt-mirror")
		}
	}

	// The user shouldn't specify both old and new proxy values.
	if cfg.HasLegacyProxy() && cfg.HasJujuProxy() {
		return errors.New("cannot specify both legacy proxy values and juju proxy values")
	}

	cfg.defined = ProcessDeprecatedAttributes(cfg.defined)
	return nil
}

// ensureStringMaps takes in a string and returns YAML in a map
// where all keys of any nested maps are strings.
func ensureStringMaps(in string) (map[string]interface{}, error) {
	userDataMap := make(map[string]interface{})
	if err := yaml.Unmarshal([]byte(in), &userDataMap); err != nil {
		return nil, errors.Annotate(err, "must be valid YAML")
	}
	out, err := utils.ConformYAML(userDataMap)
	if err != nil {
		return nil, err
	}
	return out.(map[string]interface{}), nil
}

func isEmpty(val interface{}) bool {
	switch val := val.(type) {
	case nil:
		return true
	case bool:
		return false
	case int:
		// TODO(rog) fix this to return false when
		// we can lose backward compatibility.
		// https://bugs.launchpad.net/juju-core/+bug/1224492
		return val == 0
	case string:
		return val == ""
	case []interface{}:
		return len(val) == 0
	case []string:
		return len(val) == 0
	case map[string]string:
		return len(val) == 0
	}
	panic(fmt.Errorf("unexpected type %T in configuration", val))
}

// asString is a private helper method to keep the ugly string casting
// in once place. It returns the given named attribute as a string,
// returning "" if it isn't found.
func (c *Config) asString(name string) string {
	value, _ := c.defined[name].(string)
	return value
}

// mustString returns the named attribute as an string, panicking if
// it is not found or is empty.
func (c *Config) mustString(name string) string {
	value, _ := c.defined[name].(string)
	if value == "" {
		panic(fmt.Errorf("empty value for %q found in configuration (type %T, val %v)", name, c.defined[name], c.defined[name]))
	}
	return value
}

// Type returns the model's cloud provider type.
func (c *Config) Type() string {
	return c.mustString(TypeKey)
}

// Name returns the model name.
func (c *Config) Name() string {
	return c.mustString(NameKey)
}

// UUID returns the uuid for the model.
func (c *Config) UUID() string {
	return c.mustString(UUIDKey)
}

func (c *Config) validateDefaultSpace() error {
	if raw, ok := c.defined[DefaultSpace]; ok {
		if v, ok := raw.(string); ok {
			if v == "" {
				return nil
			}
			if !names.IsValidSpace(v) {
				return errors.NotValidf("default space name %q", raw)
			}
		} else {
			return errors.NotValidf("type for default space name %v", raw)
		}
	}
	return nil
}

// DefaultSpace returns the name of the space for to be used
// for endpoint bindings that are not explicitly set.
func (c *Config) DefaultSpace() string {
	return c.asString(DefaultSpace)
}

func (c *Config) validateDefaultBase() error {
	defaultBase, configured := c.DefaultBase()
	if !configured {
		return nil
	}

	parsedBase, err := series.ParseBaseFromString(defaultBase)
	if err != nil {
		return errors.Annotatef(err, "invalid default base %q", defaultBase)
	}

	supported, err := series.WorkloadBases(time.Now(), series.Base{}, "")
	if err != nil {
		return errors.Annotate(err, "cannot read supported bases")
	}
	logger.Tracef("supported bases %s", supported)
	var found bool
	for _, supportedBase := range supported {
		if parsedBase.IsCompatible(supportedBase) {
			found = true
			break
		}
	}
	if !found {
		return errors.NotSupportedf("base %q", parsedBase.DisplayString())
	}
	return nil
}

// DefaultBase returns the configured default base for the model, and whether
// the default base was explicitly configured on the environment.
func (c *Config) DefaultBase() (string, bool) {
	s, ok := c.defined[DefaultBaseKey]
	if !ok {
		return "", false
	}
	switch s := s.(type) {
	case string:
		return s, s != ""
	default:
		logger.Errorf("invalid default-base: %q", s)
		return "", false
	}
}

// SecretBackend returns the secret backend name.
func (c *Config) SecretBackend() string {
	value, _ := c.defined[SecretBackendKey].(string)
	return value
}

// AuthorizedKeys returns the content for ssh's authorized_keys file.
func (c *Config) AuthorizedKeys() string {
	value, _ := c.defined[AuthorizedKeysKey].(string)
	return value
}

// ProxySSH returns a flag indicating whether SSH commands
// should be proxied through the API server.
func (c *Config) ProxySSH() bool {
	value, _ := c.defined["proxy-ssh"].(bool)
	return value
}

// NetBondReconfigureDelay returns the duration in seconds that should be
// passed to the bridge script when bridging bonded interfaces.
func (c *Config) NetBondReconfigureDelay() int {
	value, _ := c.defined[NetBondReconfigureDelayKey].(int)
	return value
}

// ContainerNetworkingMethod returns the method with which
// containers network should be set up.
func (c *Config) ContainerNetworkingMethod() string {
	return c.asString(ContainerNetworkingMethod)
}

// LegacyProxySettings returns all four proxy settings; http, https, ftp, and no
// proxy. These are considered legacy as using these values will cause the environment
// to be updated, which has shown to not work in many cases. It is being kept to avoid
// breaking environments where it is sufficient.
func (c *Config) LegacyProxySettings() proxy.Settings {
	return proxy.Settings{
		Http:    c.HTTPProxy(),
		Https:   c.HTTPSProxy(),
		Ftp:     c.FTPProxy(),
		NoProxy: c.NoProxy(),
	}
}

// HasLegacyProxy returns true if there is any proxy set using the old legacy proxy keys.
func (c *Config) HasLegacyProxy() bool {
	// We exclude the no proxy value as it has default value.
	return c.HTTPProxy() != "" ||
		c.HTTPSProxy() != "" ||
		c.FTPProxy() != ""
}

// HasJujuProxy returns true if there is any proxy set using the new juju-proxy keys.
func (c *Config) HasJujuProxy() bool {
	// We exclude the no proxy value as it has default value.
	return c.JujuHTTPProxy() != "" ||
		c.JujuHTTPSProxy() != "" ||
		c.JujuFTPProxy() != ""
}

// JujuProxySettings returns all four proxy settings that have been set using the
// juju- prefixed proxy settings. These values determine the current best practice
// for proxies.
func (c *Config) JujuProxySettings() proxy.Settings {
	return proxy.Settings{
		Http:    c.JujuHTTPProxy(),
		Https:   c.JujuHTTPSProxy(),
		Ftp:     c.JujuFTPProxy(),
		NoProxy: c.JujuNoProxy(),
	}
}

// HTTPProxy returns the legacy http proxy for the model.
func (c *Config) HTTPProxy() string {
	return c.asString(HTTPProxyKey)
}

// HTTPSProxy returns the legacy https proxy for the model.
func (c *Config) HTTPSProxy() string {
	return c.asString(HTTPSProxyKey)
}

// FTPProxy returns the legacy ftp proxy for the model.
func (c *Config) FTPProxy() string {
	return c.asString(FTPProxyKey)
}

// NoProxy returns the legacy  'no-proxy' for the model.
func (c *Config) NoProxy() string {
	return c.asString(NoProxyKey)
}

// JujuHTTPProxy returns the http proxy for the model.
func (c *Config) JujuHTTPProxy() string {
	return c.asString(JujuHTTPProxyKey)
}

// JujuHTTPSProxy returns the https proxy for the model.
func (c *Config) JujuHTTPSProxy() string {
	return c.asString(JujuHTTPSProxyKey)
}

// JujuFTPProxy returns the ftp proxy for the model.
func (c *Config) JujuFTPProxy() string {
	return c.asString(JujuFTPProxyKey)
}

// JujuNoProxy returns the 'no-proxy' for the model.
// This value can contain CIDR values.
func (c *Config) JujuNoProxy() string {
	return c.asString(JujuNoProxyKey)
}

func (c *Config) getWithFallback(key, fallback1, fallback2 string) string {
	value := c.asString(key)
	if value == "" {
		value = c.asString(fallback1)
	}
	if value == "" {
		value = c.asString(fallback2)
	}
	return value
}

// addSchemeIfMissing adds a scheme to a URL if it is missing
func addSchemeIfMissing(defaultScheme string, url string) string {
	if url != "" && !strings.Contains(url, "://") {
		url = defaultScheme + "://" + url
	}
	return url
}

// AptProxySettings returns all three proxy settings; http, https and ftp.
func (c *Config) AptProxySettings() proxy.Settings {
	return proxy.Settings{
		Http:    c.AptHTTPProxy(),
		Https:   c.AptHTTPSProxy(),
		Ftp:     c.AptFTPProxy(),
		NoProxy: c.AptNoProxy(),
	}
}

// AptHTTPProxy returns the apt http proxy for the model.
// Falls back to the default http-proxy if not specified.
func (c *Config) AptHTTPProxy() string {
	return addSchemeIfMissing("http", c.getWithFallback(AptHTTPProxyKey, JujuHTTPProxyKey, HTTPProxyKey))
}

// AptHTTPSProxy returns the apt https proxy for the model.
// Falls back to the default https-proxy if not specified.
func (c *Config) AptHTTPSProxy() string {
	return addSchemeIfMissing("https", c.getWithFallback(AptHTTPSProxyKey, JujuHTTPSProxyKey, HTTPSProxyKey))
}

// AptFTPProxy returns the apt ftp proxy for the model.
// Falls back to the default ftp-proxy if not specified.
func (c *Config) AptFTPProxy() string {
	return addSchemeIfMissing("ftp", c.getWithFallback(AptFTPProxyKey, JujuFTPProxyKey, FTPProxyKey))
}

// AptNoProxy returns the 'apt-no-proxy' for the model.
func (c *Config) AptNoProxy() string {
	value := c.asString(AptNoProxyKey)
	if value == "" {
		if c.HasLegacyProxy() {
			value = c.asString(NoProxyKey)
		} else {
			value = c.asString(JujuNoProxyKey)
		}
	}
	return value
}

// AptMirror sets the apt mirror for the model.
func (c *Config) AptMirror() string {
	return c.asString(AptMirrorKey)
}

// SnapProxySettings returns the two proxy settings; http, and https.
func (c *Config) SnapProxySettings() proxy.Settings {
	return proxy.Settings{
		Http:  c.SnapHTTPProxy(),
		Https: c.SnapHTTPSProxy(),
	}
}

// SnapHTTPProxy returns the snap http proxy for the model.
func (c *Config) SnapHTTPProxy() string {
	return c.asString(SnapHTTPProxyKey)
}

// SnapHTTPSProxy returns the snap https proxy for the model.
func (c *Config) SnapHTTPSProxy() string {
	return c.asString(SnapHTTPSProxyKey)
}

// SnapStoreProxy returns the snap store proxy for the model.
func (c *Config) SnapStoreProxy() string {
	return c.asString(SnapStoreProxyKey)
}

// SnapStoreAssertions returns the snap store assertions for the model.
func (c *Config) SnapStoreAssertions() string {
	return c.asString(SnapStoreAssertionsKey)
}

// SnapStoreProxyURL returns the snap store proxy URL for the model.
func (c *Config) SnapStoreProxyURL() string {
	return c.asString(SnapStoreProxyURLKey)
}

// LogFwdSyslog returns the syslog forwarding config.
func (c *Config) LogFwdSyslog() (*syslog.RawConfig, bool) {
	partial := false
	var lfCfg syslog.RawConfig

	if s, ok := c.defined[LogForwardEnabled]; ok {
		partial = true
		lfCfg.Enabled = s.(bool)
	}

	if s, ok := c.defined[LogFwdSyslogHost]; ok && s != "" {
		partial = true
		lfCfg.Host = s.(string)
	}

	if s, ok := c.defined[LogFwdSyslogCACert]; ok && s != "" {
		partial = true
		lfCfg.CACert = s.(string)
	}

	if s, ok := c.defined[LogFwdSyslogClientCert]; ok && s != "" {
		partial = true
		lfCfg.ClientCert = s.(string)
	}

	if s, ok := c.defined[LogFwdSyslogClientKey]; ok && s != "" {
		partial = true
		lfCfg.ClientKey = s.(string)
	}

	if !partial {
		return nil, false
	}
	return &lfCfg, true
}

// FirewallMode returns whether the firewall should
// manage ports per machine, globally, or not at all.
// (FwInstance, FwGlobal, or FwNone).
func (c *Config) FirewallMode() string {
	return c.mustString("firewall-mode")
}

// AgentVersion returns the proposed version number for the agent tools,
// and whether it has been set. Once an environment is bootstrapped, this
// must always be valid.
func (c *Config) AgentVersion() (version.Number, bool) {
	if v, ok := c.defined[AgentVersionKey].(string); ok {
		n, err := version.Parse(v)
		if err != nil {
			panic(err) // We should have checked it earlier.
		}
		return n, true
	}
	return version.Zero, false
}

// AgentMetadataURL returns the URL that locates the agent tarballs and metadata,
// and whether it has been set.
func (c *Config) AgentMetadataURL() (string, bool) {
	if url, ok := c.defined[AgentMetadataURLKey]; ok && url != "" {
		return url.(string), true
	}
	return "", false
}

// ImageMetadataURL returns the URL at which the metadata used to locate image
// ids is located, and whether it has been set.
func (c *Config) ImageMetadataURL() (string, bool) {
	if url, ok := c.defined["image-metadata-url"]; ok && url != "" {
		return url.(string), true
	}
	return "", false
}

// ContainerImageMetadataURL returns the URL at which the metadata used to
// locate container OS image ids is located, and whether it has been set.
func (c *Config) ContainerImageMetadataURL() (string, bool) {
	if url, ok := c.defined[ContainerImageMetadataURLKey]; ok && url != "" {
		return url.(string), true
	}
	return "", false
}

// Development returns whether the environment is in development mode.
func (c *Config) Development() bool {
	value, _ := c.defined["development"].(bool)
	return value
}

// EnableOSRefreshUpdate returns whether or not newly provisioned
// instances should run their respective OS's update capability.
func (c *Config) EnableOSRefreshUpdate() bool {
	val, ok := c.defined["enable-os-refresh-update"].(bool)
	if !ok {
		return true
	}
	return val
}

// EnableOSUpgrade returns whether or not newly provisioned instances
// should run their respective OS's upgrade capability.
func (c *Config) EnableOSUpgrade() bool {
	val, ok := c.defined["enable-os-upgrade"].(bool)
	if !ok {
		return true
	}
	return val
}

// SSLHostnameVerification returns weather the environment has requested
// SSL hostname verification to be enabled.
func (c *Config) SSLHostnameVerification() bool {
	return c.defined["ssl-hostname-verification"].(bool)
}

// LoggingConfig returns the configuration string for the loggers.
func (c *Config) LoggingConfig() string {
	return c.asString("logging-config")
}

// BackupDir returns the configuration string for the temporary files
// backup.
func (c *Config) BackupDir() string {
	return c.asString(BackupDirKey)
}

// AutomaticallyRetryHooks returns whether we should automatically retry hooks.
// By default this should be true.
func (c *Config) AutomaticallyRetryHooks() bool {
	val, ok := c.defined["automatically-retry-hooks"].(bool)
	if !ok {
		return true
	}
	return val
}

// TransmitVendorMetrics returns whether the controller sends charm-collected metrics
// in this model for anonymized aggregate analytics. By default this should be true.
func (c *Config) TransmitVendorMetrics() bool {
	val, ok := c.defined[TransmitVendorMetricsKey].(bool)
	if !ok {
		return true
	}
	return val
}

// ProvisionerHarvestMode reports the harvesting methodology the
// provisioner should take.
func (c *Config) ProvisionerHarvestMode() HarvestMode {
	if v, ok := c.defined[ProvisionerHarvestModeKey].(string); ok {
		if method, err := ParseHarvestMode(v); err != nil {
			// This setting should have already been validated. Don't
			// burden the caller with handling any errors.
			panic(err)
		} else {
			return method
		}
	} else {
		return HarvestDestroyed
	}
}

// NumProvisionWorkers returns the number of provisioner workers to use.
func (c *Config) NumProvisionWorkers() int {
	value, _ := c.defined[NumProvisionWorkersKey].(int)
	return value
}

// NumContainerProvisionWorkers returns the number of container provisioner
// workers to use.
func (c *Config) NumContainerProvisionWorkers() int {
	value, _ := c.defined[NumContainerProvisionWorkersKey].(int)
	return value
}

// ImageStream returns the simplestreams stream
// used to identify which image ids to search
// when starting an instance.
func (c *Config) ImageStream() string {
	v, _ := c.defined["image-stream"].(string)
	if v != "" {
		return v
	}
	return "released"
}

// AgentStream returns the simplestreams stream
// used to identify which tools to use when
// when bootstrapping or upgrading an environment.
func (c *Config) AgentStream() string {
	v, _ := c.defined[AgentStreamKey].(string)
	if v != "" {
		return v
	}
	return "released"
}

// ContainerImageStream returns the simplestreams stream used to identify which
// image ids to search when starting a container.
func (c *Config) ContainerImageStream() string {
	v, _ := c.defined[ContainerImageStreamKey].(string)
	if v != "" {
		return v
	}
	return "released"
}

// CharmHubURL returns the URL to use for CharmHub API calls.
func (c *Config) CharmHubURL() (string, bool) {
	if v, ok := c.defined[CharmHubURLKey].(string); ok && v != "" {
		return v, true
	}
	return charmhub.DefaultServerURL, false
}

func (c *Config) validateCharmHubURL() error {
	if v, ok := c.defined[CharmHubURLKey].(string); ok {
		if v == "" {
			return errors.NotValidf("charm-hub url")
		}
		if _, err := url.ParseRequestURI(v); err != nil {
			return errors.NotValidf("charm-hub url %q", v)
		}
	}
	return nil
}

const (
	// RequiresPromptsMode is used to tell clients interacting with
	// model that confirmation prompts are required when removing
	// potentially important resources
	RequiresPromptsMode = "requires-prompts"

	// StrictMode is currently unused
	// TODO(jack-w-shaw) remove this mode
	StrictMode = "strict"
)

var allModes = set.NewStrings(RequiresPromptsMode, StrictMode)

// Mode returns a set of mode types for the configuration.
// Only one option exists at the moment ('requires-prompts')
func (c *Config) Mode() (set.Strings, bool) {
	modes, ok := c.defined[ModeKey]
	if !ok {
		return set.NewStrings(), false
	}
	if m, ok := modes.(string); ok {
		s := set.NewStrings()
		for _, v := range strings.Split(strings.TrimSpace(m), ",") {
			if v == "" {
				continue
			}
			s.Add(strings.TrimSpace(v))
		}
		if s.Size() > 0 {
			return s, true
		}
	}

	return set.NewStrings(), false
}

func (c *Config) validateMode() error {
	modes, _ := c.Mode()
	difference := modes.Difference(allModes)
	if !difference.IsEmpty() {
		return errors.NotValidf("mode(s) %q", strings.Join(difference.SortedValues(), ", "))
	}
	return nil
}

func (c *Config) SSHAllowList() []string {
	allowList, ok := c.defined[SSHAllowListKey].(string)
	if !ok {
		return []string{"0.0.0.0/0"}
	}
	if allowList == "" {
		return []string{}
	}
	return strings.Split(allowList, ",")
}

func (c *Config) validateSSHAllowList() error {
	cidrs := c.SSHAllowList()
	for _, cidr := range cidrs {
		if _, _, err := net.ParseCIDR(cidr); err != nil {
			return errors.NotValidf("SSH allow list cidr %q", cidr)
		}
	}
	return nil
}

// LoggingOutput is a for determining the destination of output for
// logging.
func (c *Config) LoggingOutput() ([]string, bool) {
	outputs, ok := c.defined[LoggingOutputKey]
	if !ok {
		return []string{}, false
	}
	if m, ok := outputs.(string); ok {
		s := set.NewStrings()
		for _, v := range strings.Split(strings.TrimSpace(m), ",") {
			if v == "" {
				continue
			}
			s.Add(strings.TrimSpace(v))
		}
		if s.Size() > 0 {
			return s.SortedValues(), true
		}
	}
	return []string{}, false
}

func (c *Config) validateLoggingOutput() error {
	outputs, _ := c.LoggingOutput()
	for _, output := range outputs {
		switch strings.TrimSpace(output) {
		case corelogger.DatabaseName, corelogger.SyslogName:
		default:
			return errors.NotValidf("logging-output %q", output)
		}
	}
	return nil
}

// DisableNetworkManagement reports whether Juju is allowed to
// configure and manage networking inside the environment.
func (c *Config) DisableNetworkManagement() (bool, bool) {
	v, ok := c.defined["disable-network-management"].(bool)
	return v, ok
}

// IgnoreMachineAddresses reports whether Juju will discover
// and store machine addresses on startup.
func (c *Config) IgnoreMachineAddresses() (bool, bool) {
	v, ok := c.defined[IgnoreMachineAddresses].(bool)
	return v, ok
}

// StorageDefaultBlockSource returns the default block storage
// source for the model.
func (c *Config) StorageDefaultBlockSource() (string, bool) {
	bs := c.asString(StorageDefaultBlockSourceKey)
	return bs, bs != ""
}

// StorageDefaultFilesystemSource returns the default filesystem
// storage source for the model.
func (c *Config) StorageDefaultFilesystemSource() (string, bool) {
	bs := c.asString(StorageDefaultFilesystemSourceKey)
	return bs, bs != ""
}

// ResourceTags returns a set of tags to set on environment resources
// that Juju creates and manages, if the provider supports them. These
// tags have no special meaning to Juju, but may be used for existing
// chargeback accounting schemes or other identification purposes.
func (c *Config) ResourceTags() (map[string]string, bool) {
	tags, err := c.resourceTags()
	if err != nil {
		panic(err) // should be prevented by Validate
	}
	return tags, tags != nil
}

func (c *Config) resourceTags() (map[string]string, error) {
	v, ok := c.defined[ResourceTagsKey].(map[string]string)
	if !ok {
		return nil, nil
	}
	for k := range v {
		if strings.HasPrefix(k, tags.JujuTagPrefix) {
			return nil, errors.Errorf("tag %q uses reserved prefix %q", k, tags.JujuTagPrefix)
		}
	}
	return v, nil
}

// MaxStatusHistoryAge is the maximum age of status history entries
// before being pruned.
func (c *Config) MaxStatusHistoryAge() time.Duration {
	// Value has already been validated.
	val, _ := time.ParseDuration(c.mustString(MaxStatusHistoryAge))
	return val
}

// MaxStatusHistorySizeMB is the maximum size in MiB which the status history
// collection can grow to before being pruned.
func (c *Config) MaxStatusHistorySizeMB() uint {
	// Value has already been validated.
	val, _ := utils.ParseSize(c.mustString(MaxStatusHistorySize))
	return uint(val)
}

func (c *Config) MaxActionResultsAge() time.Duration {
	// Value has already been validated.
	val, _ := time.ParseDuration(c.mustString(MaxActionResultsAge))
	return val
}

func (c *Config) MaxActionResultsSizeMB() uint {
	// Value has already been validated.
	val, _ := utils.ParseSize(c.mustString(MaxActionResultsSize))
	return uint(val)
}

// UpdateStatusHookInterval is how often to run the charm
// update-status hook.
func (c *Config) UpdateStatusHookInterval() time.Duration {
	// Value has already been validated.
	val, _ := time.ParseDuration(c.asString(UpdateStatusHookInterval))
	return val
}

// EgressSubnets are the source addresses from which traffic from this model
// originates if the model is deployed such that NAT or similar is in use.
func (c *Config) EgressSubnets() []string {
	raw := c.asString(EgressSubnets)
	if raw == "" {
		return []string{}
	}
	// Value has already been validated.
	rawAddr := strings.Split(raw, ",")
	result := make([]string, len(rawAddr))
	for i, addr := range rawAddr {
		result[i] = strings.TrimSpace(addr)
	}
	return result
}

// FanConfig is the configuration of FAN network running in the model.
func (c *Config) FanConfig() (network.FanConfig, error) {
	// At this point we are sure that the line is valid.
	return network.ParseFanConfig(c.asString(FanConfig))
}

// CloudInitUserData returns a copy of the raw user data attributes
// that were specified by the user.
func (c *Config) CloudInitUserData() map[string]interface{} {
	raw := c.asString(CloudInitUserDataKey)
	if raw == "" {
		return nil
	}
	// The raw data has already passed Validate()
	conformingUserDataMap, _ := ensureStringMaps(raw)
	return conformingUserDataMap
}

// ContainerInheritProperties returns a copy of the raw user data keys
// that were specified by the user.
func (c *Config) ContainerInheritProperties() string {
	return c.asString(ContainerInheritPropertiesKey)
}

// LXDSnapChannel returns the channel to be used when installing LXD from a snap.
func (c *Config) LXDSnapChannel() string {
	return c.asString(LXDSnapChannel)
}

// Telemetry returns whether telemetry is enabled for the model.
func (c *Config) Telemetry() bool {
	value, _ := c.defined[DisableTelemetryKey].(bool)
	return !value
}

// UnknownAttrs returns a copy of the raw configuration attributes
// that are supposedly specific to the environment type. They could
// also be wrong attributes, though. Only the specific environment
// implementation can tell.
func (c *Config) UnknownAttrs() map[string]interface{} {
	newAttrs := make(map[string]interface{})
	for k, v := range c.unknown {
		newAttrs[k] = v
	}
	return newAttrs
}

// AllAttrs returns a copy of the raw configuration attributes.
func (c *Config) AllAttrs() map[string]interface{} {
	allAttrs := c.UnknownAttrs()
	for k, v := range c.defined {
		allAttrs[k] = v
	}
	return allAttrs
}

// Remove returns a new configuration that has the attributes of c minus attrs.
func (c *Config) Remove(attrs []string) (*Config, error) {
	defined := c.AllAttrs()
	for _, k := range attrs {
		delete(defined, k)
	}
	return New(NoDefaults, defined)
}

// Apply returns a new configuration that has the attributes of c plus attrs.
func (c *Config) Apply(attrs map[string]interface{}) (*Config, error) {
	defined := c.AllAttrs()
	for k, v := range attrs {
		defined[k] = v
	}
	return New(NoDefaults, defined)
}

// fields holds the validation schema fields derived from configSchema.
var fields = func() schema.Fields {
	combinedSchema, err := Schema(nil)
	if err != nil {
		panic(err)
	}
	fs, _, err := combinedSchema.ValidationSchema()
	if err != nil {
		panic(err)
	}
	return fs
}

// alwaysOptional holds configuration defaults for attributes that may
// be unspecified even after a configuration has been created with all
// defaults filled out.
//
// This table is not definitive: it specifies those attributes which are
// optional when the config goes through its initial schema coercion,
// but some fields listed as optional here are actually mandatory
// with NoDefaults and are checked at the later Validate stage.
var alwaysOptional = schema.Defaults{
	AgentVersionKey:   schema.Omit,
	AuthorizedKeysKey: schema.Omit,
	ExtraInfoKey:      schema.Omit,

	LogForwardEnabled:      schema.Omit,
	LogFwdSyslogHost:       schema.Omit,
	LogFwdSyslogCACert:     schema.Omit,
	LogFwdSyslogClientCert: schema.Omit,
	LogFwdSyslogClientKey:  schema.Omit,
	LoggingOutputKey:       schema.Omit,

	// Storage related config.
	// Environ providers will specify their own defaults.
	StorageDefaultBlockSourceKey:      schema.Omit,
	StorageDefaultFilesystemSourceKey: schema.Omit,

	"firewall-mode":                 schema.Omit,
	"logging-config":                schema.Omit,
	ProvisionerHarvestModeKey:       schema.Omit,
	NumProvisionWorkersKey:          schema.Omit,
	NumContainerProvisionWorkersKey: schema.Omit,
	HTTPProxyKey:                    schema.Omit,
	HTTPSProxyKey:                   schema.Omit,
	FTPProxyKey:                     schema.Omit,
	NoProxyKey:                      schema.Omit,
	JujuHTTPProxyKey:                schema.Omit,
	JujuHTTPSProxyKey:               schema.Omit,
	JujuFTPProxyKey:                 schema.Omit,
	JujuNoProxyKey:                  schema.Omit,
	AptHTTPProxyKey:                 schema.Omit,
	AptHTTPSProxyKey:                schema.Omit,
	AptFTPProxyKey:                  schema.Omit,
	AptNoProxyKey:                   schema.Omit,
	SnapHTTPProxyKey:                schema.Omit,
	SnapHTTPSProxyKey:               schema.Omit,
	SnapStoreProxyKey:               schema.Omit,
	SnapStoreAssertionsKey:          schema.Omit,
	SnapStoreProxyURLKey:            schema.Omit,
	AptMirrorKey:                    schema.Omit,
	AgentStreamKey:                  schema.Omit,
	ResourceTagsKey:                 schema.Omit,
	"cloudimg-base-url":             schema.Omit,
	"enable-os-refresh-update":      schema.Omit,
	"enable-os-upgrade":             schema.Omit,
	"image-stream":                  schema.Omit,
	"image-metadata-url":            schema.Omit,
	AgentMetadataURLKey:             schema.Omit,
	ContainerImageStreamKey:         schema.Omit,
	ContainerImageMetadataURLKey:    schema.Omit,
	DefaultBaseKey:                  schema.Omit,
	"development":                   schema.Omit,
	"ssl-hostname-verification":     schema.Omit,
	"proxy-ssh":                     schema.Omit,
	"disable-network-management":    schema.Omit,
	IgnoreMachineAddresses:          schema.Omit,
	AutomaticallyRetryHooks:         schema.Omit,
	TestModeKey:                     schema.Omit,
	DisableTelemetryKey:             schema.Omit,
	ModeKey:                         schema.Omit,
	SSHAllowListKey:                 schema.Omit,
	TransmitVendorMetricsKey:        schema.Omit,
	NetBondReconfigureDelayKey:      schema.Omit,
	ContainerNetworkingMethod:       schema.Omit,
	MaxStatusHistoryAge:             schema.Omit,
	MaxStatusHistorySize:            schema.Omit,
	MaxActionResultsAge:             schema.Omit,
	MaxActionResultsSize:            schema.Omit,
	UpdateStatusHookInterval:        schema.Omit,
	EgressSubnets:                   schema.Omit,
	FanConfig:                       schema.Omit,
	CloudInitUserDataKey:            schema.Omit,
	ContainerInheritPropertiesKey:   schema.Omit,
	BackupDirKey:                    schema.Omit,
	DefaultSpace:                    schema.Omit,
	LXDSnapChannel:                  schema.Omit,
	CharmHubURLKey:                  schema.Omit,
}

func allowEmpty(attr string) bool {
	return alwaysOptional[attr] == "" || alwaysOptional[attr] == schema.Omit
}

// allDefaults returns a schema.Defaults that contains
// defaults to be used when creating a new config with
// UseDefaults.
func allDefaults() schema.Defaults {
	d := schema.Defaults{}
	configDefaults := ConfigDefaults()
	for attr, val := range configDefaults {
		d[attr] = val
	}
	for attr, val := range alwaysOptional {
		if developerConfigValue(attr) {
			continue
		}
		if _, ok := d[attr]; !ok {
			d[attr] = val
		}
	}
	return d
}

// immutableAttributes holds those attributes
// which are not allowed to change in the lifetime
// of an environment.
var immutableAttributes = []string{
	NameKey,
	TypeKey,
	UUIDKey,
	"firewall-mode",
	CharmHubURLKey,
}

var (
	initSchema          sync.Once
	allFields           schema.Fields
	defaultsWhenParsing schema.Defaults
	withDefaultsChecker schema.Checker
	noDefaultsChecker   schema.Checker
)

// ValidateUnknownAttrs checks the unknown attributes of the config against
// the supplied fields and defaults, and returns an error if any fails to
// validate. Unknown fields are warned about, but preserved, on the basis
// that they are reasonably likely to have been written by or for a version
// of juju that does recognise the fields, but that their presence is still
// anomalous to some degree and should be flagged (and that there is thereby
// a mechanism for observing fields that really are typos etc).
func (c *Config) ValidateUnknownAttrs(extrafields schema.Fields, defaults schema.Defaults) (map[string]interface{}, error) {
	attrs := c.UnknownAttrs()
	checker := schema.FieldMap(extrafields, defaults)
	coerced, err := checker.Coerce(attrs, nil)
	if err != nil {
		logger.Debugf("coercion failed attributes: %#v, checker: %#v, %v", attrs, checker, err)
		return nil, err
	}
	result := coerced.(map[string]interface{})
	for name, value := range attrs {
		if extrafields[name] == nil {
			// We know this name isn't in the global fields, or it wouldn't be
			// an UnknownAttr, it also appears to not be in the extra fields
			// that are provider specific.  Check to see if an alternative
			// spelling is in either the extra fields or the core fields.
			if val, isString := value.(string); isString && val != "" {
				// only warn about attributes with non-empty string values
				altName := strings.Replace(name, "_", "-", -1)
				if extrafields[altName] != nil || allFields[altName] != nil {
					logger.Warningf("unknown config field %q, did you mean %q?", name, altName)
				} else {
					logger.Warningf("unknown config field %q", name)
				}
			}
			result[name] = value
			// The only allowed types for unknown attributes are string, int,
			// float, bool and []interface{} (which is really []string)
			switch t := value.(type) {
			case string:
				continue
			case int:
				continue
			case bool:
				continue
			case float32:
				continue
			case float64:
				continue
			case []interface{}:
				for _, val := range t {
					if _, ok := val.(string); !ok {
						return nil, errors.Errorf("%s: unknown type (%v)", name, value)
					}
				}
				continue
			default:
				return nil, errors.Errorf("%s: unknown type (%q)", name, value)
			}
		}
	}
	return result, nil
}

func addIfNotEmpty(settings map[string]interface{}, key, value string) {
	if value != "" {
		settings[key] = value
	}
}

// ProxyConfigMap returns a map suitable to be applied to a Config to update
// proxy settings.
func ProxyConfigMap(proxySettings proxy.Settings) map[string]interface{} {
	settings := make(map[string]interface{})
	addIfNotEmpty(settings, HTTPProxyKey, proxySettings.Http)
	addIfNotEmpty(settings, HTTPSProxyKey, proxySettings.Https)
	addIfNotEmpty(settings, FTPProxyKey, proxySettings.Ftp)
	addIfNotEmpty(settings, NoProxyKey, proxySettings.NoProxy)
	return settings
}

// AptProxyConfigMap returns a map suitable to be applied to a Config to update
// proxy settings.
func AptProxyConfigMap(proxySettings proxy.Settings) map[string]interface{} {
	settings := make(map[string]interface{})
	addIfNotEmpty(settings, AptHTTPProxyKey, proxySettings.Http)
	addIfNotEmpty(settings, AptHTTPSProxyKey, proxySettings.Https)
	addIfNotEmpty(settings, AptFTPProxyKey, proxySettings.Ftp)
	addIfNotEmpty(settings, AptNoProxyKey, proxySettings.NoProxy)
	return settings
}

func developerConfigValue(name string) bool {
	if !featureflag.Enabled(feature.DeveloperMode) {
		switch name {
		// Add developer-mode keys here.
		}
	}
	return false
}

// Schema returns a configuration schema that includes both
// the given extra fields and all the fields defined in this package.
// It returns an error if extra defines any fields defined in this
// package.
func Schema(extra environschema.Fields) (environschema.Fields, error) {
	fields := make(environschema.Fields)
	for name, field := range configSchema {
		if developerConfigValue(name) {
			continue
		}
		if controller.ControllerOnlyAttribute(name) {
			return nil, errors.Errorf("config field %q clashes with controller config", name)
		}
		fields[name] = field
	}
	for name, field := range extra {
		if controller.ControllerOnlyAttribute(name) {
			return nil, errors.Errorf("config field %q clashes with controller config", name)
		}
		if _, ok := fields[name]; ok {
			return nil, errors.Errorf("config field %q clashes with global config", name)
		}
		fields[name] = field
	}
	return fields, nil
}

// configSchema holds information on all the fields defined by
// the config package.
var configSchema = environschema.Fields{
	AgentMetadataURLKey: {
		Description: "URL of private stream",
		Type:        environschema.Tstring,
		Group:       environschema.EnvironGroup,
	},
	AgentStreamKey: {
		Description: `Version of Juju to use for deploy/upgrades.`,
		Type:        environschema.Tstring,
		Group:       environschema.EnvironGroup,
	},
	AgentVersionKey: {
		Description: "The desired Juju agent version to use",
		Type:        environschema.Tstring,
		Group:       environschema.JujuGroup,
		Immutable:   true,
	},
	AptFTPProxyKey: {
		// TODO document acceptable format
		Description: "The APT FTP proxy for the model",
		Type:        environschema.Tstring,
		Group:       environschema.EnvironGroup,
	},
	AptHTTPProxyKey: {
		// TODO document acceptable format
		Description: "The APT HTTP proxy for the model",
		Type:        environschema.Tstring,
		Group:       environschema.EnvironGroup,
	},
	AptHTTPSProxyKey: {
		// TODO document acceptable format
		Description: "The APT HTTPS proxy for the model",
		Type:        environschema.Tstring,
		Group:       environschema.EnvironGroup,
	},
	AptNoProxyKey: {
		Description: "List of domain addresses not to be proxied for APT (comma-separated)",
		Type:        environschema.Tstring,
		Group:       environschema.EnvironGroup,
	},
	AptMirrorKey: {
		// TODO document acceptable format
		Description: "The APT mirror for the model",
		Type:        environschema.Tstring,
		Group:       environschema.EnvironGroup,
	},
	AuthorizedKeysKey: {
		Description: "Any authorized SSH public keys for the model, as found in a ~/.ssh/authorized_keys file",
		Type:        environschema.Tstring,
		Group:       environschema.EnvironGroup,
	},
	DefaultBaseKey: {
		Description: "The default base image to use for deploying charms, will act like --base when deploying charms",
		Type:        environschema.Tstring,
		Group:       environschema.EnvironGroup,
	},
	// TODO (jack-w-shaw) integrate this into mode
	"development": {
		Description: "Whether the model is in development mode",
		Type:        environschema.Tbool,
		Group:       environschema.EnvironGroup,
	},
	"disable-network-management": {
		Description: "Whether the provider should control networks (on MAAS models, set to true for MAAS to control networks",
		Type:        environschema.Tbool,
		Group:       environschema.EnvironGroup,
	},
	IgnoreMachineAddresses: {
		Description: "Whether the machine worker should discover machine addresses on startup",
		Type:        environschema.Tbool,
		Group:       environschema.EnvironGroup,
	},
	"enable-os-refresh-update": {
		Description: `Whether newly provisioned instances should run their respective OS's update capability.`,
		Type:        environschema.Tbool,
		Group:       environschema.EnvironGroup,
	},
	"enable-os-upgrade": {
		Description: `Whether newly provisioned instances should run their respective OS's upgrade capability.`,
		Type:        environschema.Tbool,
		Group:       environschema.EnvironGroup,
	},
	ExtraInfoKey: {
		Description: "Arbitrary user specified string data that is stored against the model.",
		Type:        environschema.Tstring,
		Group:       environschema.EnvironGroup,
	},
	"firewall-mode": {
		Description: `The mode to use for network firewalling.

'instance' requests the use of an individual firewall per instance.

'global' uses a single firewall for all instances (access
for a network port is enabled to one instance if any instance requires
that port).

'none' requests that no firewalling should be performed
inside the model. It's useful for clouds without support for either
global or per instance security groups.`,
		Type:      environschema.Tstring,
		Values:    []interface{}{FwInstance, FwGlobal, FwNone},
		Immutable: true,
		Group:     environschema.EnvironGroup,
	},
	FTPProxyKey: {
		Description: "The FTP proxy value to configure on instances, in the FTP_PROXY environment variable",
		Type:        environschema.Tstring,
		Group:       environschema.EnvironGroup,
	},
	HTTPProxyKey: {
		Description: "The HTTP proxy value to configure on instances, in the HTTP_PROXY environment variable",
		Type:        environschema.Tstring,
		Group:       environschema.EnvironGroup,
	},
	HTTPSProxyKey: {
		Description: "The HTTPS proxy value to configure on instances, in the HTTPS_PROXY environment variable",
		Type:        environschema.Tstring,
		Group:       environschema.EnvironGroup,
	},
	NoProxyKey: {
		Description: "List of domain addresses not to be proxied (comma-separated)",
		Type:        environschema.Tstring,
		Group:       environschema.EnvironGroup,
	},
	JujuFTPProxyKey: {
		Description: "The FTP proxy value to pass to charms in the JUJU_CHARM_FTP_PROXY environment variable",
		Type:        environschema.Tstring,
		Group:       environschema.EnvironGroup,
	},
	JujuHTTPProxyKey: {
		Description: "The HTTP proxy value to pass to charms in the JUJU_CHARM_HTTP_PROXY environment variable",
		Type:        environschema.Tstring,
		Group:       environschema.EnvironGroup,
	},
	JujuHTTPSProxyKey: {
		Description: "The HTTPS proxy value to pass to charms in the JUJU_CHARM_HTTPS_PROXY environment variable",
		Type:        environschema.Tstring,
		Group:       environschema.EnvironGroup,
	},
	JujuNoProxyKey: {
		Description: "List of domain addresses not to be proxied (comma-separated), may contain CIDRs. Passed to charms in the JUJU_CHARM_NO_PROXY environment variable",
		Type:        environschema.Tstring,
		Group:       environschema.EnvironGroup,
	},
	SnapHTTPProxyKey: {
		Description: "The HTTP proxy value to for installing snaps",
		Type:        environschema.Tstring,
		Group:       environschema.EnvironGroup,
	},
	SnapHTTPSProxyKey: {
		Description: "The HTTPS proxy value to for installing snaps",
		Type:        environschema.Tstring,
		Group:       environschema.EnvironGroup,
	},
	SnapStoreProxyKey: {
		Description: "The snap store proxy for installing snaps",
		Type:        environschema.Tstring,
		Group:       environschema.EnvironGroup,
	},
	SnapStoreAssertionsKey: {
		Description: "The assertions for the defined snap store proxy",
		Type:        environschema.Tstring,
		Group:       environschema.EnvironGroup,
	},
	SnapStoreProxyURLKey: {
		Description: "The URL for the defined snap store proxy",
		Type:        environschema.Tstring,
		Group:       environschema.EnvironGroup,
	},
	"image-metadata-url": {
		Description: "The URL at which the metadata used to locate OS image ids is located",
		Type:        environschema.Tstring,
		Group:       environschema.EnvironGroup,
	},
	"image-stream": {
		Description: `The simplestreams stream used to identify which image ids to search when starting an instance.`,
		Type:        environschema.Tstring,
		Group:       environschema.EnvironGroup,
	},
	ContainerImageMetadataURLKey: {
		Description: "The URL at which the metadata used to locate container OS image ids is located",
		Type:        environschema.Tstring,
		Group:       environschema.EnvironGroup,
	},
	ContainerImageStreamKey: {
		Description: `The simplestreams stream used to identify which image ids to search when starting a container.`,
		Type:        environschema.Tstring,
		Group:       environschema.EnvironGroup,
	},
	"logging-config": {
		Description: `The configuration string to use when configuring Juju agent logging (see http://godoc.org/github.com/juju/loggo#ParseConfigurationString for details)`,
		Type:        environschema.Tstring,
		Group:       environschema.EnvironGroup,
	},
	NameKey: {
		Description: "The name of the current model",
		Type:        environschema.Tstring,
		Mandatory:   true,
		Immutable:   true,
		Group:       environschema.EnvironGroup,
	},
	ProvisionerHarvestModeKey: {
		// default: destroyed, but also depends on current setting of ProvisionerSafeModeKey
		Description: "What to do with unknown machines (default destroyed)",
		Type:        environschema.Tstring,
		Values:      []interface{}{"all", "none", "unknown", "destroyed"},
		Group:       environschema.EnvironGroup,
	},
	NumProvisionWorkersKey: {
		Description: "The number of provisioning workers to use per model",
		Type:        environschema.Tint,
		Group:       environschema.EnvironGroup,
	},
	NumContainerProvisionWorkersKey: {
		Description: "The number of container provisioning workers to use per machine",
		Type:        environschema.Tint,
		Group:       environschema.EnvironGroup,
	},
	"proxy-ssh": {
		// default: true
		Description: `Whether SSH commands should be proxied through the API server`,
		Type:        environschema.Tbool,
		Group:       environschema.EnvironGroup,
	},
	ResourceTagsKey: {
		Description: "resource tags",
		Type:        environschema.Tattrs,
		Group:       environschema.EnvironGroup,
	},
	LogForwardEnabled: {
		Description: `Whether syslog forwarding is enabled.`,
		Type:        environschema.Tbool,
		Group:       environschema.EnvironGroup,
	},
	LogFwdSyslogHost: {
		Description: `The hostname:port of the syslog server.`,
		Type:        environschema.Tstring,
		Group:       environschema.EnvironGroup,
	},
	LogFwdSyslogCACert: {
		Description: `The certificate of the CA that signed the syslog server certificate, in PEM format.`,
		Type:        environschema.Tstring,
		Group:       environschema.EnvironGroup,
	},
	LogFwdSyslogClientCert: {
		Description: `The syslog client certificate in PEM format.`,
		Type:        environschema.Tstring,
		Group:       environschema.EnvironGroup,
	},
	LogFwdSyslogClientKey: {
		Description: `The syslog client key in PEM format.`,
		Type:        environschema.Tstring,
		Group:       environschema.EnvironGroup,
	},
	"ssl-hostname-verification": {
		Description: "Whether SSL hostname verification is enabled (default true)",
		Type:        environschema.Tbool,
		Group:       environschema.EnvironGroup,
	},
	StorageDefaultBlockSourceKey: {
		Description: "The default block storage source for the model",
		Type:        environschema.Tstring,
		Group:       environschema.EnvironGroup,
	},
	StorageDefaultFilesystemSourceKey: {
		Description: "The default filesystem storage source for the model",
		Type:        environschema.Tstring,
		Group:       environschema.EnvironGroup,
	},
	TestModeKey: {
		Description: `Whether the model is intended for testing.
If true, accessing the charm store does not affect statistical
data of the store. (default false)`,
		Type:  environschema.Tbool,
		Group: environschema.EnvironGroup,
	},
	DisableTelemetryKey: {
		Description: `Disable telemetry reporting of model information`,
		Type:        environschema.Tbool,
		Group:       environschema.EnvironGroup,
	},
	ModeKey: {
		Description: `Mode is a comma-separated list which sets the 
mode the model should run in. So far only one is implemented
- If 'requires-prompts' is present, clients will ask for confirmation before removing
potentially valuable resources.
(default "")`,
		Type:  environschema.Tstring,
		Group: environschema.EnvironGroup,
	},
	SSHAllowListKey: {
		Description: `SSH allow list is a comma-separated list of cidrs from
which machines in this model will accept connections to the SSH service`,
		Type:  environschema.Tstring,
		Group: environschema.EnvironGroup,
	},
	TypeKey: {
		Description: "Type of model, e.g. local, ec2",
		Type:        environschema.Tstring,
		Mandatory:   true,
		Immutable:   true,
		Group:       environschema.EnvironGroup,
	},
	UUIDKey: {
		Description: "The UUID of the model",
		Type:        environschema.Tstring,
		Group:       environschema.JujuGroup,
		Immutable:   true,
	},
	AutomaticallyRetryHooks: {
		Description: "Determines whether the uniter should automatically retry failed hooks",
		Type:        environschema.Tbool,
		Group:       environschema.EnvironGroup,
	},
	TransmitVendorMetricsKey: {
		Description: "Determines whether metrics declared by charms deployed into this model are sent for anonymized aggregate analytics",
		Type:        environschema.Tbool,
		Group:       environschema.EnvironGroup,
	},
	NetBondReconfigureDelayKey: {
		Description: "The amount of time in seconds to sleep between ifdown and ifup when bridging",
		Type:        environschema.Tint,
		Group:       environschema.EnvironGroup,
	},
	ContainerNetworkingMethod: {
		Description: "Method of container networking setup - one of fan, provider, local",
		Type:        environschema.Tstring,
		Group:       environschema.EnvironGroup,
	},
	MaxStatusHistoryAge: {
		Description: "The maximum age for status history entries before they are pruned, in human-readable time format",
		Type:        environschema.Tstring,
		Group:       environschema.EnvironGroup,
	},
	MaxStatusHistorySize: {
		Description: "The maximum size for the status history collection, in human-readable memory format",
		Type:        environschema.Tstring,
		Group:       environschema.EnvironGroup,
	},
	MaxActionResultsAge: {
		Description: "The maximum age for action entries before they are pruned, in human-readable time format",
		Type:        environschema.Tstring,
		Group:       environschema.EnvironGroup,
	},
	MaxActionResultsSize: {
		Description: "The maximum size for the action collection, in human-readable memory format",
		Type:        environschema.Tstring,
		Group:       environschema.EnvironGroup,
	},
	UpdateStatusHookInterval: {
		Description: "How often to run the charm update-status hook, in human-readable time format (default 5m, range 1-60m)",
		Type:        environschema.Tstring,
		Group:       environschema.EnvironGroup,
	},
	EgressSubnets: {
		Description: "Source address(es) for traffic originating from this model",
		Type:        environschema.Tstring,
		Group:       environschema.EnvironGroup,
	},
	FanConfig: {
		Description: "Configuration for fan networking for this model",
		Type:        environschema.Tstring,
		Group:       environschema.EnvironGroup,
	},
	CloudInitUserDataKey: {
		Description: "Cloud-init user-data (in yaml format) to be added to userdata for new machines created in this model",
		Type:        environschema.Tstring,
		Group:       environschema.EnvironGroup,
	},
	ContainerInheritPropertiesKey: {
		Description: "List of properties to be copied from the host machine to new containers created in this model (comma-separated)",
		Type:        environschema.Tstring,
		Group:       environschema.EnvironGroup,
	},
	BackupDirKey: {
		Description: "Directory used to store the backup working directory",
		Type:        environschema.Tstring,
		Group:       environschema.EnvironGroup,
	},
	DefaultSpace: {
		Description: "The default network space used for application endpoints in this model",
		Type:        environschema.Tstring,
		Group:       environschema.EnvironGroup,
	},
	LXDSnapChannel: {
		Description: "The channel to use when installing LXD from a snap (cosmic and later)",
		Type:        environschema.Tstring,
		Group:       environschema.EnvironGroup,
	},
	CharmHubURLKey: {
		Description: `The url for CharmHub API calls`,
		Type:        environschema.Tstring,
		Group:       environschema.EnvironGroup,
	},
	LoggingOutputKey: {
		Description: `The logging output destination: database and/or syslog. (default "")`,
		Type:        environschema.Tstring,
		Group:       environschema.EnvironGroup,
	},
	SecretBackendKey: {
		Description: `The name of the secret store backend. (default "auto")`,
		Type:        environschema.Tstring,
		Group:       environschema.EnvironGroup,
	},
}<|MERGE_RESOLUTION|>--- conflicted
+++ resolved
@@ -608,17 +608,11 @@
 	MaxActionResultsAge:  DefaultActionResultsAge,
 	MaxActionResultsSize: DefaultActionResultsSize,
 
-<<<<<<< HEAD
+	// SSH access settings
+	SSHAllowListKey: "0.0.0.0/0",
+
 	// Secret settings.
 	SecretBackendKey: DefaultSecretBackend,
-=======
-	// SSH access settings
-	SSHAllowListKey: "0.0.0.0/0",
-
-	// By default the Juju backend is used.
-	SecretBackendKey:       "",
-	SecretBackendConfigKey: "",
->>>>>>> 1837f717
 }
 
 // defaultLoggingConfig is the default value for logging-config if it is otherwise not set.
