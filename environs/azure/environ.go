--- conflicted
+++ resolved
@@ -112,7 +112,7 @@
 	}
 	defer env.releaseManagementAPI(azure)
 
-	accountName := env.getSnapshot().ecfg.StorageAccountName()
+	accountName := env.getSnapshot().ecfg.storageAccountName()
 	keys, err := azure.GetStorageAccountKeys(accountName)
 	if err != nil {
 		return "", fmt.Errorf("could not obtain storage account keys: %v", err)
@@ -914,13 +914,8 @@
 		}
 	}
 	context := gwacl.StorageContext{
-<<<<<<< HEAD
-		Account: snap.ecfg.StorageAccountName(),
+		Account: snap.ecfg.storageAccountName(),
 		Key:     key,
-=======
-		Account: ecfg.storageAccountName(),
-		Key:     ecfg.storageAccountKey(),
->>>>>>> a60528c3
 	}
 	return &context, nil
 }
