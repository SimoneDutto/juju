package environs

import (
	"errors"
	"io"
	"launchpad.net/juju-core/constraints"
	"launchpad.net/juju-core/environs/config"
	"launchpad.net/juju-core/state"
	"launchpad.net/juju-core/state/api"
)

// A EnvironProvider represents a computing and storage provider.
type EnvironProvider interface {
	// Open opens the environment and returns it.
	Open(cfg *config.Config) (Environ, error)

	// Validate ensures that config is a valid configuration for this
	// provider, applying changes to it if necessary, and returns the
	// validated configuration.
	// If old is not nil, it holds the previous environment configuration
	// for consideration when validating changes.
	Validate(cfg, old *config.Config) (valid *config.Config, err error)

	// Boilerplate returns a default configuration for the environment in yaml format.
	// The text should be a key followed by some number of attributes:
	//    `environName:
	//        type: environTypeName
	//        attr1: val1
	//    `
	// The text is used as a template (see the template package) with one extra template
	// function available, rand, which expands to a random hexadecimal string when invoked.
	BoilerplateConfig() string

	// SecretAttrs filters the supplied configuration returning only values
	// which are considered sensitive.
	SecretAttrs(cfg *config.Config) (map[string]interface{}, error)

	// PublicAddress returns this machine's public host name.
	PublicAddress() (string, error)

	// PrivateAddress returns this machine's private host name.
	PrivateAddress() (string, error)

	// InstanceId returns this machine's instance id.
	InstanceId() (state.InstanceId, error)
}

var ErrNoDNSName = errors.New("DNS name not allocated")

// Instance represents the provider-specific notion of a machine.
type Instance interface {
	// Id returns a provider-generated identifier for the Instance.
	Id() state.InstanceId

	// DNSName returns the DNS name for the instance.
	// If the name is not yet allocated, it will return
	// an ErrNoDNSName error.
	DNSName() (string, error)

	// WaitDNSName returns the DNS name for the instance,
	// waiting until it is allocated if necessary.
	WaitDNSName() (string, error)

	// OpenPorts opens the given ports on the instance, which
	// should have been started with the given machine id.
	OpenPorts(machineId string, ports []state.Port) error

	// ClosePorts closes the given ports on the instance, which
	// should have been started with the given machine id.
	ClosePorts(machineId string, ports []state.Port) error

	// Ports returns the set of ports open on the instance, which
	// should have been started with the given machine id.
	// The ports are returned as sorted by state.SortPorts.
	Ports(machineId string) ([]state.Port, error)
}

var ErrNoInstances = errors.New("no instances found")
var ErrPartialInstances = errors.New("only some instances were found")

// NotFoundError records an error when something has not been found.
type NotFoundError struct {
	// error is the underlying error.
	error
}

// A StorageReader can retrieve and list files from a storage provider.
type StorageReader interface {
	// Get opens the given storage file and returns a ReadCloser
	// that can be used to read its contents.  It is the caller's
	// responsibility to close it after use.  If the name does not
	// exist, it should return a *NotFoundError.
	Get(name string) (io.ReadCloser, error)

	// List lists all names in the storage with the given prefix, in
	// alphabetical order.  The names in the storage are considered
	// to be in a flat namespace, so the prefix may include slashes
	// and the names returned are the full names for the matching
	// entries.
	List(prefix string) ([]string, error)

	// URL returns a URL that can be used to access the given storage file.
	URL(name string) (string, error)
}

// A StorageWriter adds and removes files in a storage provider.
type StorageWriter interface {
	// Put reads from r and writes to the given storage file.
	// The length must give the total length of the file.
	Put(name string, r io.Reader, length int64) error

	// Remove removes the given file from the environment's
	// storage. It should not return an error if the file does
	// not exist.
	Remove(name string) error
}

// Storage represents storage that can be both
// read and written.
type Storage interface {
	StorageReader
	StorageWriter
}

// An Environ represents a juju environment as specified
// in the environments.yaml file.
//
// Due to the limitations of some providers (for example ec2), the
// results of the Environ methods may not be fully sequentially
// consistent. In particular, while a provider may retry when it
// gets an error for an operation, it will not retry when
// an operation succeeds, even if that success is not
// consistent with a previous operation.
//
type Environ interface {
	// Name returns the Environ's name.
	Name() string

	// Bootstrap initializes the state for the environment, possibly
	// starting one or more instances.  If the configuration's
	// AdminSecret is non-empty, the adminstrator password on the
	// newly bootstrapped state will be set to a hash of it (see
	// trivial.PasswordHash), When first connecting to the
	// environment via the juju package, the password hash will be
	// automatically replaced by the real password.
	//
	// The supplied constraints are used to choose the initial instance
	// specification, and will be stored in the new environment's state.
	//
	// The stateServerCertand stateServerKey parameters hold
	// both the certificate and the respective private key to be
	// used by the initial state server, in PEM format.
	Bootstrap(cons constraints.Value, stateServerCert, stateServerKey []byte) error

	// StateInfo returns information on the state initialized
	// by Bootstrap.
	StateInfo() (*state.Info, *api.Info, error)

	// Config returns the current configuration of this Environ.
	Config() *config.Config

	// SetConfig updates the Environs configuration.
	// Calls to SetConfig do not affect the configuration of
	// values previously obtained from Storage and PublicStorage.
	SetConfig(cfg *config.Config) error

	// StartInstance asks for a new instance to be created,
	// associated with the provided machine identifier.  The given
	// info describes the juju state for the new instance to connect
	// to.  Using the same machine id as another running instance
	// can lead to undefined results. The juju tools that will run
	// on the new machine are given by tools - if nil,
	// the Environ will find a set of tools compatible with the
	// current version.
<<<<<<< HEAD
	// TODO add arguments to specify type of new machine.
	StartInstance(machineId string, series string, info *state.Info, apiInfo *api.Info) (Instance, error)
=======
	StartInstance(machineId string, cons constraints.Value, info *state.Info, apiInfo *api.Info, tools *state.Tools) (Instance, error)
>>>>>>> cc85db2b

	// StopInstances shuts down the given instances.
	StopInstances([]Instance) error

	// Instances returns a slice of instances corresponding to the
	// given instance ids.  If no instances were found, but there
	// was no other error, it will return ErrNoInstances.  If
	// some but not all the instances were found, the returned slice
	// will have some nil slots, and an ErrPartialInstances error
	// will be returned.
	Instances(ids []state.InstanceId) ([]Instance, error)

	// AllInstances returns all instances currently known to the
	// environment.
	AllInstances() ([]Instance, error)

	// Storage returns storage specific to the environment.
	Storage() Storage

	// PublicStorage returns storage shared between environments.
	PublicStorage() StorageReader

	// Destroy shuts down all known machines and destroys the
	// rest of the environment. A list of instances known to
	// be part of the environment can be given with insts.
	// This is because recently started machines might not
	// yet be visible in the environment, so this method
	// can wait until they are.
	//
	// When Destroy has been called, any Environ referring to the
	// same remote environment may become invalid
	Destroy(insts []Instance) error

	// AssignmentPolicy returns the environment's unit assignment policy.
	AssignmentPolicy() state.AssignmentPolicy

	// OpenPorts opens the given ports for the whole environment.
	// Must only be used if the environment was setup with the
	// FwGlobal firewall mode.
	OpenPorts(ports []state.Port) error

	// ClosePorts closes the given ports for the whole environment.
	// Must only be used if the environment was setup with the
	// FwGlobal firewall mode.
	ClosePorts(ports []state.Port) error

	// Ports returns the ports opened for the whole environment.
	// Must only be used if the environment was setup with the
	// FwGlobal firewall mode.
	Ports() ([]state.Port, error)

	// Provider returns the EnvironProvider that created this Environ.
	Provider() EnvironProvider
}<|MERGE_RESOLUTION|>--- conflicted
+++ resolved
@@ -172,12 +172,7 @@
 	// on the new machine are given by tools - if nil,
 	// the Environ will find a set of tools compatible with the
 	// current version.
-<<<<<<< HEAD
-	// TODO add arguments to specify type of new machine.
-	StartInstance(machineId string, series string, info *state.Info, apiInfo *api.Info) (Instance, error)
-=======
-	StartInstance(machineId string, cons constraints.Value, info *state.Info, apiInfo *api.Info, tools *state.Tools) (Instance, error)
->>>>>>> cc85db2b
+	StartInstance(machineId string, series string, cons constraints.Value, info *state.Info, apiInfo *api.Info) (Instance, error)
 
 	// StopInstances shuts down the given instances.
 	StopInstances([]Instance) error
