// Copyright 2012, 2013 Canonical Ltd.
// Licensed under the AGPLv3, see LICENCE file for details.

package cloudinit_test

import (
	"encoding/base64"
	"regexp"
	"strings"

	jc "github.com/juju/testing/checkers"
	gc "launchpad.net/gocheck"
	"launchpad.net/goyaml"

	"launchpad.net/juju-core/agent"
	"launchpad.net/juju-core/agent/mongo"
	coreCloudinit "launchpad.net/juju-core/cloudinit"
	"launchpad.net/juju-core/constraints"
	"launchpad.net/juju-core/environs"
	"launchpad.net/juju-core/environs/cloudinit"
	"launchpad.net/juju-core/environs/config"
	jujutesting "launchpad.net/juju-core/juju/testing"
	"launchpad.net/juju-core/names"
	"launchpad.net/juju-core/state"
	"launchpad.net/juju-core/state/api"
	"launchpad.net/juju-core/state/api/params"
	"launchpad.net/juju-core/testing"
	"launchpad.net/juju-core/testing/testbase"
	"launchpad.net/juju-core/tools"
	"launchpad.net/juju-core/version"
)

// Use local suite since this file lives in the ec2 package
// for testing internals.
type cloudinitSuite struct {
	testbase.LoggingSuite
}

var _ = gc.Suite(&cloudinitSuite{})

var envConstraints = constraints.MustParse("mem=2G")

var allMachineJobs = []params.MachineJob{
	params.JobManageEnviron, params.JobHostUnits,
}
var normalMachineJobs = []params.MachineJob{
	params.JobHostUnits,
}

type cloudinitTest struct {
	cfg           cloudinit.MachineConfig
	setEnvConfig  bool
	expectScripts string
	// inexactMatch signifies whether we allow extra lines
	// in the actual scripts found. If it's true, the lines
	// mentioned in expectScripts must appear in that
	// order, but they can be arbitrarily interleaved with other
	// script lines.
	inexactMatch bool
}

func minimalConfig(c *gc.C) *config.Config {
	cfg, err := config.New(config.NoDefaults, testing.FakeConfig())
	c.Assert(err, gc.IsNil)
	c.Assert(cfg, gc.NotNil)
	return cfg
}

func must(s string, err error) string {
	if err != nil {
		panic(err)
	}
	return s
}

// mongodPath is the path where we should expect mongod in the environment.
var mongodPath = must(mongo.MongodPath())

// Each test gives a cloudinit config - we check the
// output to see if it looks correct.
var cloudinitTests = []cloudinitTest{
	{
		// precise state server
		cfg: cloudinit.MachineConfig{
			MachineId:        "0",
			AuthorizedKeys:   "sshkey1",
			AgentEnvironment: map[string]string{agent.ProviderType: "dummy"},
			// precise currently needs mongo from PPA
			Tools:           newSimpleTools("1.2.3-precise-amd64"),
			StateServer:     true,
			StateServerCert: serverCert,
			StateServerKey:  serverKey,
			StatePort:       37017,
			APIPort:         17070,
			MachineNonce:    "FAKE_NONCE",
			StateInfo: &state.Info{
				Password: "arble",
				CACert:   []byte("CA CERT\n" + testing.CACert),
			},
			APIInfo: &api.Info{
				Password: "bletch",
				CACert:   []byte("CA CERT\n" + testing.CACert),
			},
			Constraints:             envConstraints,
			DataDir:                 environs.DataDir,
			LogDir:                  agent.DefaultLogDir,
			Jobs:                    allMachineJobs,
			CloudInitOutputLog:      environs.CloudInitOutputLog,
			InstanceId:              "i-bootstrap",
			SystemPrivateSSHKey:     "private rsa key",
			MachineAgentServiceName: "jujud-machine-0",
		},
		setEnvConfig: true,
		expectScripts: `
echo ENABLE_MONGODB="no" > /etc/default/mongodb
set -xe
install -D -m 644 /dev/null '/var/lib/juju/nonce.txt'
printf '%s\\n' 'FAKE_NONCE' > '/var/lib/juju/nonce.txt'
test -e /proc/self/fd/9 \|\| exec 9>&2
\(\[ ! -e /home/ubuntu/.profile \] \|\| grep -q '.juju-proxy' /home/ubuntu/.profile\) \|\| printf .* >> /home/ubuntu/.profile
mkdir -p /var/lib/juju/locks
\[ -e /home/ubuntu \] && chown ubuntu:ubuntu /var/lib/juju/locks
mkdir -p /var/log/juju
chown syslog:adm /var/log/juju
echo 'Fetching tools.*
bin='/var/lib/juju/tools/1\.2\.3-precise-amd64'
mkdir -p \$bin
curl -sSfw 'tools from %{url_effective} downloaded: HTTP %{http_code}; time %{time_total}s; size %{size_download} bytes; speed %{speed_download} bytes/s ' -o \$bin/tools\.tar\.gz 'http://foo\.com/tools/releases/juju1\.2\.3-precise-amd64\.tgz'
sha256sum \$bin/tools\.tar\.gz > \$bin/juju1\.2\.3-precise-amd64\.sha256
grep '1234' \$bin/juju1\.2\.3-precise-amd64.sha256 \|\| \(echo "Tools checksum mismatch"; exit 1\)
tar zxf \$bin/tools.tar.gz -C \$bin
rm \$bin/tools\.tar\.gz && rm \$bin/juju1\.2\.3-precise-amd64\.sha256
printf %s '{"version":"1\.2\.3-precise-amd64","url":"http://foo\.com/tools/releases/juju1\.2\.3-precise-amd64\.tgz","sha256":"1234","size":10}' > \$bin/downloaded-tools\.txt
mkdir -p '/var/lib/juju/agents/machine-0'
install -m 600 /dev/null '/var/lib/juju/agents/machine-0/agent\.conf'
printf '%s\\n' '.*' > '/var/lib/juju/agents/machine-0/agent\.conf'
install -D -m 644 /dev/null '/etc/apt/preferences\.d/50-cloud-tools'
printf '%s\\n' '.*' > '/etc/apt/preferences\.d/50-cloud-tools'
install -D -m 600 /dev/null '/var/lib/juju/system-identity'
printf '%s\\n' '.*' > '/var/lib/juju/system-identity'
install -D -m 600 /dev/null '/var/lib/juju/server\.pem'
printf '%s\\n' 'SERVER CERT\\n[^']*SERVER KEY\\n[^']*' > '/var/lib/juju/server\.pem'
mkdir -p '/var/lib/juju/agents/bootstrap'
install -m 600 /dev/null '/var/lib/juju/agents/bootstrap/agent\.conf'
printf '%s\\n' '.*' > '/var/lib/juju/agents/bootstrap/agent\.conf'
echo 'Bootstrapping Juju machine agent'.*
/var/lib/juju/tools/1\.2\.3-precise-amd64/jujud bootstrap-state --data-dir '/var/lib/juju' --env-config '[^']*' --instance-id 'i-bootstrap' --constraints 'mem=2048M' --debug
rm -rf '/var/lib/juju/agents/bootstrap'
ln -s 1\.2\.3-precise-amd64 '/var/lib/juju/tools/machine-0'
echo 'Starting Juju machine agent \(jujud-machine-0\)'.*
cat >> /etc/init/jujud-machine-0\.conf << 'EOF'\\ndescription "juju machine-0 agent"\\nauthor "Juju Team <juju@lists\.ubuntu\.com>"\\nstart on runlevel \[2345\]\\nstop on runlevel \[!2345\]\\nrespawn\\nnormal exit 0\\n\\nlimit nofile 20000 20000\\n\\nexec /var/lib/juju/tools/machine-0/jujud machine --data-dir '/var/lib/juju' --machine-id 0 --debug >> /var/log/juju/machine-0\.log 2>&1\\nEOF\\n
start jujud-machine-0
`,
	}, {
		// raring state server - we just test the raring-specific parts of the output.
		cfg: cloudinit.MachineConfig{
			MachineId:        "0",
			AuthorizedKeys:   "sshkey1",
			AgentEnvironment: map[string]string{agent.ProviderType: "dummy"},
			// raring provides mongo in the archive
			Tools:           newSimpleTools("1.2.3-raring-amd64"),
			StateServer:     true,
			StateServerCert: serverCert,
			StateServerKey:  serverKey,
			StatePort:       37017,
			APIPort:         17070,
			MachineNonce:    "FAKE_NONCE",
			StateInfo: &state.Info{
				Password: "arble",
				CACert:   []byte("CA CERT\n" + testing.CACert),
			},
			APIInfo: &api.Info{
				Password: "bletch",
				CACert:   []byte("CA CERT\n" + testing.CACert),
			},
			Constraints:             envConstraints,
			DataDir:                 environs.DataDir,
			LogDir:                  agent.DefaultLogDir,
			Jobs:                    allMachineJobs,
			CloudInitOutputLog:      environs.CloudInitOutputLog,
			InstanceId:              "i-bootstrap",
			SystemPrivateSSHKey:     "private rsa key",
			MachineAgentServiceName: "jujud-machine-0",
		},
		setEnvConfig: true,
		inexactMatch: true,
		expectScripts: `
bin='/var/lib/juju/tools/1\.2\.3-raring-amd64'
curl -sSfw 'tools from %{url_effective} downloaded: HTTP %{http_code}; time %{time_total}s; size %{size_download} bytes; speed %{speed_download} bytes/s ' -o \$bin/tools\.tar\.gz 'http://foo\.com/tools/releases/juju1\.2\.3-raring-amd64\.tgz'
sha256sum \$bin/tools\.tar\.gz > \$bin/juju1\.2\.3-raring-amd64\.sha256
grep '1234' \$bin/juju1\.2\.3-raring-amd64.sha256 \|\| \(echo "Tools checksum mismatch"; exit 1\)
rm \$bin/tools\.tar\.gz && rm \$bin/juju1\.2\.3-raring-amd64\.sha256
printf %s '{"version":"1\.2\.3-raring-amd64","url":"http://foo\.com/tools/releases/juju1\.2\.3-raring-amd64\.tgz","sha256":"1234","size":10}' > \$bin/downloaded-tools\.txt
/var/lib/juju/tools/1\.2\.3-raring-amd64/jujud bootstrap-state --data-dir '/var/lib/juju' --env-config '[^']*' --instance-id 'i-bootstrap' --constraints 'mem=2048M' --debug
rm -rf '/var/lib/juju/agents/bootstrap'
ln -s 1\.2\.3-raring-amd64 '/var/lib/juju/tools/machine-0'
`,
	}, {
<<<<<<< HEAD
=======
		// trusty state server - use the new mongo from juju-mongodb
		cfg: cloudinit.MachineConfig{
			MachineId:        "0",
			AuthorizedKeys:   "sshkey1",
			AgentEnvironment: map[string]string{agent.ProviderType: "dummy"},
			// raring provides mongo in the archive
			Tools:           newSimpleTools("1.2.3-trusty-amd64"),
			StateServer:     true,
			StateServerCert: serverCert,
			StateServerKey:  serverKey,
			StatePort:       37017,
			APIPort:         17070,
			MachineNonce:    "FAKE_NONCE",
			StateInfo: &state.Info{
				Password: "arble",
				CACert:   []byte("CA CERT\n" + testing.CACert),
			},
			APIInfo: &api.Info{
				Password: "bletch",
				CACert:   []byte("CA CERT\n" + testing.CACert),
			},
			Constraints:             envConstraints,
			DataDir:                 environs.DataDir,
			LogDir:                  agent.DefaultLogDir,
			Jobs:                    allMachineJobs,
			CloudInitOutputLog:      environs.CloudInitOutputLog,
			InstanceId:              "i-bootstrap",
			SystemPrivateSSHKey:     "private rsa key",
			MachineAgentServiceName: "jujud-machine-0",
			MongoServiceName:        "juju-db",
		},
		setEnvConfig: true,
		inexactMatch: true,
		expectScripts: `
echo 'Starting MongoDB server \(juju-db\)'.*
cat >> /etc/init/juju-db\.conf << 'EOF'\\ndescription "juju state database"\\nauthor "Juju Team <juju@lists\.ubuntu\.com>"\\nstart on runlevel \[2345\]\\nstop on runlevel \[!2345\]\\nrespawn\\nnormal exit 0\\n\\nlimit nofile 65000 65000\\nlimit nproc 20000 20000\\n\\nexec /usr/lib/juju/bin/mongod --auth --dbpath=/var/lib/juju/db --sslOnNormalPorts --sslPEMKeyFile '/var/lib/juju/server\.pem' --sslPEMKeyPassword ignored --bind_ip 0\.0\.0\.0 --port 37017 --noprealloc --syslog --smallfiles\\nEOF\\n
`,
	}, {
>>>>>>> 7505ca4b
		// non state server.
		cfg: cloudinit.MachineConfig{
			MachineId:          "99",
			AuthorizedKeys:     "sshkey1",
			AgentEnvironment:   map[string]string{agent.ProviderType: "dummy"},
			DataDir:            environs.DataDir,
			LogDir:             agent.DefaultLogDir,
			Jobs:               normalMachineJobs,
			CloudInitOutputLog: environs.CloudInitOutputLog,
			StateServer:        false,
			Tools:              newSimpleTools("1.2.3-linux-amd64"),
			MachineNonce:       "FAKE_NONCE",
			StateInfo: &state.Info{
				Addrs:    []string{"state-addr.testing.invalid:12345"},
				Tag:      "machine-99",
				Password: "arble",
				CACert:   []byte("CA CERT\n" + testing.CACert),
			},
			APIInfo: &api.Info{
				Addrs:    []string{"state-addr.testing.invalid:54321"},
				Tag:      "machine-99",
				Password: "bletch",
				CACert:   []byte("CA CERT\n" + testing.CACert),
			},
			MachineAgentServiceName: "jujud-machine-99",
		},
		expectScripts: `
set -xe
install -D -m 644 /dev/null '/var/lib/juju/nonce.txt'
printf '%s\\n' 'FAKE_NONCE' > '/var/lib/juju/nonce.txt'
test -e /proc/self/fd/9 \|\| exec 9>&2
\(\[ ! -e /home/ubuntu/\.profile \] \|\| grep -q '.juju-proxy' /home/ubuntu/.profile\) \|\| printf .* >> /home/ubuntu/.profile
mkdir -p /var/lib/juju/locks
\[ -e /home/ubuntu \] && chown ubuntu:ubuntu /var/lib/juju/locks
mkdir -p /var/log/juju
chown syslog:adm /var/log/juju
echo 'Fetching tools.*
bin='/var/lib/juju/tools/1\.2\.3-linux-amd64'
mkdir -p \$bin
curl -sSfw 'tools from %{url_effective} downloaded: HTTP %{http_code}; time %{time_total}s; size %{size_download} bytes; speed %{speed_download} bytes/s ' -o \$bin/tools\.tar\.gz 'http://foo\.com/tools/releases/juju1\.2\.3-linux-amd64\.tgz'
sha256sum \$bin/tools\.tar\.gz > \$bin/juju1\.2\.3-linux-amd64\.sha256
grep '1234' \$bin/juju1\.2\.3-linux-amd64.sha256 \|\| \(echo "Tools checksum mismatch"; exit 1\)
tar zxf \$bin/tools.tar.gz -C \$bin
rm \$bin/tools\.tar\.gz && rm \$bin/juju1\.2\.3-linux-amd64\.sha256
printf %s '{"version":"1\.2\.3-linux-amd64","url":"http://foo\.com/tools/releases/juju1\.2\.3-linux-amd64\.tgz","sha256":"1234","size":10}' > \$bin/downloaded-tools\.txt
mkdir -p '/var/lib/juju/agents/machine-99'
install -m 600 /dev/null '/var/lib/juju/agents/machine-99/agent\.conf'
printf '%s\\n' '.*' > '/var/lib/juju/agents/machine-99/agent\.conf'
ln -s 1\.2\.3-linux-amd64 '/var/lib/juju/tools/machine-99'
echo 'Starting Juju machine agent \(jujud-machine-99\)'.*
cat >> /etc/init/jujud-machine-99\.conf << 'EOF'\\ndescription "juju machine-99 agent"\\nauthor "Juju Team <juju@lists\.ubuntu\.com>"\\nstart on runlevel \[2345\]\\nstop on runlevel \[!2345\]\\nrespawn\\nnormal exit 0\\n\\nlimit nofile 20000 20000\\n\\nexec /var/lib/juju/tools/machine-99/jujud machine --data-dir '/var/lib/juju' --machine-id 99 --debug >> /var/log/juju/machine-99\.log 2>&1\\nEOF\\n
start jujud-machine-99
`,
	}, {
		// check that it works ok with compound machine ids.
		cfg: cloudinit.MachineConfig{
			MachineId:            "2/lxc/1",
			MachineContainerType: "lxc",
			AuthorizedKeys:       "sshkey1",
			AgentEnvironment:     map[string]string{agent.ProviderType: "dummy"},
			DataDir:              environs.DataDir,
			LogDir:               agent.DefaultLogDir,
			Jobs:                 normalMachineJobs,
			CloudInitOutputLog:   environs.CloudInitOutputLog,
			StateServer:          false,
			Tools:                newSimpleTools("1.2.3-linux-amd64"),
			MachineNonce:         "FAKE_NONCE",
			StateInfo: &state.Info{
				Addrs:    []string{"state-addr.testing.invalid:12345"},
				Tag:      "machine-2-lxc-1",
				Password: "arble",
				CACert:   []byte("CA CERT\n" + testing.CACert),
			},
			APIInfo: &api.Info{
				Addrs:    []string{"state-addr.testing.invalid:54321"},
				Tag:      "machine-2-lxc-1",
				Password: "bletch",
				CACert:   []byte("CA CERT\n" + testing.CACert),
			},
			MachineAgentServiceName: "jujud-machine-2-lxc-1",
		},
		inexactMatch: true,
		expectScripts: `
mkdir -p '/var/lib/juju/agents/machine-2-lxc-1'
install -m 600 /dev/null '/var/lib/juju/agents/machine-2-lxc-1/agent\.conf'
printf '%s\\n' '.*' > '/var/lib/juju/agents/machine-2-lxc-1/agent\.conf'
ln -s 1\.2\.3-linux-amd64 '/var/lib/juju/tools/machine-2-lxc-1'
cat >> /etc/init/jujud-machine-2-lxc-1\.conf << 'EOF'\\ndescription "juju machine-2-lxc-1 agent"\\nauthor "Juju Team <juju@lists\.ubuntu\.com>"\\nstart on runlevel \[2345\]\\nstop on runlevel \[!2345\]\\nrespawn\\nnormal exit 0\\n\\nlimit nofile 20000 20000\\n\\nexec /var/lib/juju/tools/machine-2-lxc-1/jujud machine --data-dir '/var/lib/juju' --machine-id 2/lxc/1 --debug >> /var/log/juju/machine-2-lxc-1\.log 2>&1\\nEOF\\n
start jujud-machine-2-lxc-1
`,
	}, {
		// hostname verification disabled.
		cfg: cloudinit.MachineConfig{
			MachineId:          "99",
			AuthorizedKeys:     "sshkey1",
			AgentEnvironment:   map[string]string{agent.ProviderType: "dummy"},
			DataDir:            environs.DataDir,
			LogDir:             agent.DefaultLogDir,
			Jobs:               normalMachineJobs,
			CloudInitOutputLog: environs.CloudInitOutputLog,
			StateServer:        false,
			Tools:              newSimpleTools("1.2.3-linux-amd64"),
			MachineNonce:       "FAKE_NONCE",
			StateInfo: &state.Info{
				Addrs:    []string{"state-addr.testing.invalid:12345"},
				Tag:      "machine-99",
				Password: "arble",
				CACert:   []byte("CA CERT\n" + testing.CACert),
			},
			APIInfo: &api.Info{
				Addrs:    []string{"state-addr.testing.invalid:54321"},
				Tag:      "machine-99",
				Password: "bletch",
				CACert:   []byte("CA CERT\n" + testing.CACert),
			},
			DisableSSLHostnameVerification: true,
			MachineAgentServiceName:        "jujud-machine-99",
		},
		inexactMatch: true,
		expectScripts: `
curl -sSfw 'tools from %{url_effective} downloaded: HTTP %{http_code}; time %{time_total}s; size %{size_download} bytes; speed %{speed_download} bytes/s ' --insecure -o \$bin/tools\.tar\.gz 'http://foo\.com/tools/releases/juju1\.2\.3-linux-amd64\.tgz'
`,
	}, {
		// empty contraints.
		cfg: cloudinit.MachineConfig{
			MachineId:        "0",
			AuthorizedKeys:   "sshkey1",
			AgentEnvironment: map[string]string{agent.ProviderType: "dummy"},
			// precise currently needs mongo from PPA
			Tools:           newSimpleTools("1.2.3-precise-amd64"),
			StateServer:     true,
			StateServerCert: serverCert,
			StateServerKey:  serverKey,
			StatePort:       37017,
			APIPort:         17070,
			MachineNonce:    "FAKE_NONCE",
			StateInfo: &state.Info{
				Password: "arble",
				CACert:   []byte("CA CERT\n" + testing.CACert),
			},
			APIInfo: &api.Info{
				Password: "bletch",
				CACert:   []byte("CA CERT\n" + testing.CACert),
			},
			DataDir:                 environs.DataDir,
			LogDir:                  agent.DefaultLogDir,
			Jobs:                    allMachineJobs,
			CloudInitOutputLog:      environs.CloudInitOutputLog,
			InstanceId:              "i-bootstrap",
			SystemPrivateSSHKey:     "private rsa key",
			MachineAgentServiceName: "jujud-machine-0",
		},
		setEnvConfig: true,
		inexactMatch: true,
		expectScripts: `
/var/lib/juju/tools/1\.2\.3-precise-amd64/jujud bootstrap-state --data-dir '/var/lib/juju' --env-config '[^']*' --instance-id 'i-bootstrap' --debug
`,
	},
}

func newSimpleTools(vers string) *tools.Tools {
	return &tools.Tools{
		URL:     "http://foo.com/tools/releases/juju" + vers + ".tgz",
		Version: version.MustParseBinary(vers),
		Size:    10,
		SHA256:  "1234",
	}
}

func newFileTools(vers, path string) *tools.Tools {
	tools := newSimpleTools(vers)
	tools.URL = "file://" + path
	return tools
}

func getAgentConfig(c *gc.C, tag string, scripts []string) (cfg string) {
	re := regexp.MustCompile(`printf '%s\\n' '((\n|.)+)' > .*agents/` + regexp.QuoteMeta(tag) + `/agent\.conf`)
	found := false
	for _, s := range scripts {
		m := re.FindStringSubmatch(s)
		if m == nil {
			continue
		}
		cfg = m[1]
		found = true
	}
	c.Assert(found, gc.Equals, true)
	return cfg
}

// check that any --env-config $base64 is valid and matches t.cfg.Config
func checkEnvConfig(c *gc.C, cfg *config.Config, x map[interface{}]interface{}, scripts []string) {
	re := regexp.MustCompile(`--env-config '([^']+)'`)
	found := false
	for _, s := range scripts {
		m := re.FindStringSubmatch(s)
		if m == nil {
			continue
		}
		found = true
		buf, err := base64.StdEncoding.DecodeString(m[1])
		c.Assert(err, gc.IsNil)
		var actual map[string]interface{}
		err = goyaml.Unmarshal(buf, &actual)
		c.Assert(err, gc.IsNil)
		c.Assert(cfg.AllAttrs(), gc.DeepEquals, actual)
	}
	c.Assert(found, gc.Equals, true)
}

// TestCloudInit checks that the output from the various tests
// in cloudinitTests is well formed.
func (*cloudinitSuite) TestCloudInit(c *gc.C) {
	for i, test := range cloudinitTests {
		c.Logf("test %d", i)
		if test.setEnvConfig {
			test.cfg.Config = minimalConfig(c)
		}
		ci := coreCloudinit.New()
		err := cloudinit.Configure(&test.cfg, ci)
		c.Assert(err, gc.IsNil)
		c.Check(ci, gc.NotNil)
		// render the cloudinit config to bytes, and then
		// back to a map so we can introspect it without
		// worrying about internal details of the cloudinit
		// package.
		data, err := ci.Render()
		c.Assert(err, gc.IsNil)

		x := make(map[interface{}]interface{})
		err = goyaml.Unmarshal(data, &x)
		c.Assert(err, gc.IsNil)

		c.Check(x["apt_upgrade"], gc.Equals, true)
		c.Check(x["apt_update"], gc.Equals, true)

		scripts := getScripts(x)
		assertScriptMatch(c, scripts, test.expectScripts, !test.inexactMatch)
		if test.cfg.Config != nil {
			checkEnvConfig(c, test.cfg.Config, x, scripts)
		}
		checkPackage(c, x, "git", true)
		tag := names.MachineTag(test.cfg.MachineId)
		acfg := getAgentConfig(c, tag, scripts)
		c.Assert(acfg, jc.Contains, "AGENT_SERVICE_NAME: jujud-"+tag)
		if test.cfg.StateServer {
			checkPackage(c, x, "mongodb-server", true)
			source := "ppa:juju/stable"
			checkAptSource(c, x, source, "", test.cfg.NeedMongoPPA())
		}
		source := "deb http://ubuntu-cloud.archive.canonical.com/ubuntu precise-updates/cloud-tools main"
		needCloudArchive := test.cfg.Tools.Version.Series == "precise"
		checkAptSource(c, x, source, cloudinit.CanonicalCloudArchiveSigningKey, needCloudArchive)
	}
}

func (*cloudinitSuite) TestCloudInitConfigure(c *gc.C) {
	for i, test := range cloudinitTests {
		test.cfg.Config = minimalConfig(c)
		c.Logf("test %d (Configure)", i)
		cloudcfg := coreCloudinit.New()
		err := cloudinit.Configure(&test.cfg, cloudcfg)
		c.Assert(err, gc.IsNil)
	}
}

func (*cloudinitSuite) TestCloudInitConfigureUsesGivenConfig(c *gc.C) {
	// Create a simple cloudinit config with a 'runcmd' statement.
	cloudcfg := coreCloudinit.New()
	script := "test script"
	cloudcfg.AddRunCmd(script)
	cloudinitTests[0].cfg.Config = minimalConfig(c)
	err := cloudinit.Configure(&cloudinitTests[0].cfg, cloudcfg)
	c.Assert(err, gc.IsNil)
	data, err := cloudcfg.Render()
	c.Assert(err, gc.IsNil)

	ciContent := make(map[interface{}]interface{})
	err = goyaml.Unmarshal(data, &ciContent)
	c.Assert(err, gc.IsNil)
	// The 'runcmd' statement is at the beginning of the list
	// of 'runcmd' statements.
	runCmd := ciContent["runcmd"].([]interface{})
	c.Check(runCmd[0], gc.Equals, script)
}

func getScripts(x map[interface{}]interface{}) []string {
	var scripts []string
	if bootcmds, ok := x["bootcmd"]; ok {
		for _, s := range bootcmds.([]interface{}) {
			scripts = append(scripts, s.(string))
		}
	}
	for _, s := range x["runcmd"].([]interface{}) {
		scripts = append(scripts, s.(string))
	}
	return scripts
}

type line struct {
	index int
	line  string
}

func assertScriptMatch(c *gc.C, got []string, expect string, exact bool) {
	for _, s := range got {
		c.Logf("script: %s", regexp.QuoteMeta(strings.Replace(s, "\n", "\\n", -1)))
	}
	var pats []line
	for i, pat := range strings.Split(strings.Trim(expect, "\n"), "\n") {
		pats = append(pats, line{
			index: i,
			line:  pat,
		})
	}
	var scripts []line
	for i := range got {
		scripts = append(scripts, line{
			index: i,
			line:  strings.Replace(got[i], "\n", "\\n", -1), // make .* work
		})
	}
	for {
		switch {
		case len(pats) == 0 && len(scripts) == 0:
			return
		case len(pats) == 0:
			if exact {
				c.Fatalf("too many scripts found (got %q at line %d)", scripts[0].line, scripts[0].index)
			}
			return
		case len(scripts) == 0:
			if exact {
				c.Fatalf("too few scripts found (expected %q at line %d)", pats[0].line, pats[0].index)
			}
			c.Fatalf("could not find match for %q", pats[0].line)
		default:
			ok, err := regexp.MatchString(pats[0].line, scripts[0].line)
			c.Assert(err, gc.IsNil)
			if ok {
				pats = pats[1:]
				scripts = scripts[1:]
			} else if exact {
				c.Assert(scripts[0].line, gc.Matches, pats[0].line, gc.Commentf("line %d", scripts[0].index))
				panic("unreachable")
			} else {
				scripts = scripts[1:]
			}
		}
	}
}

// checkPackage checks that the cloudinit will or won't install the given
// package, depending on the value of match.
func checkPackage(c *gc.C, x map[interface{}]interface{}, pkg string, match bool) {
	pkgs0 := x["packages"]
	if pkgs0 == nil {
		if match {
			c.Errorf("cloudinit has no entry for packages")
		}
		return
	}

	pkgs := pkgs0.([]interface{})

	found := false
	for _, p0 := range pkgs {
		p := p0.(string)
		hasTargetRelease := strings.Contains(p, "--target-release")
		hasQuotedPkg := strings.Contains(p, "'"+pkg+"'")
		if p == pkg || (hasTargetRelease && hasQuotedPkg) {
			found = true
		}
	}
	switch {
	case match && !found:
		c.Errorf("package %q not found in %v", pkg, pkgs)
	case !match && found:
		c.Errorf("%q found but not expected in %v", pkg, pkgs)
	}
}

// checkAptSources checks that the cloudinit will or won't install the given
// source, depending on the value of match.
func checkAptSource(c *gc.C, x map[interface{}]interface{}, source, key string, match bool) {
	sources0 := x["apt_sources"]
	if sources0 == nil {
		if match {
			c.Errorf("cloudinit has no entry for apt_sources")
		}
		return
	}

	sources := sources0.([]interface{})

	found := false
	for _, s0 := range sources {
		s := s0.(map[interface{}]interface{})
		if s["source"] == source && s["key"] == key {
			found = true
		}
	}
	switch {
	case match && !found:
		c.Errorf("source %q not found in %v", source, sources)
	case !match && found:
		c.Errorf("%q found but not expected in %v", source, sources)
	}
}

// When mutate is called on a known-good MachineConfig,
// there should be an error complaining about the missing
// field named by the adjacent err.
var verifyTests = []struct {
	err    string
	mutate func(*cloudinit.MachineConfig)
}{
	{"invalid machine id", func(cfg *cloudinit.MachineConfig) {
		cfg.MachineId = "-1"
	}},
	{"missing environment configuration", func(cfg *cloudinit.MachineConfig) {
		cfg.Config = nil
	}},
	{"missing state info", func(cfg *cloudinit.MachineConfig) {
		cfg.StateInfo = nil
	}},
	{"missing API info", func(cfg *cloudinit.MachineConfig) {
		cfg.APIInfo = nil
	}},
	{"missing state hosts", func(cfg *cloudinit.MachineConfig) {
		cfg.StateServer = false
		cfg.StateInfo = &state.Info{
			Tag:    "machine-99",
			CACert: []byte(testing.CACert),
		}
		cfg.APIInfo = &api.Info{
			Addrs:  []string{"foo:35"},
			Tag:    "machine-99",
			CACert: []byte(testing.CACert),
		}
	}},
	{"missing API hosts", func(cfg *cloudinit.MachineConfig) {
		cfg.StateServer = false
		cfg.StateInfo = &state.Info{
			Addrs:  []string{"foo:35"},
			Tag:    "machine-99",
			CACert: []byte(testing.CACert),
		}
		cfg.APIInfo = &api.Info{
			Tag:    "machine-99",
			CACert: []byte(testing.CACert),
		}
	}},
	{"missing CA certificate", func(cfg *cloudinit.MachineConfig) {
		cfg.StateInfo = &state.Info{Addrs: []string{"host:98765"}}
	}},
	{"missing CA certificate", func(cfg *cloudinit.MachineConfig) {
		cfg.StateServer = false
		cfg.StateInfo = &state.Info{
			Tag:   "machine-99",
			Addrs: []string{"host:98765"},
		}
	}},
	{"missing state server certificate", func(cfg *cloudinit.MachineConfig) {
		cfg.StateServerCert = []byte{}
	}},
	{"missing state server private key", func(cfg *cloudinit.MachineConfig) {
		cfg.StateServerKey = []byte{}
	}},
	{"missing var directory", func(cfg *cloudinit.MachineConfig) {
		cfg.DataDir = ""
	}},
	{"missing log directory", func(cfg *cloudinit.MachineConfig) {
		cfg.LogDir = ""
	}},
	{"missing cloud-init output log path", func(cfg *cloudinit.MachineConfig) {
		cfg.CloudInitOutputLog = ""
	}},
	{"missing tools", func(cfg *cloudinit.MachineConfig) {
		cfg.Tools = nil
	}},
	{"missing tools URL", func(cfg *cloudinit.MachineConfig) {
		cfg.Tools = &tools.Tools{}
	}},
	{"entity tag must match started machine", func(cfg *cloudinit.MachineConfig) {
		cfg.StateServer = false
		info := *cfg.StateInfo
		info.Tag = "machine-0"
		cfg.StateInfo = &info
	}},
	{"entity tag must match started machine", func(cfg *cloudinit.MachineConfig) {
		cfg.StateServer = false
		info := *cfg.StateInfo
		info.Tag = ""
		cfg.StateInfo = &info
	}},
	{"entity tag must match started machine", func(cfg *cloudinit.MachineConfig) {
		cfg.StateServer = false
		info := *cfg.APIInfo
		info.Tag = "machine-0"
		cfg.APIInfo = &info
	}},
	{"entity tag must match started machine", func(cfg *cloudinit.MachineConfig) {
		cfg.StateServer = false
		info := *cfg.APIInfo
		info.Tag = ""
		cfg.APIInfo = &info
	}},
	{"entity tag must be blank when starting a state server", func(cfg *cloudinit.MachineConfig) {
		info := *cfg.StateInfo
		info.Tag = "machine-0"
		cfg.StateInfo = &info
	}},
	{"entity tag must be blank when starting a state server", func(cfg *cloudinit.MachineConfig) {
		info := *cfg.APIInfo
		info.Tag = "machine-0"
		cfg.APIInfo = &info
	}},
	{"missing state port", func(cfg *cloudinit.MachineConfig) {
		cfg.StatePort = 0
	}},
	{"missing API port", func(cfg *cloudinit.MachineConfig) {
		cfg.APIPort = 0
	}},
	{"missing machine nonce", func(cfg *cloudinit.MachineConfig) {
		cfg.MachineNonce = ""
	}},
	{"missing machine agent service name", func(cfg *cloudinit.MachineConfig) {
		cfg.MachineAgentServiceName = ""
	}},
<<<<<<< HEAD
=======
	{"missing mongo service name", func(cfg *cloudinit.MachineConfig) {
		cfg.MongoServiceName = ""
	}},
	{"missing instance-id", func(cfg *cloudinit.MachineConfig) {
		cfg.InstanceId = ""
	}},
>>>>>>> 7505ca4b
}

// TestCloudInitVerify checks that required fields are appropriately
// checked for by NewCloudInit.
func (*cloudinitSuite) TestCloudInitVerify(c *gc.C) {
	cfg := &cloudinit.MachineConfig{
		StateServer:      true,
		StateServerCert:  serverCert,
		StateServerKey:   serverKey,
		StatePort:        1234,
		APIPort:          1235,
		MachineId:        "99",
		Tools:            newSimpleTools("9.9.9-linux-arble"),
		AuthorizedKeys:   "sshkey1",
		AgentEnvironment: map[string]string{agent.ProviderType: "dummy"},
		StateInfo: &state.Info{
			Addrs:    []string{"host:98765"},
			CACert:   []byte(testing.CACert),
			Password: "password",
		},
		APIInfo: &api.Info{
			Addrs:  []string{"host:9999"},
			CACert: []byte(testing.CACert),
		},
		Config:                  minimalConfig(c),
		DataDir:                 environs.DataDir,
		LogDir:                  agent.DefaultLogDir,
		Jobs:                    normalMachineJobs,
		CloudInitOutputLog:      environs.CloudInitOutputLog,
		InstanceId:              "i-bootstrap",
		MachineNonce:            "FAKE_NONCE",
		SystemPrivateSSHKey:     "private rsa key",
		MachineAgentServiceName: "jujud-machine-99",
	}
	// check that the base configuration does not give an error
	ci := coreCloudinit.New()
	err := cloudinit.Configure(cfg, ci)
	c.Assert(err, gc.IsNil)

	for i, test := range verifyTests {
		c.Logf("test %d. %s", i, test.err)
		cfg1 := *cfg
		test.mutate(&cfg1)

		err = cloudinit.Configure(&cfg1, ci)
		c.Assert(err, gc.ErrorMatches, "invalid machine configuration: "+test.err)
	}
}

func (*cloudinitSuite) createMachineConfig(c *gc.C, environConfig *config.Config) *cloudinit.MachineConfig {
	machineId := "42"
	machineNonce := "fake-nonce"
	stateInfo := jujutesting.FakeStateInfo(machineId)
	apiInfo := jujutesting.FakeAPIInfo(machineId)
	machineConfig := environs.NewMachineConfig(machineId, machineNonce, stateInfo, apiInfo)
	machineConfig.Tools = &tools.Tools{
		Version: version.MustParseBinary("2.3.4-foo-bar"),
		URL:     "http://tools.testing.invalid/2.3.4-foo-bar.tgz",
	}
	err := environs.FinishMachineConfig(machineConfig, environConfig, constraints.Value{})
	c.Assert(err, gc.IsNil)
	return machineConfig
}

func (s *cloudinitSuite) TestAptProxyNotWrittenIfNotSet(c *gc.C) {
	environConfig := minimalConfig(c)
	machineCfg := s.createMachineConfig(c, environConfig)
	cloudcfg := coreCloudinit.New()
	err := cloudinit.Configure(machineCfg, cloudcfg)
	c.Assert(err, gc.IsNil)

	cmds := cloudcfg.BootCmds()
	c.Assert(cmds, gc.DeepEquals, []interface{}{})
}

func (s *cloudinitSuite) TestAptProxyWritten(c *gc.C) {
	environConfig := minimalConfig(c)
	environConfig, err := environConfig.Apply(map[string]interface{}{
		"apt-http-proxy": "http://user@10.0.0.1",
	})
	c.Assert(err, gc.IsNil)
	machineCfg := s.createMachineConfig(c, environConfig)
	cloudcfg := coreCloudinit.New()
	err = cloudinit.Configure(machineCfg, cloudcfg)
	c.Assert(err, gc.IsNil)

	cmds := cloudcfg.BootCmds()
	expected := "[ -f /etc/apt/apt.conf.d/42-juju-proxy-settings ] || (printf '%s\\n' 'Acquire::http::Proxy \"http://user@10.0.0.1\";' > /etc/apt/apt.conf.d/42-juju-proxy-settings)"
	c.Assert(cmds, gc.DeepEquals, []interface{}{expected})
}

func (s *cloudinitSuite) TestProxyWritten(c *gc.C) {
	environConfig := minimalConfig(c)
	environConfig, err := environConfig.Apply(map[string]interface{}{
		"http-proxy": "http://user@10.0.0.1",
		"no-proxy":   "localhost,10.0.3.1",
	})
	c.Assert(err, gc.IsNil)
	machineCfg := s.createMachineConfig(c, environConfig)
	cloudcfg := coreCloudinit.New()
	err = cloudinit.Configure(machineCfg, cloudcfg)
	c.Assert(err, gc.IsNil)

	cmds := cloudcfg.RunCmds()
	first := `([ ! -e /home/ubuntu/.profile ] || grep -q '.juju-proxy' /home/ubuntu/.profile) || printf '\n# Added by juju\n[ -f "$HOME/.juju-proxy" ] && . "$HOME/.juju-proxy"\n' >> /home/ubuntu/.profile`
	expected := []interface{}{
		`export http_proxy=http://user@10.0.0.1`,
		`export HTTP_PROXY=http://user@10.0.0.1`,
		`export no_proxy=localhost,10.0.3.1`,
		`export NO_PROXY=localhost,10.0.3.1`,
		`[ -e /home/ubuntu ] && (printf '%s\n' 'export http_proxy=http://user@10.0.0.1
export HTTP_PROXY=http://user@10.0.0.1
export no_proxy=localhost,10.0.3.1
export NO_PROXY=localhost,10.0.3.1' > /home/ubuntu/.juju-proxy && chown ubuntu:ubuntu /home/ubuntu/.juju-proxy)`,
	}
	found := false
	for i, cmd := range cmds {
		if cmd == first {
			c.Assert(cmds[i+1:i+6], jc.DeepEquals, expected)
			found = true
			break
		}
	}
	c.Assert(found, jc.IsTrue)
}

var serverCert = []byte(`
SERVER CERT
-----BEGIN CERTIFICATE-----
MIIBdzCCASOgAwIBAgIBADALBgkqhkiG9w0BAQUwHjENMAsGA1UEChMEanVqdTEN
MAsGA1UEAxMEcm9vdDAeFw0xMjExMDgxNjIyMzRaFw0xMzExMDgxNjI3MzRaMBwx
DDAKBgNVBAoTA2htbTEMMAoGA1UEAxMDYW55MFowCwYJKoZIhvcNAQEBA0sAMEgC
QQCACqz6JPwM7nbxAWub+APpnNB7myckWJ6nnsPKi9SipP1hyhfzkp8RGMJ5Uv7y
8CSTtJ8kg/ibka1VV8LvP9tnAgMBAAGjUjBQMA4GA1UdDwEB/wQEAwIAsDAdBgNV
HQ4EFgQU6G1ERaHCgfAv+yoDMFVpDbLOmIQwHwYDVR0jBBgwFoAUP/mfUdwOlHfk
fR+gLQjslxf64w0wCwYJKoZIhvcNAQEFA0EAbn0MaxWVgGYBomeLYfDdb8vCq/5/
G/2iCUQCXsVrBparMLFnor/iKOkJB5n3z3rtu70rFt+DpX6L8uBR3LB3+A==
-----END CERTIFICATE-----
`[1:])

var serverKey = []byte(`
SERVER KEY
-----BEGIN RSA PRIVATE KEY-----
MIIBPAIBAAJBAIAKrPok/AzudvEBa5v4A+mc0HubJyRYnqeew8qL1KKk/WHKF/OS
nxEYwnlS/vLwJJO0nySD+JuRrVVXwu8/22cCAwEAAQJBAJsk1F0wTRuaIhJ5xxqw
FIWPFep/n5jhrDOsIs6cSaRbfIBy3rAl956pf/MHKvf/IXh7KlG9p36IW49hjQHK
7HkCIQD2CqyV1ppNPFSoCI8mSwO8IZppU3i2V4MhpwnqHz3H0wIhAIU5XIlhLJW8
TNOaFMEia/TuYofdwJnYvi9t0v4UKBWdAiEA76AtvjEoTpi3in/ri0v78zp2/KXD
JzPMDvZ0fYS30ukCIA1stlJxpFiCXQuFn0nG+jH4Q52FTv8xxBhrbLOFvHRRAiEA
2Vc9NN09ty+HZgxpwqIA1fHVuYJY9GMPG1LnTnZ9INg=
-----END RSA PRIVATE KEY-----
`[1:])<|MERGE_RESOLUTION|>--- conflicted
+++ resolved
@@ -40,7 +40,7 @@
 
 var envConstraints = constraints.MustParse("mem=2G")
 
-var allMachineJobs = []params.MachineJob{
+var allMachineJobs = []params.MachineJob{ 
 	params.JobManageEnviron, params.JobHostUnits,
 }
 var normalMachineJobs = []params.MachineJob{
@@ -196,47 +196,6 @@
 ln -s 1\.2\.3-raring-amd64 '/var/lib/juju/tools/machine-0'
 `,
 	}, {
-<<<<<<< HEAD
-=======
-		// trusty state server - use the new mongo from juju-mongodb
-		cfg: cloudinit.MachineConfig{
-			MachineId:        "0",
-			AuthorizedKeys:   "sshkey1",
-			AgentEnvironment: map[string]string{agent.ProviderType: "dummy"},
-			// raring provides mongo in the archive
-			Tools:           newSimpleTools("1.2.3-trusty-amd64"),
-			StateServer:     true,
-			StateServerCert: serverCert,
-			StateServerKey:  serverKey,
-			StatePort:       37017,
-			APIPort:         17070,
-			MachineNonce:    "FAKE_NONCE",
-			StateInfo: &state.Info{
-				Password: "arble",
-				CACert:   []byte("CA CERT\n" + testing.CACert),
-			},
-			APIInfo: &api.Info{
-				Password: "bletch",
-				CACert:   []byte("CA CERT\n" + testing.CACert),
-			},
-			Constraints:             envConstraints,
-			DataDir:                 environs.DataDir,
-			LogDir:                  agent.DefaultLogDir,
-			Jobs:                    allMachineJobs,
-			CloudInitOutputLog:      environs.CloudInitOutputLog,
-			InstanceId:              "i-bootstrap",
-			SystemPrivateSSHKey:     "private rsa key",
-			MachineAgentServiceName: "jujud-machine-0",
-			MongoServiceName:        "juju-db",
-		},
-		setEnvConfig: true,
-		inexactMatch: true,
-		expectScripts: `
-echo 'Starting MongoDB server \(juju-db\)'.*
-cat >> /etc/init/juju-db\.conf << 'EOF'\\ndescription "juju state database"\\nauthor "Juju Team <juju@lists\.ubuntu\.com>"\\nstart on runlevel \[2345\]\\nstop on runlevel \[!2345\]\\nrespawn\\nnormal exit 0\\n\\nlimit nofile 65000 65000\\nlimit nproc 20000 20000\\n\\nexec /usr/lib/juju/bin/mongod --auth --dbpath=/var/lib/juju/db --sslOnNormalPorts --sslPEMKeyFile '/var/lib/juju/server\.pem' --sslPEMKeyPassword ignored --bind_ip 0\.0\.0\.0 --port 37017 --noprealloc --syslog --smallfiles\\nEOF\\n
-`,
-	}, {
->>>>>>> 7505ca4b
 		// non state server.
 		cfg: cloudinit.MachineConfig{
 			MachineId:          "99",
@@ -767,15 +726,9 @@
 	{"missing machine agent service name", func(cfg *cloudinit.MachineConfig) {
 		cfg.MachineAgentServiceName = ""
 	}},
-<<<<<<< HEAD
-=======
-	{"missing mongo service name", func(cfg *cloudinit.MachineConfig) {
-		cfg.MongoServiceName = ""
-	}},
 	{"missing instance-id", func(cfg *cloudinit.MachineConfig) {
 		cfg.InstanceId = ""
 	}},
->>>>>>> 7505ca4b
 }
 
 // TestCloudInitVerify checks that required fields are appropriately
