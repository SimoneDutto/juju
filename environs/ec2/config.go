package ec2

import (
	"fmt"
	"launchpad.net/goamz/aws"
	"launchpad.net/juju/go/environs"
	"launchpad.net/juju/go/schema"
)

// providerConfig is a placeholder for any config information
// that we will have in a configuration file.
type providerConfig struct {
	name               string
	region             string
	auth               aws.Auth
	bucket             string
	publicBucket       string
	authorizedKeys     string
	authorizedKeysPath string
}

type checker struct{}

func (checker) Coerce(v interface{}, path []string) (interface{}, error) {
	return &providerConfig{}, nil
}

// TODO move these known strings into goamz/aws
var Regions = map[string]aws.Region{
	"ap-northeast-1": aws.APNortheast,
	"ap-southeast-1": aws.APSoutheast,
	"eu-west-1":      aws.EUWest,
	"us-east-1":      aws.USEast,
	"us-west-1":      aws.USWest,
}

<<<<<<< HEAD
func (environProvider) ConfigChecker() schema.Checker {
	return combineCheckers(
		schema.FieldMap(
			schema.Fields{
				"access-key":           schema.String(),
				"secret-key":           schema.String(),
				"region":               schema.String(),
				"control-bucket":       schema.String(),
				"public-bucket":        schema.String(),
				"authorized-keys":      schema.String(),
				"authorized-keys-path": schema.String(),
			}, []string{
				"access-key",
				"secret-key",
				"region",
				"public-bucket",
				"authorized-keys",
				"authorized-keys-path",
			},
		),
		checkerFunc(func(v interface{}, path []string) (newv interface{}, err error) {
			m := v.(schema.MapType)
			var c providerConfig

			c.bucket = m["control-bucket"].(string)
			c.publicBucket = maybeString(m["public-bucket"], "")
			c.auth.AccessKey = maybeString(m["access-key"], "")
			c.auth.SecretKey = maybeString(m["secret-key"], "")
			if c.auth.AccessKey == "" || c.auth.SecretKey == "" {
				if c.auth.AccessKey != "" {
					return nil, fmt.Errorf("environment has access-key but no secret-key")
				}
				if c.auth.SecretKey != "" {
					return nil, fmt.Errorf("environment has secret-key but no access-key")
				}
				c.auth, err = aws.EnvAuth()
				if err != nil {
					return
				}
			}

			regionName := maybeString(m["region"], "us-east-1")
			if _, ok := Regions[regionName]; !ok {
				return nil, fmt.Errorf("invalid region name %q", regionName)
			}
			c.region = regionName
			c.authorizedKeys = maybeString(m["authorized-keys"], "")
			c.authorizedKeysPath = maybeString(m["authorized-keys-path"], "")
			return &c, nil
		}),
	)
=======
var configChecker = schema.FieldMap(
	schema.Fields{
		"name":                 schema.String(),
		"access-key":           schema.String(),
		"secret-key":           schema.String(),
		"region":               schema.String(),
		"control-bucket":       schema.String(),
		"authorized-keys":      schema.String(),
		"authorized-keys-path": schema.String(),
		"juju-origin":          schema.String(),
	}, []string{
		"access-key",
		"secret-key",
		"region",
		"authorized-keys",
		"authorized-keys-path",
		"juju-origin",
	},
)

func (p environProvider) NewConfig(config map[string]interface{}) (cfg environs.EnvironConfig, err error) {
	v, err := configChecker.Coerce(config, nil)
	if err != nil {
		return nil, err
	}
	m := v.(schema.MapType)
	var c providerConfig

	c.name = m["name"].(string)
	c.bucket = m["control-bucket"].(string)
	c.auth.AccessKey = maybeString(m["access-key"], "")
	c.auth.SecretKey = maybeString(m["secret-key"], "")
	if c.auth.AccessKey == "" || c.auth.SecretKey == "" {
		if c.auth.AccessKey != "" {
			return nil, fmt.Errorf("environment has access-key but no secret-key")
		}
		if c.auth.SecretKey != "" {
			return nil, fmt.Errorf("environment has secret-key but no access-key")
		}
		c.auth, err = aws.EnvAuth()
		if err != nil {
			return
		}
	}

	regionName := maybeString(m["region"], "us-east-1")
	if _, ok := Regions[regionName]; !ok {
		return nil, fmt.Errorf("invalid region name %q", regionName)
	}
	c.region = regionName
	c.authorizedKeys = maybeString(m["authorized-keys"], "")
	c.authorizedKeysPath = maybeString(m["authorized-keys-path"], "")

	if origin, ok := m["juju-origin"].(string); ok {
		c.origin, err = parseOrigin(origin)
		if err != nil {
			return
		}
	}
	return &c, nil
>>>>>>> 17e7d7cb
}

func maybeString(x interface{}, dflt string) string {
	if x == nil {
		return dflt
	}
	return x.(string)
}<|MERGE_RESOLUTION|>--- conflicted
+++ resolved
@@ -34,59 +34,6 @@
 	"us-west-1":      aws.USWest,
 }
 
-<<<<<<< HEAD
-func (environProvider) ConfigChecker() schema.Checker {
-	return combineCheckers(
-		schema.FieldMap(
-			schema.Fields{
-				"access-key":           schema.String(),
-				"secret-key":           schema.String(),
-				"region":               schema.String(),
-				"control-bucket":       schema.String(),
-				"public-bucket":        schema.String(),
-				"authorized-keys":      schema.String(),
-				"authorized-keys-path": schema.String(),
-			}, []string{
-				"access-key",
-				"secret-key",
-				"region",
-				"public-bucket",
-				"authorized-keys",
-				"authorized-keys-path",
-			},
-		),
-		checkerFunc(func(v interface{}, path []string) (newv interface{}, err error) {
-			m := v.(schema.MapType)
-			var c providerConfig
-
-			c.bucket = m["control-bucket"].(string)
-			c.publicBucket = maybeString(m["public-bucket"], "")
-			c.auth.AccessKey = maybeString(m["access-key"], "")
-			c.auth.SecretKey = maybeString(m["secret-key"], "")
-			if c.auth.AccessKey == "" || c.auth.SecretKey == "" {
-				if c.auth.AccessKey != "" {
-					return nil, fmt.Errorf("environment has access-key but no secret-key")
-				}
-				if c.auth.SecretKey != "" {
-					return nil, fmt.Errorf("environment has secret-key but no access-key")
-				}
-				c.auth, err = aws.EnvAuth()
-				if err != nil {
-					return
-				}
-			}
-
-			regionName := maybeString(m["region"], "us-east-1")
-			if _, ok := Regions[regionName]; !ok {
-				return nil, fmt.Errorf("invalid region name %q", regionName)
-			}
-			c.region = regionName
-			c.authorizedKeys = maybeString(m["authorized-keys"], "")
-			c.authorizedKeysPath = maybeString(m["authorized-keys-path"], "")
-			return &c, nil
-		}),
-	)
-=======
 var configChecker = schema.FieldMap(
 	schema.Fields{
 		"name":                 schema.String(),
@@ -94,16 +41,15 @@
 		"secret-key":           schema.String(),
 		"region":               schema.String(),
 		"control-bucket":       schema.String(),
+		"public-bucket":        schema.String(),
 		"authorized-keys":      schema.String(),
 		"authorized-keys-path": schema.String(),
-		"juju-origin":          schema.String(),
 	}, []string{
 		"access-key",
 		"secret-key",
 		"region",
 		"authorized-keys",
 		"authorized-keys-path",
-		"juju-origin",
 	},
 )
 
@@ -117,6 +63,7 @@
 
 	c.name = m["name"].(string)
 	c.bucket = m["control-bucket"].(string)
+	c.publicBucket = maybeString(m["public-bucket"], "")
 	c.auth.AccessKey = maybeString(m["access-key"], "")
 	c.auth.SecretKey = maybeString(m["secret-key"], "")
 	if c.auth.AccessKey == "" || c.auth.SecretKey == "" {
@@ -139,15 +86,7 @@
 	c.region = regionName
 	c.authorizedKeys = maybeString(m["authorized-keys"], "")
 	c.authorizedKeysPath = maybeString(m["authorized-keys-path"], "")
-
-	if origin, ok := m["juju-origin"].(string); ok {
-		c.origin, err = parseOrigin(origin)
-		if err != nil {
-			return
-		}
-	}
 	return &c, nil
->>>>>>> 17e7d7cb
 }
 
 func maybeString(x interface{}, dflt string) string {
