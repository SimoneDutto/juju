--- conflicted
+++ resolved
@@ -20,8 +20,13 @@
 // be considered.
 func GetMetadataSources(env environs.ConfigGetter) ([]simplestreams.DataSource, error) {
 	var sources []simplestreams.DataSource
-	if userURL, ok := env.Config().ImageMetadataURL(); ok {
-		sources = append(sources, simplestreams.NewURLDataSource(userURL))
+	config := env.Config()
+	if userURL, ok := config.ImageMetadataURL(); ok {
+		verify := simplestreams.VerifySSLHostnames
+		if !config.SSLHostnameVerification() {
+			verify = simplestreams.NoVerifySSLHostnames
+		}
+		sources = append(sources, simplestreams.NewURLDataSource(userURL, verify))
 	}
 	if custom, ok := env.(SupportsCustomSources); ok {
 		customSources, err := custom.GetImageSources()
@@ -30,17 +35,6 @@
 		}
 		sources = append(sources, customSources...)
 	}
-<<<<<<< HEAD
-	config := env.Config()
-	if userURL, ok := config.ImageMetadataURL(); ok {
-		verify := simplestreams.VerifySSLHostnames
-		if !config.SSLHostnameVerification() {
-			verify = simplestreams.NoVerifySSLHostnames
-		}
-		sources = append(sources, simplestreams.NewURLDataSource(userURL, verify))
-	}
-=======
->>>>>>> f1ae7664
 
 	if DefaultBaseURL != "" {
 		sources = append(sources, simplestreams.NewURLDataSource(DefaultBaseURL, simplestreams.VerifySSLHostnames))
