--- conflicted
+++ resolved
@@ -6,13 +6,8 @@
 import (
 	"context"
 	"fmt"
-<<<<<<< HEAD
-=======
-	"io"
-	"io/ioutil"
 	"net/http"
 	"net/http/httptest"
->>>>>>> bda50f0b
 	"os"
 	"path/filepath"
 	"strings"
@@ -579,17 +574,13 @@
 // despite image metadata in other data sources compatible with the same configuration as well.
 // Related to bug#1560625.
 func (s *bootstrapSuite) TestBootstrapImageMetadataFromAllSources(c *gc.C) {
-<<<<<<< HEAD
-	s.PatchValue(&osseries.HostSeries, func() (string, error) { return "raring", nil })
-=======
 	server := httptest.NewServer(http.HandlerFunc(func(w http.ResponseWriter, r *http.Request) {
 		w.WriteHeader(404)
 	}))
 	defer server.Close()
 
 	s.PatchValue(&imagemetadata.DefaultUbuntuBaseURL, server.URL)
-	s.PatchValue(&series.HostSeries, func() (string, error) { return "raring", nil })
->>>>>>> bda50f0b
+	s.PatchValue(&osseries.HostSeries, func() (string, error) { return "raring", nil })
 	s.PatchValue(&arch.HostArch, func() string { return arch.AMD64 })
 
 	// Ensure that we can find at least one image metadata
