name: "Upgrade"
on:
  push:
<<<<<<< HEAD
    branches: [3.*]
  pull_request:
    types: [opened, synchronize, reopened, ready_for_review]
    paths:
      - '**.go'
      - 'go.mod'
      - 'snap/**'
      - '.github/workflows/upgrade.yml'
      - '.github/setup-lxd/**'
      - 'scripts/dqlite/**'
      - 'Makefile'
      - 'make_functions.sh'
=======
    branches: ["[0-9].[0-9]+", "[0-9].[0-9]+.[0-9]+", main]
  pull_request:
    types: [opened, synchronize, reopened, ready_for_review]
    paths:
      - "**.go"
      - "go.mod"
      - "snap/**"
      - ".github/workflows/upgrade.yml"
>>>>>>> 07dba11f
    branches-ignore:
      - "main"
  workflow_dispatch:

jobs:
<<<<<<< HEAD
  setup:
    name: Upgrade pre-check
    runs-on: ubuntu-latest
    outputs:
      version: ${{ steps.check.outputs.version }}
      channel: ${{ steps.check.outputs.channel }}
    steps:
      - name: Checkout
        uses: actions/checkout@v4
      - name: Check
        id: check
        run: |
          set -euxo pipefail
          version=$(grep -r "const version =" version/version.go | sed -r 's/^const version = \"(.*)\"$/\1/')
          majmin=$(echo $version | awk -F'[.-]' '{print $1 "." $2}')
          snap info juju > snap-info.txt
          channel=$(awk -F':' -v ver=$majmin 'NR == 1, /channels/ {next} {gsub(/ /, "", $1); gsub(/ /, "", $2); if (!match($1,ver)) next; if ($2 == "--") next; print $1; exit}' snap-info.txt)
          echo "version=$version" >> $GITHUB_OUTPUT 
          echo "channel=$channel" >> $GITHUB_OUTPUT 

  upgrade:
=======
  Upgrade:
>>>>>>> 07dba11f
    name: Upgrade
    runs-on: [self-hosted, linux, x64, aws, xlarge]
    timeout-minutes: 30
    needs: setup
    if: github.event.pull_request.draft == false && needs.setup.outputs.channel != ''
    strategy:
      fail-fast: false
      matrix:
        cloud: ["localhost", "microk8s"]
    env:
      CHARM_localhost: apache2
      CHARM_microk8s: prometheus-k8s
      DOCKER_REGISTRY: 10.152.183.69
      UPGRADE_FLAGS_localhost: --build-agent
      UPGRADE_FLAGS_microk8s: --agent-stream=develop
      MODEL_TYPE_localhost: iaas
      MODEL_TYPE_microk8s: caas

    steps:
      - name: Checkout
<<<<<<< HEAD
=======
        if: env.RUN_TEST == 'RUN'
>>>>>>> 07dba11f
        uses: actions/checkout@v4

      - name: Remove LXD
        if: env.RUN_TEST == 'RUN'
        run: |
          set -euxo pipefail
          sudo snap remove lxd --purge

      - name: Setup LXD
<<<<<<< HEAD
        if: matrix.cloud == 'localhost'
        uses: canonical/setup-lxd@4e959f8e0d9c5feb27d44c5e4d9a330a782edee0
    
      - name: Wait for LXD
        if: matrix.cloud == 'localhost'
        run: |
          while ! ip link show lxdbr0; do
            echo "Waiting for lxdbr0..."
            sleep 10
          done
=======
        if: env.RUN_TEST == 'RUN' && matrix.cloud == 'localhost'
        uses: canonical/setup-lxd@2fa6235ef2dfd3288e0de09edac03f2ebf922968
>>>>>>> 07dba11f

      - name: Set some variables
        run: |
          set -euxo pipefail
<<<<<<< HEAD
          
          sourceJujuVersion=$(snap info juju | yq ".channels[\"${{ needs.setup.outputs.channel }}\"]" | cut -d' ' -f1)
          echo "source-juju-version=${sourceJujuVersion}" >> $GITHUB_OUTPUT
        id: vars

      - name: Set up Go
=======

          echo "base-juju-version=$(juju version | cut -d '-' -f 1)" >> $GITHUB_OUTPUT
          upstreamJujuVersion=$(grep -r "const version =" version/version.go | sed -r 's/^const version = \"(.*)\"$/\1/')
          echo "upstream-juju-version=${upstreamJujuVersion}" >> $GITHUB_OUTPUT
          currentStableChannel="$(echo $upstreamJujuVersion | cut -d'.' -f1,2)/stable"
          currentStableVersion=$(snap info juju | yq ".channels[\"$currentStableChannel\"]" | cut -d' ' -f1)
          echo "current-stable-juju-version=$currentStableVersion" >> $GITHUB_OUTPUT
          echo "juju-db-version=4.4" >> $GITHUB_OUTPUT
        id: vars

      - name: Set up Go
        if: env.RUN_TEST == 'RUN'
>>>>>>> 07dba11f
        uses: actions/setup-go@v5
        with:
          go-version-file: "go.mod"
          cache: false

      - name: Setup Environment
        shell: bash
        run: |
          echo "GOPATH=$(go env GOPATH)" >> $GITHUB_ENV
          echo "$(go env GOPATH)/bin" >> $GITHUB_PATH

      - name: Install Juju
        shell: bash
        env:
          JUJU_SNAP_CHANNEL: ${{ needs.setup.outputs.channel }}
        run: |
          set -euxo pipefail
          sudo snap install juju --channel=${JUJU_SNAP_CHANNEL}
          mkdir -p ~/.local/share
          echo "/snap/bin" >> $GITHUB_PATH

      - name: Setup Docker Mirror
        if: matrix.cloud == 'microk8s'
        shell: bash
        run: |
          (cat /etc/docker/daemon.json 2> /dev/null || echo "{}") | yq -o json '.registry-mirrors += ["https://docker-cache.us-west-2.aws.jujuqa.com:443"]' | sudo tee /etc/docker/daemon.json
          sudo systemctl restart docker
          docker system info

      - name: Setup k8s
        if: matrix.cloud == 'microk8s'
        uses: balchua/microk8s-actions@13f73436011eb4925c22526f64fb3ecdd81289a9
        with:
          channel: "1.28-strict/stable"
          addons: '["dns", "hostpath-storage"]'
          launch-configuration: "$GITHUB_WORKSPACE/.github/microk8s-launch-config-aws.yaml"

      - name: Setup local caas registry
        if: matrix.cloud == 'microk8s'
        run: |
          set -euxo pipefail

          # Become a CA
          mkdir ~/certs
          sudo cp /var/snap/microk8s/current/certs/ca.crt ~/certs/
          sudo cp /var/snap/microk8s/current/certs/ca.key ~/certs/
          sudo chmod a+wr ~/certs/ca.crt
          sudo chmod a+wr ~/certs/ca.key

          # Recognise CA
          sudo cp ~/certs/ca.crt /usr/local/share/ca-certificates
          sudo update-ca-certificates

          # Generate certs
          openssl req -nodes -newkey rsa:2048 -keyout ~/certs/registry.key -out ~/certs/registry.csr -subj "/CN=registry"

          openssl x509 -req -in ~/certs/registry.csr -CA ~/certs/ca.crt -CAkey ~/certs/ca.key \
            -out ~/certs/registry.crt -CAcreateserial -days 365 -sha256 -extfile $GITHUB_WORKSPACE/.github/registry.ext

          # Deploy registry
          cat $GITHUB_WORKSPACE/.github/reg.yml | CERT_DIR=$HOME/certs envsubst | sg snap_microk8s "microk8s kubectl create -f -"

          # Wait for registry
          sg snap_microk8s "microk8s kubectl wait --for condition=available deployment registry -n container-registry --timeout 180s" || true
          sg snap_microk8s "microk8s kubectl describe pod -n container-registry"
          curl https://${DOCKER_REGISTRY}/v2/

      - name: Mirror docker images required for juju bootstrap
        if: matrix.cloud == 'microk8s'
        env:
          SOURCE_JUJU_VERSION: ${{ steps.vars.outputs.source-juju-version }}
        run: |
          set -euxo pipefail

          # Shim in recognition for our CA to jujud-operator
          BUILD_TEMP=$(mktemp -d)
          cp ~/certs/ca.crt $BUILD_TEMP/
          cat >$BUILD_TEMP/Dockerfile <<EOL
<<<<<<< HEAD
            FROM docker.io/jujusolutions/jujud-operator:${SOURCE_JUJU_VERSION}
          
=======
            FROM jujusolutions/jujud-operator:${BASE_JUJU_TAG}

>>>>>>> 07dba11f
            COPY ca.crt /usr/local/share/ca-certificates/ca.crt

            RUN update-ca-certificates
          EOL
<<<<<<< HEAD
          docker build $BUILD_TEMP -t ${DOCKER_REGISTRY}/test-repo/jujud-operator:${SOURCE_JUJU_VERSION}
          docker push ${DOCKER_REGISTRY}/test-repo/jujud-operator:${SOURCE_JUJU_VERSION}
          
          DOCKER_USERNAME=${DOCKER_REGISTRY}/test-repo make seed-repository
=======
          docker build $BUILD_TEMP -t ${DOCKER_REGISTRY}/test-repo/jujud-operator:${BASE_JUJU_TAG}
          docker push ${DOCKER_REGISTRY}/test-repo/jujud-operator:${BASE_JUJU_TAG}

          docker pull jujusolutions/juju-db:${JUJU_DB_TAG}
          docker tag jujusolutions/juju-db:${JUJU_DB_TAG} ${DOCKER_REGISTRY}/test-repo/juju-db:${JUJU_DB_TAG}
          docker push ${DOCKER_REGISTRY}/test-repo/juju-db:${JUJU_DB_TAG}

          docker pull jujusolutions/charm-base:${CHARM_BASE}
          docker tag jujusolutions/charm-base:${CHARM_BASE} ${DOCKER_REGISTRY}/test-repo/charm-base:${CHARM_BASE}
          docker push ${DOCKER_REGISTRY}/test-repo/charm-base:${CHARM_BASE}
>>>>>>> 07dba11f

      - name: Bootstrap Juju - localhost
        if: matrix.cloud == 'localhost'
        shell: bash
        run: |
          set -euxo pipefail

          juju bootstrap localhost c \
            --constraints "arch=$(go env GOARCH)"
          juju version

          juju add-model m
          juju set-model-constraints arch=$(go env GOARCH)
          juju status

      - name: Bootstrap Juju - microk8s
        if: matrix.cloud == 'microk8s'

        # TODO: Enabling developer-mode is a bit of a hack to get this working for now.
        # Ideally, we would mock our own simplestream, similar to Jenkins, to select
        # and filter with as standard, instead of skipping over them with this flag
        run: |
          set -euxo pipefail

          sg snap_microk8s <<EOF
            juju bootstrap microk8s c \
              --constraints "arch=$(go env GOARCH)" \
              --config caas-image-repo="${DOCKER_REGISTRY}/test-repo" \
              --config features="[developer-mode]"
          EOF
          juju version

          juju add-model m
          juju set-model-constraints arch=$(go env GOARCH)
          juju status

      - name: Deploy some applications
        shell: bash
        run: |
          set -euxo pipefail

          # On k8s, we have to grant the app access to the cluster.
          DEPLOY_FLAGS=''
          if [[ ${{ matrix.cloud }} == 'microk8s' ]]; then
            DEPLOY_FLAGS='--trust'
          fi

          juju deploy ${CHARM_${{ matrix.cloud }}} $DEPLOY_FLAGS

          juju wait-for application ${CHARM_${{ matrix.cloud }}}

          $GITHUB_WORKSPACE/.github/verify-${CHARM_${{ matrix.cloud }}}.sh 30

      - name: Update Juju
        shell: bash
        run: |
          sudo snap remove juju --purge
          make go-install

      - name: Build jujud image
        if: matrix.cloud == 'microk8s'
        env:
          TARGET_JUJU_VERSION: ${{ needs.setup.outputs.version }}
        run: |
          set -euxo pipefail

          make operator-image

          # Shim in recognition for our CA to jujud-operator
          BUILD_TEMP=$(mktemp -d)
          cp ~/certs/ca.crt $BUILD_TEMP/
          cat >$BUILD_TEMP/Dockerfile <<EOL
<<<<<<< HEAD
            FROM docker.io/jujusolutions/jujud-operator:${TARGET_JUJU_VERSION}
          
=======
            FROM jujusolutions/jujud-operator:${UPSTREAM_JUJU_TAG}

            COPY ca.crt /usr/local/share/ca-certificates/ca.crt

            RUN update-ca-certificates
          EOL
          docker build $BUILD_TEMP -t ${DOCKER_REGISTRY}/test-repo/jujud-operator:${UPSTREAM_JUJU_TAG}
          docker push ${DOCKER_REGISTRY}/test-repo/jujud-operator:${UPSTREAM_JUJU_TAG}

          BUILD_TEMP=$(mktemp -d)
          cp ~/certs/ca.crt $BUILD_TEMP/
          cat >$BUILD_TEMP/Dockerfile <<EOL
            FROM jujusolutions/jujud-operator:${CURRENT_STABLE_JUJU_TAG}

>>>>>>> 07dba11f
            COPY ca.crt /usr/local/share/ca-certificates/ca.crt

            RUN update-ca-certificates
          EOL
          docker build $BUILD_TEMP -t ${DOCKER_REGISTRY}/test-repo/jujud-operator:${TARGET_JUJU_VERSION}
          docker push ${DOCKER_REGISTRY}/test-repo/jujud-operator:${TARGET_JUJU_VERSION}

      - name: Preflight
        shell: bash
        run: |
          set -euxo pipefail
          juju status
          juju version

      - name: Test upgrade controller
        shell: bash
        env:
          TARGET_JUJU_VERSION: ${{ needs.setup.outputs.version }}
        run: |
          set -euxo pipefail

          OUTPUT=$(juju upgrade-controller --debug ${UPGRADE_FLAGS_${{ matrix.cloud }}})
          if [[ $OUTPUT == 'no upgrades available' ]]; then
            exit 1
          fi
<<<<<<< HEAD
          .github/verify-agent-version.sh ${MODEL_TYPE_${{ matrix.cloud }}} ${TARGET_JUJU_VERSION}
          
=======
          .github/verify-agent-version.sh ${MODEL_TYPE_${{ matrix.cloud }}} ${UPSTREAM_JUJU_TAG}

>>>>>>> 07dba11f
          PANIC=$(juju debug-log --replay --no-tail -m controller | grep "panic" || true)
          if [ "$PANIC" != "" ]; then
              echo "Panic found:"
              juju debug-log --replay --no-tail -m controller
              exit 1
          fi

          $GITHUB_WORKSPACE/.github/verify-${CHARM_${{ matrix.cloud }}}.sh 30

      - name: Test upgrade model
        shell: bash
        env:
          TARGET_JUJU_VERSION: ${{ needs.setup.outputs.version }}
        run: |
          set -euxo pipefail

          while true; do
            juju upgrade-model 2>&1 | tee output.log || true
            RES=$(cat output.log | grep "upgrade in progress" || echo "NOT-UPGRADING")
            if [ "$RES" = "NOT-UPGRADING" ]; then
              break
            fi
          done

          attempt=0
          while true; do
            UPDATED=$((juju show-model m --format=json || echo "") | jq -r '.m."agent-version"')
            if [[ $UPDATED == $TARGET_JUJU_VERSION* ]]; then
              break
            fi
            sleep 10
            attempt=$((attempt+1))
            if [ "$attempt" -eq 48 ]; then
              echo "Upgrade model timed out"
              exit 1
            fi
          done

          PANIC=$(juju debug-log --replay --no-tail | grep "panic" || true)
          if [ "$PANIC" != "" ]; then
            echo "Panic found:"
            juju debug-log --replay --no-tail
            exit 1
          fi

          $GITHUB_WORKSPACE/.github/verify-${CHARM_${{ matrix.cloud }}}.sh 30

      - name: Wrap up
        run: |
          set -euxo pipefail

          juju version
          juju status

          sg snap_microk8s "microk8s kubectl get all -A" || true
          lxc ls || true<|MERGE_RESOLUTION|>--- conflicted
+++ resolved
@@ -1,8 +1,7 @@
 name: "Upgrade"
 on:
   push:
-<<<<<<< HEAD
-    branches: [3.*]
+    branches: ["[0-9].[0-9]+", "[0-9].[0-9]+.[0-9]+", main]
   pull_request:
     types: [opened, synchronize, reopened, ready_for_review]
     paths:
@@ -14,22 +13,11 @@
       - 'scripts/dqlite/**'
       - 'Makefile'
       - 'make_functions.sh'
-=======
-    branches: ["[0-9].[0-9]+", "[0-9].[0-9]+.[0-9]+", main]
-  pull_request:
-    types: [opened, synchronize, reopened, ready_for_review]
-    paths:
-      - "**.go"
-      - "go.mod"
-      - "snap/**"
-      - ".github/workflows/upgrade.yml"
->>>>>>> 07dba11f
     branches-ignore:
       - "main"
   workflow_dispatch:
 
 jobs:
-<<<<<<< HEAD
   setup:
     name: Upgrade pre-check
     runs-on: ubuntu-latest
@@ -51,9 +39,6 @@
           echo "channel=$channel" >> $GITHUB_OUTPUT 
 
   upgrade:
-=======
-  Upgrade:
->>>>>>> 07dba11f
     name: Upgrade
     runs-on: [self-hosted, linux, x64, aws, xlarge]
     timeout-minutes: 30
@@ -74,10 +59,6 @@
 
     steps:
       - name: Checkout
-<<<<<<< HEAD
-=======
-        if: env.RUN_TEST == 'RUN'
->>>>>>> 07dba11f
         uses: actions/checkout@v4
 
       - name: Remove LXD
@@ -87,9 +68,8 @@
           sudo snap remove lxd --purge
 
       - name: Setup LXD
-<<<<<<< HEAD
         if: matrix.cloud == 'localhost'
-        uses: canonical/setup-lxd@4e959f8e0d9c5feb27d44c5e4d9a330a782edee0
+        uses: canonical/setup-lxd@2fa6235ef2dfd3288e0de09edac03f2ebf922968
     
       - name: Wait for LXD
         if: matrix.cloud == 'localhost'
@@ -98,35 +78,16 @@
             echo "Waiting for lxdbr0..."
             sleep 10
           done
-=======
-        if: env.RUN_TEST == 'RUN' && matrix.cloud == 'localhost'
-        uses: canonical/setup-lxd@2fa6235ef2dfd3288e0de09edac03f2ebf922968
->>>>>>> 07dba11f
 
       - name: Set some variables
         run: |
           set -euxo pipefail
-<<<<<<< HEAD
           
           sourceJujuVersion=$(snap info juju | yq ".channels[\"${{ needs.setup.outputs.channel }}\"]" | cut -d' ' -f1)
           echo "source-juju-version=${sourceJujuVersion}" >> $GITHUB_OUTPUT
         id: vars
 
       - name: Set up Go
-=======
-
-          echo "base-juju-version=$(juju version | cut -d '-' -f 1)" >> $GITHUB_OUTPUT
-          upstreamJujuVersion=$(grep -r "const version =" version/version.go | sed -r 's/^const version = \"(.*)\"$/\1/')
-          echo "upstream-juju-version=${upstreamJujuVersion}" >> $GITHUB_OUTPUT
-          currentStableChannel="$(echo $upstreamJujuVersion | cut -d'.' -f1,2)/stable"
-          currentStableVersion=$(snap info juju | yq ".channels[\"$currentStableChannel\"]" | cut -d' ' -f1)
-          echo "current-stable-juju-version=$currentStableVersion" >> $GITHUB_OUTPUT
-          echo "juju-db-version=4.4" >> $GITHUB_OUTPUT
-        id: vars
-
-      - name: Set up Go
-        if: env.RUN_TEST == 'RUN'
->>>>>>> 07dba11f
         uses: actions/setup-go@v5
         with:
           go-version-file: "go.mod"
@@ -205,34 +166,16 @@
           BUILD_TEMP=$(mktemp -d)
           cp ~/certs/ca.crt $BUILD_TEMP/
           cat >$BUILD_TEMP/Dockerfile <<EOL
-<<<<<<< HEAD
             FROM docker.io/jujusolutions/jujud-operator:${SOURCE_JUJU_VERSION}
           
-=======
-            FROM jujusolutions/jujud-operator:${BASE_JUJU_TAG}
-
->>>>>>> 07dba11f
             COPY ca.crt /usr/local/share/ca-certificates/ca.crt
 
             RUN update-ca-certificates
           EOL
-<<<<<<< HEAD
           docker build $BUILD_TEMP -t ${DOCKER_REGISTRY}/test-repo/jujud-operator:${SOURCE_JUJU_VERSION}
           docker push ${DOCKER_REGISTRY}/test-repo/jujud-operator:${SOURCE_JUJU_VERSION}
           
           DOCKER_USERNAME=${DOCKER_REGISTRY}/test-repo make seed-repository
-=======
-          docker build $BUILD_TEMP -t ${DOCKER_REGISTRY}/test-repo/jujud-operator:${BASE_JUJU_TAG}
-          docker push ${DOCKER_REGISTRY}/test-repo/jujud-operator:${BASE_JUJU_TAG}
-
-          docker pull jujusolutions/juju-db:${JUJU_DB_TAG}
-          docker tag jujusolutions/juju-db:${JUJU_DB_TAG} ${DOCKER_REGISTRY}/test-repo/juju-db:${JUJU_DB_TAG}
-          docker push ${DOCKER_REGISTRY}/test-repo/juju-db:${JUJU_DB_TAG}
-
-          docker pull jujusolutions/charm-base:${CHARM_BASE}
-          docker tag jujusolutions/charm-base:${CHARM_BASE} ${DOCKER_REGISTRY}/test-repo/charm-base:${CHARM_BASE}
-          docker push ${DOCKER_REGISTRY}/test-repo/charm-base:${CHARM_BASE}
->>>>>>> 07dba11f
 
       - name: Bootstrap Juju - localhost
         if: matrix.cloud == 'localhost'
@@ -305,25 +248,8 @@
           BUILD_TEMP=$(mktemp -d)
           cp ~/certs/ca.crt $BUILD_TEMP/
           cat >$BUILD_TEMP/Dockerfile <<EOL
-<<<<<<< HEAD
             FROM docker.io/jujusolutions/jujud-operator:${TARGET_JUJU_VERSION}
           
-=======
-            FROM jujusolutions/jujud-operator:${UPSTREAM_JUJU_TAG}
-
-            COPY ca.crt /usr/local/share/ca-certificates/ca.crt
-
-            RUN update-ca-certificates
-          EOL
-          docker build $BUILD_TEMP -t ${DOCKER_REGISTRY}/test-repo/jujud-operator:${UPSTREAM_JUJU_TAG}
-          docker push ${DOCKER_REGISTRY}/test-repo/jujud-operator:${UPSTREAM_JUJU_TAG}
-
-          BUILD_TEMP=$(mktemp -d)
-          cp ~/certs/ca.crt $BUILD_TEMP/
-          cat >$BUILD_TEMP/Dockerfile <<EOL
-            FROM jujusolutions/jujud-operator:${CURRENT_STABLE_JUJU_TAG}
-
->>>>>>> 07dba11f
             COPY ca.crt /usr/local/share/ca-certificates/ca.crt
 
             RUN update-ca-certificates
@@ -349,13 +275,8 @@
           if [[ $OUTPUT == 'no upgrades available' ]]; then
             exit 1
           fi
-<<<<<<< HEAD
           .github/verify-agent-version.sh ${MODEL_TYPE_${{ matrix.cloud }}} ${TARGET_JUJU_VERSION}
           
-=======
-          .github/verify-agent-version.sh ${MODEL_TYPE_${{ matrix.cloud }}} ${UPSTREAM_JUJU_TAG}
-
->>>>>>> 07dba11f
           PANIC=$(juju debug-log --replay --no-tail -m controller | grep "panic" || true)
           if [ "$PANIC" != "" ]; then
               echo "Panic found:"
