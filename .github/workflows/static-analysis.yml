name: "Static Analysis"
on: [push, pull_request]
jobs:
  lint:
    name: Lint
    runs-on: ubuntu-latest
    if: github.event.pull_request.draft == false
    steps:

<<<<<<< HEAD
    - name: Set up Go 1.17
      uses: actions/setup-go@v2.1.3
=======
    - name: Set up Go 1.14
      uses: actions/setup-go@v2.1.4
>>>>>>> 8ca789c9
      with:
        go-version: 1.17
      id: go

    - name: Install Dependencies
      run: |
        echo "GOPATH=$(go env GOPATH)" >> $GITHUB_ENV
        echo "$(go env GOPATH)/bin" >> $GITHUB_PATH

        curl -sSfL https://raw.githubusercontent.com/golangci/golangci-lint/master/install.sh | sh -s -- -b $(go env GOPATH)/bin v1.36.0

    - name: Checkout
      uses: actions/checkout@v2

    - name: Download Dependencies
      run: go mod download

    - name: "Static Analysis: Copyright"
      run: |
        STATIC_ANALYSIS_JOB=test_copyright make static-analysis
      shell: bash

    - name: "Static Analysis: Shell Check"
      run: |
        STATIC_ANALYSIS_JOB=test_static_analysis_shell make static-analysis
      shell: bash

    - name: "Static Analysis: Go Check"
      run: |
        STATIC_ANALYSIS_JOB=test_static_analysis_go make static-analysis
      shell: bash

    - name: "Static Analysis: Python Check"
      run: |
        STATIC_ANALYSIS_JOB=test_static_analysis_python make static-analysis
      shell: bash

  schema:
    name: Schema
    runs-on: ubuntu-latest
    if: github.event.pull_request.draft == false
    steps:

<<<<<<< HEAD
    - name: Set up Go 1.17
      uses: actions/setup-go@v2.1.3
=======
    - name: Set up Go 1.14
      uses: actions/setup-go@v2.1.4
>>>>>>> 8ca789c9
      with:
        go-version: 1.17
      id: go

    - name: Checkout
      uses: actions/checkout@v2

    - name: Schema Check
      run: |
        STATIC_ANALYSIS_JOB=test_schema make static-analysis
      shell: bash
<|MERGE_RESOLUTION|>--- conflicted
+++ resolved
@@ -7,13 +7,8 @@
     if: github.event.pull_request.draft == false
     steps:
 
-<<<<<<< HEAD
     - name: Set up Go 1.17
-      uses: actions/setup-go@v2.1.3
-=======
-    - name: Set up Go 1.14
       uses: actions/setup-go@v2.1.4
->>>>>>> 8ca789c9
       with:
         go-version: 1.17
       id: go
@@ -57,13 +52,8 @@
     if: github.event.pull_request.draft == false
     steps:
 
-<<<<<<< HEAD
     - name: Set up Go 1.17
-      uses: actions/setup-go@v2.1.3
-=======
-    - name: Set up Go 1.14
       uses: actions/setup-go@v2.1.4
->>>>>>> 8ca789c9
       with:
         go-version: 1.17
       id: go
