name: "Build"
on:
<<<<<<< HEAD
=======
  push:
    branches: [2.9, 3.1, 3.2, 3.3, main]
>>>>>>> 31b94b16
  pull_request:
    types: [opened, synchronize, reopened, ready_for_review]
    paths:
      - '**.go'
      - 'go.mod'
      - '.github/workflows/build.yml'
      - 'scripts/dqlite/**'
      - 'Makefile'
      - 'make_functions.sh'
  workflow_dispatch:

permissions:
  contents: read

jobs:
  Build:
    name: Build
    runs-on: [self-hosted, linux, "${{ matrix.platform.host_arch }}", aws, large]
    if: github.event.pull_request.draft == false
    strategy:
      fail-fast: false
      matrix:
        platform:
           - { os: linux, arch: amd64, host_arch: x64 }
           - { os: linux, arch: arm64, host_arch: arm64 }
# Until we get rid of musl, lets just disable these to save build time.
#           - { os: linux, arch: s390x }
#           - { os: linux, arch: ppc64le }
           - { os: windows, arch: amd64, host_arch: arm64 }
           - { os: darwin, arch: arm64, host_arch: arm64 }

    steps:
    - name: "Checkout"
      uses: actions/checkout@v3

    - name: "Set up Go"
      uses: actions/setup-go@v4
      with:
        go-version-file: 'go.mod'
        cache: true

    - name: "Build"
      run: |
        GOOS=${{ matrix.platform.os }} GOARCH=${{ matrix.platform.arch }} make go-build<|MERGE_RESOLUTION|>--- conflicted
+++ resolved
@@ -1,10 +1,7 @@
 name: "Build"
 on:
-<<<<<<< HEAD
-=======
   push:
     branches: [2.9, 3.1, 3.2, 3.3, main]
->>>>>>> 31b94b16
   pull_request:
     types: [opened, synchronize, reopened, ready_for_review]
     paths:
