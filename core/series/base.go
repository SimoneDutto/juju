--- conflicted
+++ resolved
@@ -29,23 +29,11 @@
 	}
 	ch, err := ParseChannelNormalize(channel)
 	if err != nil {
-<<<<<<< HEAD
-		return Base{}, errors.Annotatef(err, "parsing base %s:%s", os, channel)
-=======
-		return Base{}, errors.Annotatef(err, "parsing base %s@%s", name, channel)
-	}
-	if name == "centos" {
-		ch.Track = ToLegacyCentosChannel(ch.Track)
->>>>>>> 8972fa86
+		return Base{}, errors.Annotatef(err, "parsing base %s@%s", os, channel)
 	}
 	return Base{OS: strings.ToLower(os), Channel: ch}, nil
 }
 
-<<<<<<< HEAD
-// MakeDefaultBase creates a base from an os and simple version string, eg "22.04".
-func MakeDefaultBase(os string, channel string) Base {
-	return Base{OS: os, Channel: MakeDefaultChannel(channel)}
-=======
 // ParseBaseFromString takes a string containing os and channel separated
 // by @ and returns a base.
 func ParseBaseFromString(b string) (Base, error) {
@@ -57,20 +45,18 @@
 	if err != nil {
 		return Base{}, errors.Trace(err)
 	}
-	return Base{Name: parts[0], Channel: channel}, nil
+	return Base{OS: parts[0], Channel: channel}, nil
 }
 
-// MakeDefaultBase creates a base from an os name and simple version string, eg "22.04".
-func MakeDefaultBase(name string, channel string) Base {
-	return Base{Name: name, Channel: MakeDefaultChannel(channel)}
->>>>>>> 8972fa86
+// MakeDefaultBase creates a base from an os and simple version string, eg "22.04".
+func MakeDefaultBase(os string, channel string) Base {
+	return Base{OS: os, Channel: MakeDefaultChannel(channel)}
 }
 
 func (b Base) String() string {
 	if b.OS == "" {
 		return ""
 	}
-<<<<<<< HEAD
 	return fmt.Sprintf("%s@%s", b.OS, b.Channel)
 }
 
@@ -78,12 +64,6 @@
 // OS version, ignoring risk.
 func (b Base) IsCompatible(other Base) bool {
 	return b.OS == other.OS && b.Channel.Track == other.Channel.Track
-=======
-	if b.Name == "kubernetes" {
-		return b.Name
-	}
-	return fmt.Sprintf("%s@%s", b.Name, b.Channel)
->>>>>>> 8972fa86
 }
 
 // DisplayString returns the base string ignoring risk.
@@ -94,14 +74,7 @@
 	if b.OS == Kubernetes.String() {
 		return b.OS
 	}
-<<<<<<< HEAD
 	return b.OS + "@" + b.Channel.DisplayString()
-=======
-	if b.Channel.Risk == Stable {
-		return fmt.Sprintf("%s@%s", b.Name, b.Channel.Track)
-	}
-	return fmt.Sprintf("%s@%s", b.Name, b.Channel)
->>>>>>> 8972fa86
 }
 
 // GetBaseFromSeries returns the Base infor for a series.
@@ -144,7 +117,6 @@
 			return string(s), nil
 		}
 	}
-<<<<<<< HEAD
 	return "", errors.NotFoundf("os %q version %q", v.OS, v.Channel.Track)
 }
 
@@ -156,7 +128,4 @@
 // LegacyKubernetesSeries is the ubuntu series for legacy k8s charms.
 func LegacyKubernetesSeries() string {
 	return "focal"
-=======
-	return "", errors.NotFoundf("os %q version %q", v.Name, v.Channel.Track)
->>>>>>> 8972fa86
 }