// Copyright 2015 Canonical Ltd.
// Licensed under the AGPLv3, see LICENCE file for details.

package cloud

import (
	"io"
	"sort"

	"github.com/juju/ansiterm"
	"github.com/juju/cmd"
	"github.com/juju/errors"
	"github.com/juju/gnuflag"
	"github.com/juju/loggo"
	"gopkg.in/juju/names.v2"

	cloudapi "github.com/juju/juju/api/cloud"
	jujucloud "github.com/juju/juju/cloud"
	jujucmd "github.com/juju/juju/cmd"
	"github.com/juju/juju/cmd/juju/common"
	"github.com/juju/juju/cmd/modelcmd"
	"github.com/juju/juju/cmd/output"
	"github.com/juju/juju/feature"
	"github.com/juju/juju/jujuclient"
)

var logger = loggo.GetLogger("juju.cmd.juju.cloud")

type listCloudsCommand struct {
	modelcmd.OptionalControllerCommand
	out cmd.Output

	// Used when querying a controller for its cloud details
	controllerName    string
	store             jujuclient.ClientStore
	listCloudsAPIFunc func(controllerName string) (ListCloudsAPI, error)
}

// listCloudsDoc is multi-line since we need to use ` to denote
// commands for ease in markdown.
var listCloudsDoc = "" +
<<<<<<< HEAD
	"Display the fundamental properties for each cloud known to the current Juju client:\n" +
	"name, number of regions, default region, type, and description\n" +
	"\n" +
	"The default behaviour is to show clouds available on the current controller.\n" +
	"Another controller can specified using the --controller option. When no controllers\n" +
	"are available, --local is implied.\n" +
	"\n" +
	"If --local is specified, the public clouds known to Juju out of the box are displayed,\n" +
	"along with any which have been added with `add-cloud --local`. These clouds can be\n" +
	"used to create a controller.\n" +
	"\n" +
	"Clouds may be listed that are co-hosted with the Juju client.  When the LXD hypervisor\n" +
	"is detected, the 'localhost' cloud is made available.  When a microk8s installation is\n" +
	"detected, the 'microk8s' cloud is displayed.\n" +
	"\n" +
	"This command's default output format is 'tabular'. Use 'json' and 'yaml' for\n" +
	"machine-readable output.\n" +
	"\n" +
	"Cloud metadata sometimes changes, e.g. providers add regions. Use the `update-clouds`\n" +
	"command to update the current Juju client.\n" +
	"\n" +
	"Use the `add-cloud` command to add a private cloud to the list of clouds known to the\n" +
	"current Juju client.\n" +
	"\n" +
	"Use the `regions` command to list a cloud's regions.\n" +
	"\n" +
	"Use the `show-cloud` command to get more detail, such as regions and endpoints.\n" +
	"\n" +
	"Further reading:\n " +
	"\n" +
	"    Documentation:   https://docs.jujucharms.com/stable/clouds\n" +
	"    microk8s:        https://microk8s.io/\n" +
	"    LXD hypervisor:  https://linuxcontainers.org/lxd/\n" +
	listCloudsDocExamples
=======
	"Output includes fundamental properties for each cloud known to the\n" +
	"current Juju client: name, number of regions, default region, type,\n" +
	"and description.\n" +
	"If the multi-cloud feature flag is not enabled, the default behaviour is to\n" +
	"show clouds known to Juju out of the box; these can be used to bootstrap a controller.\n" +
	"In addition to these public clouds, the 'localhost' cloud (local LXD) is also listed.\n" +
	"With the multi-cloud feature flag, a controller is specified using --controller.\n" +
	"If you supply a controller name the clouds known on the controller will be displayed.\n" +
	"\nThis command's default output format is 'tabular'.\n" +
	"\nCloud metadata sometimes changes, e.g. AWS adds a new region. Use the\n" +
	"`update-clouds` command to update the current Juju client accordingly.\n" +
	"\nUse the `add-cloud` command to add a private cloud to the list of\n" +
	"clouds known to the current Juju client.\n" +
	"\nUse the `regions` command to list a cloud's regions. Use the\n" +
	"`show-cloud` command to get more detail, such as regions and endpoints.\n" +
	"\nFurther reading: https://docs.jujucharms.com/stable/clouds\n" + listCloudsDocExamples
>>>>>>> 7aed4183

var listCloudsDocExamples = `
Examples:

    juju clouds
    juju clouds --format yaml
    juju clouds --controller mycontroller
    juju clouds --local

See also:
    add-cloud
    credentials
    controllers
    regions
    set-default-credential
    set-default-region
    show-cloud
    update-clouds
`

type ListCloudsAPI interface {
	Clouds() (map[names.CloudTag]jujucloud.Cloud, error)
	Close() error
}

// NewListCloudsCommand returns a command to list cloud information.
func NewListCloudsCommand() cmd.Command {
	store := jujuclient.NewFileClientStore()
	c := &listCloudsCommand{
		OptionalControllerCommand: modelcmd.OptionalControllerCommand{
			Store:       store,
			EnabledFlag: feature.MultiCloud,
		},
		store: store,
	}
	c.listCloudsAPIFunc = c.cloudAPI

	return modelcmd.WrapBase(c)
}

func (c *listCloudsCommand) cloudAPI(controllerName string) (ListCloudsAPI, error) {
	root, err := c.NewAPIRoot(c.store, controllerName, "")
	if err != nil {
		return nil, errors.Trace(err)
	}
	return cloudapi.NewClient(root), nil

}

func (c *listCloudsCommand) Info() *cmd.Info {
	return jujucmd.Info(&cmd.Info{
		Name:    "clouds",
		Purpose: "Lists all clouds available to Juju.",
		Doc:     listCloudsDoc,
		Aliases: []string{"list-clouds"},
	})
}

func (c *listCloudsCommand) SetFlags(f *gnuflag.FlagSet) {
	c.OptionalControllerCommand.SetFlags(f)
	c.out.AddFlags(f, "tabular", map[string]cmd.Formatter{
		"yaml":    cmd.FormatYaml,
		"json":    cmd.FormatJson,
		"tabular": formatCloudsTabular,
	})
}

// Init populates the command with the args from the command line.
func (c *listCloudsCommand) Init(args []string) (err error) {
	c.controllerName, err = c.ControllerNameFromArg()
	if err != nil && errors.Cause(err) != modelcmd.ErrNoControllersDefined {
		return errors.Trace(err)
	}
	return nil
}

func (c *listCloudsCommand) getCloudList() (*cloudList, error) {
	if c.controllerName == "" {
		details, err := listCloudDetails()

		if err != nil {
			return nil, err
		}
		return details, nil
	}

	api, err := c.listCloudsAPIFunc(c.controllerName)
	if err != nil {
		return nil, err
	}
	defer api.Close()
	controllerClouds, err := api.Clouds()
	if err != nil {
		return nil, err
	}
	details := newCloudList()
	for _, cloud := range controllerClouds {
		cloudDetails := makeCloudDetails(cloud)
		// TODO: Better categorization than public.
		details.public[cloud.Name] = cloudDetails
	}
	return details, nil
}

func (c *listCloudsCommand) Run(ctxt *cmd.Context) error {
	details, err := c.getCloudList()
	if err != nil {
		return err
	}
	var output interface{}
	switch c.out.Name() {
	case "yaml", "json":
		clouds := details.all()
		for _, cloud := range clouds {
			cloud.CloudType = displayCloudType(cloud.CloudType)
		}
		output = clouds
	default:
		if c.controllerName == "" && !c.Local {
			ctxt.Infof(
				"There are no controllers running.\nYou can bootstrap a new controller using one of these clouds:\n")
		}
		if c.controllerName != "" {
			ctxt.Infof(
				"Clouds on controller %q:\n\n", c.controllerName)
		}
		output = details
	}

	err = c.out.Write(ctxt, output)
	if err != nil {
		return err
	}
	return nil
}

type cloudList struct {
	public   map[string]*CloudDetails
	builtin  map[string]*CloudDetails
	personal map[string]*CloudDetails
}

func newCloudList() *cloudList {
	return &cloudList{
		make(map[string]*CloudDetails),
		make(map[string]*CloudDetails),
		make(map[string]*CloudDetails),
	}
}

func (c *cloudList) all() map[string]*CloudDetails {
	if len(c.personal) == 0 && len(c.builtin) == 0 && len(c.public) == 0 {
		return nil
	}

	result := make(map[string]*CloudDetails)
	addAll := func(someClouds map[string]*CloudDetails) {
		for name, cloud := range someClouds {
			result[name] = cloud
		}
	}

	addAll(c.public)
	addAll(c.builtin)
	addAll(c.personal)
	return result
}

func listCloudDetails() (*cloudList, error) {
	clouds, _, err := jujucloud.PublicCloudMetadata(jujucloud.JujuPublicCloudsPath())
	if err != nil {
		return nil, err
	}
	details := newCloudList()
	for name, cloud := range clouds {
		cloudDetails := makeCloudDetails(cloud)
		details.public[name] = cloudDetails
	}

	// Add in built in clouds like localhost (lxd).
	builtinClouds, err := common.BuiltInClouds()
	if err != nil {
		return nil, errors.Trace(err)
	}
	for name, cloud := range builtinClouds {
		cloudDetails := makeCloudDetails(cloud)
		cloudDetails.Source = "built-in"
		details.builtin[name] = cloudDetails
	}

	personalClouds, err := jujucloud.PersonalCloudMetadata()
	if err != nil {
		return nil, err
	}
	for name, cloud := range personalClouds {
		cloudDetails := makeCloudDetails(cloud)
		cloudDetails.Source = "local"
		details.personal[name] = cloudDetails
		// Delete any built-in or public clouds with same name.
		delete(details.builtin, name)
		delete(details.public, name)
	}

	return details, nil
}

// formatCloudsTabular writes a tabular summary of cloud information.
func formatCloudsTabular(writer io.Writer, value interface{}) error {
	clouds, ok := value.(*cloudList)
	if !ok {
		return errors.Errorf("expected value of type %T, got %T", clouds, value)
	}

	tw := output.TabWriter(writer)
	w := output.Wrapper{tw}
	w.Println("Cloud", "Regions", "Default", "Type", "Description")
	w.SetColumnAlignRight(1)

	cloudNamesSorted := func(someClouds map[string]*CloudDetails) []string {
		// For tabular we'll sort alphabetically, user clouds last.
		var names []string
		for name := range someClouds {
			names = append(names, name)
		}
		sort.Strings(names)
		return names
	}

	printClouds := func(someClouds map[string]*CloudDetails, color *ansiterm.Context) {
		cloudNames := cloudNamesSorted(someClouds)

		for _, name := range cloudNames {
			info := someClouds[name]
			defaultRegion := ""
			if len(info.Regions) > 0 {
				defaultRegion = info.RegionsMap[info.Regions[0].Key.(string)].Name
			}
			description := info.CloudDescription
			if len(description) > 40 {
				description = description[:39]
			}
			w.PrintColor(color, name)
			w.Println(len(info.Regions), defaultRegion, displayCloudType(info.CloudType), description)
		}
	}
	printClouds(clouds.public, nil)
	printClouds(clouds.builtin, nil)
	printClouds(clouds.personal, ansiterm.Foreground(ansiterm.BrightBlue))

	tw.Flush()
	return nil
}

func displayCloudType(in string) string {
	if in == "kubernetes" {
		return "k8s"
	}
	return in
}<|MERGE_RESOLUTION|>--- conflicted
+++ resolved
@@ -39,7 +39,6 @@
 // listCloudsDoc is multi-line since we need to use ` to denote
 // commands for ease in markdown.
 var listCloudsDoc = "" +
-<<<<<<< HEAD
 	"Display the fundamental properties for each cloud known to the current Juju client:\n" +
 	"name, number of regions, default region, type, and description\n" +
 	"\n" +
@@ -74,24 +73,6 @@
 	"    microk8s:        https://microk8s.io/\n" +
 	"    LXD hypervisor:  https://linuxcontainers.org/lxd/\n" +
 	listCloudsDocExamples
-=======
-	"Output includes fundamental properties for each cloud known to the\n" +
-	"current Juju client: name, number of regions, default region, type,\n" +
-	"and description.\n" +
-	"If the multi-cloud feature flag is not enabled, the default behaviour is to\n" +
-	"show clouds known to Juju out of the box; these can be used to bootstrap a controller.\n" +
-	"In addition to these public clouds, the 'localhost' cloud (local LXD) is also listed.\n" +
-	"With the multi-cloud feature flag, a controller is specified using --controller.\n" +
-	"If you supply a controller name the clouds known on the controller will be displayed.\n" +
-	"\nThis command's default output format is 'tabular'.\n" +
-	"\nCloud metadata sometimes changes, e.g. AWS adds a new region. Use the\n" +
-	"`update-clouds` command to update the current Juju client accordingly.\n" +
-	"\nUse the `add-cloud` command to add a private cloud to the list of\n" +
-	"clouds known to the current Juju client.\n" +
-	"\nUse the `regions` command to list a cloud's regions. Use the\n" +
-	"`show-cloud` command to get more detail, such as regions and endpoints.\n" +
-	"\nFurther reading: https://docs.jujucharms.com/stable/clouds\n" + listCloudsDocExamples
->>>>>>> 7aed4183
 
 var listCloudsDocExamples = `
 Examples:
