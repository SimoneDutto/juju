--- conflicted
+++ resolved
@@ -83,31 +83,6 @@
 	return modelcmd.Wrap(command)
 }
 
-<<<<<<< HEAD
-=======
-func newUpgradeJujuCommandForTest(
-	store jujuclient.ClientStore,
-	jujuClientAPI ClientAPI,
-	modelConfigAPI modelConfigAPI,
-	modelManagerAPI ModelManagerAPI,
-	modelUpgrader ModelUpgraderAPI,
-	controllerAPI ControllerAPI,
-	options ...modelcmd.WrapOption,
-) cmd.Command {
-	command := &upgradeJujuCommand{
-		baseUpgradeCommand: baseUpgradeCommand{
-			modelConfigAPI:   modelConfigAPI,
-			modelManagerAPI:  modelManagerAPI,
-			modelUpgraderAPI: modelUpgrader,
-			controllerAPI:    controllerAPI,
-		},
-		jujuClientAPI: jujuClientAPI,
-	}
-	command.SetClientStore(store)
-	return modelcmd.Wrap(command, options...)
-}
-
->>>>>>> c285fbc7
 // baseUpgradeCommand is used by both the
 // upgradeJujuCommand and upgradeControllerCommand
 // to hold flags common to both.
@@ -128,7 +103,6 @@
 	upgradeMessage string
 
 	modelConfigAPI   modelConfigAPI
-	modelManagerAPI  ModelManagerAPI
 	modelUpgraderAPI ModelUpgraderAPI
 	controllerAPI    ControllerAPI
 }
@@ -301,32 +275,19 @@
 	UploadTools(r io.ReadSeeker, vers version.Binary, additionalSeries ...string) (coretools.List, error)
 }
 
-type upgradeJujuAPI interface {
-	AbortCurrentUpgrade() error
-	SetModelAgentVersion(version version.Number, stream string, ignoreAgentVersion bool) error
-	Close() error
-}
-
 type statusAPI interface {
 	Status(patterns []string) (*params.FullStatus, error)
 }
 
 type ClientAPI interface {
 	toolsAPI
-	upgradeJujuAPI
 	statusAPI
+	Close() error
 }
 
 type modelConfigAPI interface {
 	ModelGet() (map[string]interface{}, error)
 	Close() error
-}
-
-// ModelManagerAPI defines model manager API methods.
-type ModelManagerAPI interface {
-	ValidateModelUpgrade(modelTag names.ModelTag, force bool) error // TODO: remove in juju3.
-	Close() error
-	BestAPIVersion() int
 }
 
 // ModelUpgraderAPI defines model upgrader API methods.
@@ -334,7 +295,6 @@
 	UpgradeModel(modelUUID string, version version.Number, stream string, ignoreAgentVersions, druRun bool) error
 	AbortModelUpgrade(modelUUID string) error
 	Close() error
-	BestAPIVersion() int
 }
 
 type ControllerAPI interface {
@@ -352,14 +312,6 @@
 	return c.NewAPIClient()
 }
 
-func (c *upgradeJujuCommand) getModelManagerAPI() (ModelManagerAPI, error) {
-	if c.modelManagerAPI != nil {
-		return c.modelManagerAPI, nil
-	}
-
-	return c.NewModelManagerAPIClient()
-}
-
 func (c *upgradeJujuCommand) getModelUpgraderAPI() (ModelUpgraderAPI, error) {
 	if c.modelUpgraderAPI != nil {
 		return c.modelUpgraderAPI, nil
@@ -419,8 +371,6 @@
 	if err != nil {
 		return errors.Trace(err)
 	}
-	// TODO(juju3) - remove
-	legacy := modelUpgrader.BestAPIVersion() == 0
 
 	client, err := c.getJujuClientAPI()
 	if err != nil {
@@ -522,7 +472,7 @@
 				return errUpToDate
 			}
 		}
-		packagedAgentErr = upgradeCtx.maybeChoosePackagedAgent(legacy)
+		packagedAgentErr = upgradeCtx.maybeChoosePackagedAgent()
 		if packagedAgentErr != nil && packagedAgentErr != errUpToDate {
 			ctx.Verbosef("%v", packagedAgentErr)
 		}
@@ -575,38 +525,12 @@
 		return errors.Trace(err)
 	}
 
-	// TODO: remove in Juju3. // Validate a model can be upgraded for the chosen version, by running some pre-flight checks.
-	if legacy {
-		modelManager, err := c.getModelManagerAPI()
-		if err != nil {
-			return errors.Trace(err)
-		}
-		if modelManager.BestAPIVersion() == 9 {
-			// TODO (stickupkid): Define force for validation of model upgrade.
-			// If the model to upgrade does not implement the minimum facade version
-			// for validating, we return nil.
-			if err = modelManager.ValidateModelUpgrade(names.NewModelTag(details.ModelUUID), false); errors.IsNotImplemented(err) {
-				err = nil
-			}
-			if err != nil {
-				return block.ProcessBlockedError(err, block.BlockChange)
-			}
-		}
-	}
-
 	if c.DryRun {
 		if c.BuildAgent {
 			fmt.Fprintf(ctx.Stderr, "%s --build-agent\n", c.upgradeMessage)
 		} else {
 			fmt.Fprintf(ctx.Stderr, "%s\n", c.upgradeMessage)
 		}
-	}
-	if legacy {
-		// TODO: remove in Juju3.
-		if c.DryRun {
-			return nil
-		}
-		return c.notifyControllerUpgradeLegacy(ctx, client, upgradeCtx.chosen)
 	}
 	return c.notifyControllerUpgrade(
 		ctx, modelUpgrader, names.NewModelTag(details.ModelUUID), upgradeCtx.chosen, c.DryRun,
@@ -642,34 +566,6 @@
 	if !dryRun {
 		fmt.Fprintf(ctx.Stdout, "started upgrade to %s\n", chosen)
 	}
-	return nil
-}
-
-func (c *upgradeJujuCommand) notifyControllerUpgradeLegacy(ctx *cmd.Context, client upgradeJujuAPI, chosen version.Number) error {
-	// TODO: remove in Juju3.
-	if c.ResetPrevious {
-		if ok, err := c.confirmResetPreviousUpgrade(ctx); !ok || err != nil {
-			const message = "previous upgrade not reset and no new upgrade triggered"
-			if err != nil {
-				return errors.Annotate(err, message)
-			}
-			return errors.New(message)
-		}
-		if err := client.AbortCurrentUpgrade(); err != nil {
-			return block.ProcessBlockedError(err, block.BlockChange)
-		}
-	}
-	if err := client.SetModelAgentVersion(chosen, c.AgentStream, c.IgnoreAgentVersions); err != nil {
-		if params.IsCodeUpgradeInProgress(err) {
-			return errors.Errorf("%s\n\n"+
-				"Please wait for the upgrade to complete or if there was a problem with\n"+
-				"the last upgrade that has been resolved, consider running the\n"+
-				"upgrade-model command with the --reset-previous-upgrade option.", err,
-			)
-		}
-		return block.ProcessBlockedError(err, block.BlockChange)
-	}
-	fmt.Fprintf(ctx.Stdout, "started upgrade to %s\n", chosen)
 	return nil
 }
 
@@ -1040,7 +936,7 @@
 	return nil
 }
 
-func (context *upgradeContext) maybeChoosePackagedAgent(legacy bool) (err error) {
+func (context *upgradeContext) maybeChoosePackagedAgent() (err error) {
 	if context.chosen == version.Zero {
 		// No explicitly specified version, so find the version to which we
 		// need to upgrade. We find next available stable release to upgrade
@@ -1073,9 +969,6 @@
 				return nil
 			}
 		}
-		if context.agent.Major != context.client.Major && legacy {
-			return errors.New("no compatible agent versions available")
-		}
 		return errors.New("no more recent supported versions available")
 	}
 
