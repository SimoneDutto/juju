--- conflicted
+++ resolved
@@ -6,6 +6,7 @@
 import (
 	"fmt"
 	"os"
+	"strconv"
 	"strings"
 	"time"
 
@@ -68,8 +69,6 @@
   --include-label and --exclude-label selections are logically ANDed to form
   the complete filter.
 
-<<<<<<< HEAD
-=======
 The '--tail' option waits for and continuously prints new log lines after displaying the most recent log lines.
 
 The '--no-tail' option displays the most recent log lines and then exits immediately.
@@ -91,7 +90,6 @@
 * --no-tail and --lines (-n)
 * --limit and --lines (-n)
 * --replay and --lines (-n)
->>>>>>> 9c769646
 `
 
 const usageDebugLogExamples = `
@@ -165,17 +163,11 @@
 	date     bool
 	ms       bool
 
-<<<<<<< HEAD
-	tail   bool
-	noTail bool
-	color  bool
-=======
-	backLogFlag *intValue
-	limitFlag   *intValue
 	tail        bool
 	noTail      bool
 	color       bool
->>>>>>> 9c769646
+	backLogFlag *intValue
+	limitFlag   *intValue
 
 	retry      bool
 	retryDelay time.Duration
@@ -198,15 +190,10 @@
 	f.StringVar(&c.level, "l", "", "Log level to show, one of [TRACE, DEBUG, INFO, WARNING, ERROR]")
 	f.StringVar(&c.level, "level", "", "")
 
-	f.UintVar(&c.params.Backlog, "n", defaultLineCount, "Show this many of the most recent (possibly filtered) lines, and continue to append")
-	f.UintVar(&c.params.Backlog, "lines", defaultLineCount, "")
-	f.UintVar(&c.params.Limit, "limit", 0, "Exit once this many of the most recent (possibly filtered) lines are shown")
-	f.BoolVar(&c.params.Replay, "replay", false, "Show the entire (possibly filtered) log and continue to append")
-
-<<<<<<< HEAD
-	f.BoolVar(&c.noTail, "no-tail", false, "Stop after returning existing log messages")
-	f.BoolVar(&c.tail, "tail", false, "Wait for new logs")
-=======
+	c.backLogFlag = newIntValue(&c.params.Backlog)
+	f.Var(c.backLogFlag, "n", "Show this many of the most recent lines and continue to append new ones")
+	f.Var(c.backLogFlag, "lines", "")
+
 	c.limitFlag = newIntValue(&c.params.Limit)
 	f.Var(c.limitFlag, "limit", "Show this many of the most recent logs and then exit")
 
@@ -214,7 +201,6 @@
 
 	f.BoolVar(&c.noTail, "no-tail", false, "Show existing log messages and then exit")
 	f.BoolVar(&c.tail, "tail", false, "Show existing log messages and continue to append new ones")
->>>>>>> 9c769646
 	f.BoolVar(&c.color, "color", false, "Force use of ANSI color codes")
 
 	f.BoolVar(&c.utc, "utc", false, "Show times in UTC")
@@ -241,26 +227,21 @@
 	if c.noTail && c.retry {
 		return errors.NotValidf("setting --no-tail and --retry")
 	}
-<<<<<<< HEAD
+	if c.noTail && c.backLogFlag.IsSet() {
+		return errors.NotValidf("setting --no-tail and --lines")
+	}
+	if c.tail && c.limitFlag.IsSet() {
+		return errors.NotValidf("setting --tail and --limit")
+	}
+	if c.limitFlag.IsSet() && c.backLogFlag.IsSet() {
+		return errors.NotValidf("setting --limit and --lines")
+	}
+	if c.params.Replay && c.backLogFlag.IsSet() {
+		return errors.NotValidf("setting --replay and --lines")
+	}
 	if c.retryDelay < 0 {
 		return errors.NotValidf("negative retry delay")
 	}
-=======
-	if c.noTail && c.backLogFlag.IsSet() {
-		return errors.NotValidf("setting --no-tail and --lines")
-	}
-	if c.tail && c.limitFlag.IsSet() {
-		return errors.NotValidf("setting --tail and --limit")
-	}
-	if c.limitFlag.IsSet() && c.backLogFlag.IsSet() {
-		return errors.NotValidf("setting --limit and --lines")
-	}
-	if c.params.Replay && c.backLogFlag.IsSet() {
-		return errors.NotValidf("setting --replay and --lines")
-	}
-	if c.retryDelay < 0 {
-		return errors.NotValidf("negative retry delay")
-	}
 	if c.limitFlag.IsSet() {
 		c.noTail = true
 	}
@@ -270,7 +251,6 @@
 	if !c.backLogFlag.IsSet() && !c.limitFlag.IsSet() && !c.params.Replay {
 		*c.backLogFlag.value = defaultLineCount
 	}
->>>>>>> 9c769646
 	if c.utc {
 		c.tz = time.UTC
 	}
@@ -421,8 +401,6 @@
 		fmt.Fprintf(w, "%v ", strings.Join(r.Labels, ","))
 	}
 	fmt.Fprintln(w, r.Message)
-<<<<<<< HEAD
-=======
 }
 
 // intValue implements gnuflag.Value for an int value that can be set
@@ -461,5 +439,4 @@
 // Returns true if the value has been set.
 func (v *intValue) IsSet() bool {
 	return v.isSet
->>>>>>> 9c769646
 }