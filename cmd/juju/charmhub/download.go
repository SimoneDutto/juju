--- conflicted
+++ resolved
@@ -196,47 +196,15 @@
 	if pArch == "all" || pArch == "" {
 		pArch = arch.DefaultArchitecture
 	}
-<<<<<<< HEAD
 	if base.Empty() {
 		base = version.DefaultSupportedLTSBase()
 	}
-	platform := fmt.Sprintf("%s/%s/%s", pArch, base.OS, base.Channel.Track)
-	normBase, err := corecharm.ParsePlatformNormalize(platform)
-	if err != nil {
-		return errors.Trace(err)
-=======
-	pSeries := c.series
-	if pSeries == "all" || pSeries == "" {
-		pSeries = version.DefaultSupportedLTS()
->>>>>>> cf87eae1
-	}
-
-	results, normBase, err := c.refresh(ctx, cmdContext, client, normChannel, pArch, pSeries, true)
-	if err != nil {
-		return errors.Trace(err)
-	}
-
-<<<<<<< HEAD
-	results, err := client.Refresh(ctx, refreshConfig)
-	if err != nil {
-		return errors.Trace(err)
-	}
-
-	if len(results) == 0 {
-		return errors.NotFoundf(c.charmOrBundle)
-	}
-	// Ensure we didn't get any errors whilst querying the charmhub API
-	for _, res := range results {
-		if res.Error != nil {
-			if res.Error.Code == transport.ErrorCodeRevisionNotFound {
-				return c.suggested(base, normChannel.String(), res.Error.Extra.Releases, cmdContext)
-			}
-			return errors.Errorf("unable to locate %s: %s", c.charmOrBundle, res.Error.Message)
-		}
-	}
-
-=======
->>>>>>> cf87eae1
+
+	results, normBase, err := c.refresh(ctx, cmdContext, client, normChannel, pArch, base)
+	if err != nil {
+		return errors.Trace(err)
+	}
+
 	// In theory we can get multiple responses from the refresh API, but in
 	// reality if we only request one action, we only get one result. If that
 	// happens not to be the case, just select the first one.
@@ -300,99 +268,62 @@
 	return nil
 }
 
-<<<<<<< HEAD
+func (c *downloadCommand) refresh(
+	ctx context.Context, cmdContext *cmd.Context, client CharmHubClient, normChannel charm.Channel, arch string, base series.Base,
+) ([]transport.RefreshResponse, *corecharm.Platform, error) {
+	platform := fmt.Sprintf("%s/%s/%s", arch, base.OS, base.Channel.Track)
+	normBase, err := corecharm.ParsePlatformNormalize(platform)
+	if err != nil {
+		return nil, nil, errors.Trace(err)
+	}
+
+	refreshConfig, err := charmhub.InstallOneFromChannel(c.charmOrBundle, normChannel.String(), charmhub.RefreshBase{
+		Architecture: normBase.Architecture,
+		Name:         normBase.OS,
+		Channel:      normBase.Channel,
+	})
+	if err != nil {
+		return nil, nil, errors.Trace(err)
+	}
+
+	results, err := client.Refresh(ctx, refreshConfig)
+	if err != nil {
+		return nil, nil, errors.Trace(err)
+	}
+
+	if len(results) == 0 {
+		return nil, nil, errors.NotFoundf(c.charmOrBundle)
+	}
+
+	// Ensure we didn't get any errors whilst querying the charmhub API
+	for _, res := range results {
+		if res.Error != nil {
+			if res.Error.Code == transport.ErrorCodeRevisionNotFound {
+				return nil, nil, c.suggested(base, normChannel.String(), res.Error.Extra.Releases, cmdContext)
+			}
+			return nil, nil, errors.Errorf("unable to locate %s: %s", c.charmOrBundle, res.Error.Message)
+		}
+	}
+
+	return results, &normBase, nil
+}
+
 func (c *downloadCommand) suggested(requestedBase coreseries.Base, channel string, releases []transport.Release, cmdContext *cmd.Context) error {
 	bases := set.NewStrings()
 	for _, rel := range releases {
 		if rel.Channel == channel {
 			bases.Add(coreseries.MakeDefaultBase(rel.Base.Name, rel.Base.Channel).DisplayString())
-=======
-func (c *downloadCommand) refresh(ctx context.Context, cmdContext *cmd.Context, client CharmHubClient, normChannel charm.Channel, arch, series string, retrySuggested bool) ([]transport.RefreshResponse, *corecharm.Platform, error) {
-	base, err := coreseries.GetBaseFromSeries(series)
-	if err != nil {
-		return nil, nil, errors.Trace(err)
-	}
-	platform := fmt.Sprintf("%s/%s/%s", arch, base.OS, base.Channel.Track)
-	normBase, err := corecharm.ParsePlatformNormalize(platform)
-	if err != nil {
-		return nil, nil, errors.Trace(err)
-	}
-
-	refreshConfig, err := charmhub.InstallOneFromChannel(c.charmOrBundle, normChannel.String(), charmhub.RefreshBase{
-		Architecture: normBase.Architecture,
-		Name:         normBase.OS,
-		Channel:      normBase.Channel,
-	})
-	if err != nil {
-		return nil, nil, errors.Trace(err)
-	}
-
-	results, err := client.Refresh(ctx, refreshConfig)
-	if err != nil {
-		return nil, nil, errors.Trace(err)
-	}
-
-	if len(results) == 0 {
-		return nil, nil, errors.NotFoundf(c.charmOrBundle)
-	}
-	// Ensure we didn't get any errors whilst querying the charmhub API
-	for _, res := range results {
-		if res.Error != nil {
-			if res.Error.Code == transport.ErrorCodeRevisionNotFound {
-				possibleSeries, err := c.suggested(cmdContext, series, normChannel.String(), res.Error.Extra.Releases)
-				// The following will attempt to refresh the charm with the
-				// suggested series. If it can't do that, it will give up after
-				// the second attempt.
-				if retrySuggested && errors.Is(err, errors.NotSupported) && len(possibleSeries) > 0 {
-					cmdContext.Infof("Series %q is not supported for charm %q, trying series %q", series, c.charmOrBundle, possibleSeries[0])
-					return c.refresh(ctx, cmdContext, client, normChannel, arch, possibleSeries[0], false)
-				}
-				return nil, nil, errors.Trace(err)
-			}
-			return nil, nil, errors.Errorf("unable to locate %s: %s", c.charmOrBundle, res.Error.Message)
-		}
-	}
-
-	return results, &normBase, nil
-}
-
-func (c *downloadCommand) suggested(cmdContext *cmd.Context, requestedSeries string, channel string, releases []transport.Release) ([]string, error) {
-	var ordered []string
-	series := set.NewStrings()
-	for _, rel := range releases {
-		if rel.Channel == channel {
-			platform := corecharm.Platform{
-				Architecture: rel.Base.Architecture,
-				OS:           rel.Base.Name,
-				Channel:      rel.Base.Channel,
-			}
-			s, err := coreseries.GetSeriesFromChannel(platform.OS, platform.Channel)
-			if err == nil {
-				if !series.Contains(s) {
-					ordered = append(ordered, s)
-				}
-				series.Add(s)
-			} else {
-				// Shouldn't happen, log and continue if verbose is set.
-				cmdContext.Verbosef("%s of %s", err, rel.Base.Name)
-			}
->>>>>>> cf87eae1
 		}
 	}
 	if bases.IsEmpty() {
 		// No releases in this channel
-		return nil, errors.Errorf(`%q has no releases in channel %q. Type
+		return errors.Errorf(`%q has no releases in channel %q. Type
     juju info %s
 for a list of supported channels.`,
 			c.charmOrBundle, channel, c.charmOrBundle)
 	}
-<<<<<<< HEAD
 	return errors.Errorf("%q does not support base %q in channel %q.  Supported bases are: %s.",
 		c.charmOrBundle, requestedBase.DisplayString(), channel, strings.Join(bases.SortedValues(), ", "))
-=======
-	return ordered, errors.NewNotSupported(nil, fmt.Sprintf("%q does not support series %q in channel %q.  Supported series are: %s.",
-		c.charmOrBundle, requestedSeries, channel, strings.Join(series.SortedValues(), ", ")))
->>>>>>> cf87eae1
 }
 
 func (c *downloadCommand) calculateHash(path string) (string, error) {
