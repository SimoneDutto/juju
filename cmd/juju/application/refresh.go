--- conflicted
+++ resolved
@@ -414,17 +414,11 @@
 		CharmRef:        newRef,
 		Channel:         c.Channel,
 		Force:           c.Force,
-<<<<<<< HEAD
 		ForceBase:       c.ForceBase,
-		Switch:          c.SwitchURL != "",
-		Logger:          ctx,
-=======
-		ForceSeries:     c.ForceSeries,
 		// If revision is supplied by the user, treat it as a switch operation,
 		// the revision has already been added to the "newRef" above.
 		Switch: c.SwitchURL != "" || c.Revision != -1,
 		Logger: ctx,
->>>>>>> ae766a13
 	}
 	factory, err := c.getRefresherFactory(apiRoot)
 	if err != nil {
