--- conflicted
+++ resolved
@@ -214,8 +214,10 @@
 	defer s.setupMocks(c).Finish()
 	s.expectEmptyParts()
 	s.expectBasePath()
-
-	obtained, _, err := ComposeAndVerifyBundle(s.bundleDataSource, nil)
+	ctx, err := cmd.DefaultContext()
+	c.Assert(err, jc.ErrorIsNil)
+
+	obtained, _, err := ComposeAndVerifyBundle(ctx, s.bundleDataSource, nil)
 	c.Assert(err, gc.ErrorMatches, ".*bundle is empty not valid")
 	c.Assert(obtained, gc.IsNil)
 }
@@ -226,8 +228,10 @@
 	c.Assert(err, jc.ErrorIsNil)
 	s.expectParts(&charm.BundleDataPart{Data: bundleData})
 	s.expectBasePath()
-
-	obtained, _, err := ComposeAndVerifyBundle(s.bundleDataSource, nil)
+	ctx, err := cmd.DefaultContext()
+	c.Assert(err, jc.ErrorIsNil)
+
+	obtained, _, err := ComposeAndVerifyBundle(ctx, s.bundleDataSource, nil)
 	c.Assert(err, gc.ErrorMatches, "*'image-id' constraint in a base bundle not supported")
 	c.Assert(obtained, gc.IsNil)
 }
@@ -273,13 +277,15 @@
 	s.expectParts(&charm.BundleDataPart{Data: bundleData})
 	s.expectBasePath()
 	s.setupOverlayFile(c)
+	ctx, err := cmd.DefaultContext()
+	c.Assert(err, jc.ErrorIsNil)
 
 	expected := *bundleData
 	expected.Applications["wordpress"].Options = map[string]interface{}{
 		"blog-title": "magic bundle config",
 	}
 
-	obtained, _, err := ComposeAndVerifyBundle(s.bundleDataSource, []string{s.overlayFile})
+	obtained, _, err := ComposeAndVerifyBundle(ctx, s.bundleDataSource, []string{s.overlayFile})
 	c.Assert(err, gc.ErrorMatches, "*'image-id' constraint in a base bundle not supported")
 	c.Assert(obtained, gc.IsNil)
 }
@@ -333,11 +339,7 @@
 	ctx, err := cmd.DefaultContext()
 	c.Assert(err, jc.ErrorIsNil)
 
-<<<<<<< HEAD
-	obtained, _, err := ComposeAndVerifyBundle(s.bundleDataSource, []string{s.overlayFile})
-=======
-	obtained, _, err := ComposeAndVerifyBundle(ctx, s.bundleDataSource, nil)
->>>>>>> 8d753a3c
+	obtained, _, err := ComposeAndVerifyBundle(ctx, s.bundleDataSource, []string{s.overlayFile})
 	c.Assert(err, gc.ErrorMatches, `(?s)the provided bundle has the following errors:.*application "wordpress" series "jammy" and base "ubuntu@20.04" must match if both supplied.*invalid constraints.*`)
 	c.Assert(obtained, gc.IsNil)
 }
