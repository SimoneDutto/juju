--- conflicted
+++ resolved
@@ -11,12 +11,8 @@
 	reflect "reflect"
 
 	gomock "github.com/golang/mock/gomock"
-<<<<<<< HEAD
 	charm "github.com/juju/charm/v9"
-=======
-	charm "github.com/juju/charm/v8"
 	cmd "github.com/juju/cmd/v3"
->>>>>>> fdd07079
 	api "github.com/juju/juju/api"
 	application "github.com/juju/juju/api/application"
 	base "github.com/juju/juju/api/base"
@@ -625,25 +621,7 @@
 	return mr.mock.ctrl.RecordCallWithMethodType(mr.mock, "Status", reflect.TypeOf((*MockDeployerAPI)(nil).Status), arg0)
 }
 
-<<<<<<< HEAD
-// WatchAll mocks base method
-=======
-// Update mocks base method.
-func (m *MockDeployerAPI) Update(arg0 params.ApplicationUpdate) error {
-	m.ctrl.T.Helper()
-	ret := m.ctrl.Call(m, "Update", arg0)
-	ret0, _ := ret[0].(error)
-	return ret0
-}
-
-// Update indicates an expected call of Update.
-func (mr *MockDeployerAPIMockRecorder) Update(arg0 interface{}) *gomock.Call {
-	mr.mock.ctrl.T.Helper()
-	return mr.mock.ctrl.RecordCallWithMethodType(mr.mock, "Update", reflect.TypeOf((*MockDeployerAPI)(nil).Update), arg0)
-}
-
 // WatchAll mocks base method.
->>>>>>> fdd07079
 func (m *MockDeployerAPI) WatchAll() (api.AllWatch, error) {
 	m.ctrl.T.Helper()
 	ret := m.ctrl.Call(m, "WatchAll")
