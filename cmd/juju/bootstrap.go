package main

import (
	"fmt"
	"launchpad.net/gnuflag"
	"launchpad.net/juju-core/cmd"
	"launchpad.net/juju-core/environs"
	"launchpad.net/juju-core/constraints"
	"os"
)

// BootstrapCommand is responsible for launching the first machine in a juju
// environment, and setting up everything necessary to continue working.
type BootstrapCommand struct {
	EnvCommandBase
<<<<<<< HEAD
	Constraints constraints.Value
	UploadTools bool
=======
	constraints state.Constraints
	uploadTools bool
>>>>>>> 198d2b0e
}

func (c *BootstrapCommand) Info() *cmd.Info {
	return &cmd.Info{
		Name:    "bootstrap",
		Purpose: "start up an environment from scratch",
	}
}

func (c *BootstrapCommand) SetFlags(f *gnuflag.FlagSet) {
	c.EnvCommandBase.SetFlags(f)
<<<<<<< HEAD
	f.Var(constraints.ConstraintsValue{&c.Constraints}, "constraints", "set environment constraints")
	f.BoolVar(&c.UploadTools, "upload-tools", false, "upload local version of tools before bootstrapping")
=======
	f.Var(state.ConstraintsValue{&c.constraints}, "constraints", "set environment constraints")
	f.BoolVar(&c.uploadTools, "upload-tools", false, "upload local version of tools before bootstrapping")
>>>>>>> 198d2b0e
}

// Run connects to the environment specified on the command line and bootstraps
// a juju in that environment if none already exists. If there is as yet no environments.yaml file,
// the user is informed how to create one.
func (c *BootstrapCommand) Run(context *cmd.Context) error {
	environ, err := environs.NewFromName(c.EnvName)
	if err != nil {
		if os.IsNotExist(err) {
			out := context.Stderr
			fmt.Fprintln(out, "No juju environment configuration file exists.")
			fmt.Fprintln(out, "Please create a configuration by running:")
			fmt.Fprintln(out, "    juju init -w")
			fmt.Fprintln(out, "then edit the file to configure your juju environment.")
			fmt.Fprintln(out, "You can then re-run bootstrap.")
		}
		return err
	}
	// TODO: if in verbose mode, write out to Stdout if a new cert was created.
	_, err = environs.EnsureCertificate(environ, environs.WriteCertAndKeyToHome)
	if err != nil {
		return err
	}

	if c.uploadTools {
		if err = environs.UploadTools(environ); err != nil {
			return err
		}
	}
	return environs.Bootstrap(environ, c.constraints)
}<|MERGE_RESOLUTION|>--- conflicted
+++ resolved
@@ -13,13 +13,8 @@
 // environment, and setting up everything necessary to continue working.
 type BootstrapCommand struct {
 	EnvCommandBase
-<<<<<<< HEAD
 	Constraints constraints.Value
-	UploadTools bool
-=======
-	constraints state.Constraints
 	uploadTools bool
->>>>>>> 198d2b0e
 }
 
 func (c *BootstrapCommand) Info() *cmd.Info {
@@ -31,13 +26,8 @@
 
 func (c *BootstrapCommand) SetFlags(f *gnuflag.FlagSet) {
 	c.EnvCommandBase.SetFlags(f)
-<<<<<<< HEAD
-	f.Var(constraints.ConstraintsValue{&c.Constraints}, "constraints", "set environment constraints")
-	f.BoolVar(&c.UploadTools, "upload-tools", false, "upload local version of tools before bootstrapping")
-=======
-	f.Var(state.ConstraintsValue{&c.constraints}, "constraints", "set environment constraints")
+	f.Var(constraints.ConstraintsValue{&c.constraints}, "constraints", "set environment constraints")
 	f.BoolVar(&c.uploadTools, "upload-tools", false, "upload local version of tools before bootstrapping")
->>>>>>> 198d2b0e
 }
 
 // Run connects to the environment specified on the command line and bootstraps
