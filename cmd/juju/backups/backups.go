// Copyright 2014 Canonical Ltd.
// Licensed under the AGPLv3, see LICENCE file for details.

package backups

import (
	"fmt"
	"io"
	"os"

	"github.com/juju/cmd"
	"github.com/juju/errors"
	"launchpad.net/gnuflag"

	"github.com/juju/juju/api/backups"
	apiserverbackups "github.com/juju/juju/apiserver/backups"
	"github.com/juju/juju/apiserver/params"
	"github.com/juju/juju/cmd/modelcmd"
	"github.com/juju/juju/juju/osenv"
	statebackups "github.com/juju/juju/state/backups"
)

var backupsDoc = `
"juju backups" is used to manage backups of the state of a juju controller.
Backups are only supported on juju controllers, not hosted models.  For
more information on juju controllers, see:

    juju help juju-controllers
`

const backupsPurpose = "create, manage, and restore backups of juju's state"

// NewSuperCommand returns a new backups super-command.
func NewSuperCommand() cmd.Command {
	log := &cmd.Log{
		DefaultConfig: os.Getenv(osenv.JujuLoggingConfigEnvKey),
	}

	backupsCmd := cmd.NewSuperCommand(cmd.SuperCommandParams{
		Name:        "backups",
		Doc:         backupsDoc,
		UsagePrefix: "juju",
		Purpose:     backupsPurpose,
		Log:         log,
	})
	backupsCmd.Register(newCreateCommand())
	backupsCmd.Register(newInfoCommand())
	backupsCmd.Register(newListCommand())
	backupsCmd.Register(newDownloadCommand())
	backupsCmd.Register(newUploadCommand())
	backupsCmd.Register(newRemoveCommand())
	backupsCmd.Register(newRestoreCommand())
	return backupsCmd
}

// APIClient represents the backups API client functionality used by
// the backups command.
type APIClient interface {
	io.Closer
	// Create sends an RPC request to create a new backup.
	Create(notes string) (*params.BackupsMetadataResult, error)
	// Info gets the backup's metadata.
	Info(id string) (*params.BackupsMetadataResult, error)
	// List gets all stored metadata.
	List() (*params.BackupsListResult, error)
	// Download pulls the backup archive file.
	Download(id string) (io.ReadCloser, error)
	// Upload pushes a backup archive to storage.
	Upload(ar io.ReadSeeker, meta params.BackupsMetadataResult) (string, error)
	// Remove removes the stored backup.
	Remove(id string) error
	// Restore will restore a backup with the given id into the controller.
	Restore(string, backups.ClientConnection) error
<<<<<<< HEAD
	// RestoreReader will restore a backup file into the state server.
=======
	// RestoreReader will restore a backup file into the controller.
>>>>>>> 1cd7ac8c
	RestoreReader(io.ReadSeeker, *params.BackupsMetadataResult, backups.ClientConnection) error
}

// CommandBase is the base type for backups sub-commands.
type CommandBase struct {
	// TODO(wallyworld) - remove Log when backup command is flattened.
	Log *cmd.Log
	modelcmd.ModelCommandBase
}

// NewAPIClient returns a client for the backups api endpoint.
func (c *CommandBase) NewAPIClient() (APIClient, error) {
	return newAPIClient(c)
}

// SetFlags implements Command.SetFlags.
func (c *CommandBase) SetFlags(f *gnuflag.FlagSet) {
	if c.Log != nil {
		c.Log.AddFlags(f)
	}
}

var newAPIClient = func(c *CommandBase) (APIClient, error) {
	root, err := c.NewAPIRoot()
	if err != nil {
		return nil, errors.Trace(err)
	}
	return backups.NewClient(root)
}

// dumpMetadata writes the formatted backup metadata to stdout.
func (c *CommandBase) dumpMetadata(ctx *cmd.Context, result *params.BackupsMetadataResult) {
	fmt.Fprintf(ctx.Stdout, "backup ID:       %q\n", result.ID)
	fmt.Fprintf(ctx.Stdout, "checksum:        %q\n", result.Checksum)
	fmt.Fprintf(ctx.Stdout, "checksum format: %q\n", result.ChecksumFormat)
	fmt.Fprintf(ctx.Stdout, "size (B):        %d\n", result.Size)
	fmt.Fprintf(ctx.Stdout, "stored:          %v\n", result.Stored)

	fmt.Fprintf(ctx.Stdout, "started:         %v\n", result.Started)
	fmt.Fprintf(ctx.Stdout, "finished:        %v\n", result.Finished)
	fmt.Fprintf(ctx.Stdout, "notes:           %q\n", result.Notes)

	fmt.Fprintf(ctx.Stdout, "model ID:        %q\n", result.Model)
	fmt.Fprintf(ctx.Stdout, "machine ID:      %q\n", result.Machine)
	fmt.Fprintf(ctx.Stdout, "created on host: %q\n", result.Hostname)
	fmt.Fprintf(ctx.Stdout, "juju version:    %v\n", result.Version)
}

type readSeekCloser interface {
	io.ReadSeeker
	io.Closer
}

func getArchive(filename string) (rc readSeekCloser, metaResult *params.BackupsMetadataResult, err error) {
	defer func() {
		if err != nil && rc != nil {
			rc.Close()
		}
	}()
	archive, err := os.Open(filename)
	rc = archive
	if err != nil {
		return nil, nil, errors.Trace(err)
	}

	// Extract the metadata.
	ad, err := statebackups.NewArchiveDataReader(archive)
	if err != nil {
		return nil, nil, errors.Trace(err)
	}
	_, err = archive.Seek(0, os.SEEK_SET)
	if err != nil {
		return nil, nil, errors.Trace(err)
	}
	meta, err := ad.Metadata()
	if err != nil {
		if !errors.IsNotFound(err) {
			return nil, nil, errors.Trace(err)
		}
		meta, err = statebackups.BuildMetadata(archive)
		if err != nil {
			return nil, nil, errors.Trace(err)
		}
	}
	// Make sure the file info is set.
	fileMeta, err := statebackups.BuildMetadata(archive)
	if err != nil {
		return nil, nil, errors.Trace(err)
	}
	if meta.Size() == int64(0) {
		if err := meta.SetFileInfo(fileMeta.Size(), "", ""); err != nil {
			return nil, nil, errors.Trace(err)
		}
	}
	if meta.Checksum() == "" {
		err := meta.SetFileInfo(0, fileMeta.Checksum(), fileMeta.ChecksumFormat())
		if err != nil {
			return nil, nil, errors.Trace(err)
		}
	}
	if meta.Finished == nil || meta.Finished.IsZero() {
		meta.Finished = fileMeta.Finished
	}
	_, err = archive.Seek(0, os.SEEK_SET)
	if err != nil {
		return nil, nil, errors.Trace(err)
	}

	// Pack the metadata into a result.
	// TODO(perrito666) change the identity of ResultfromMetadata to
	// return a pointer.
	mResult := apiserverbackups.ResultFromMetadata(meta)
	metaResult = &mResult

	return archive, metaResult, nil
}<|MERGE_RESOLUTION|>--- conflicted
+++ resolved
@@ -71,11 +71,7 @@
 	Remove(id string) error
 	// Restore will restore a backup with the given id into the controller.
 	Restore(string, backups.ClientConnection) error
-<<<<<<< HEAD
-	// RestoreReader will restore a backup file into the state server.
-=======
 	// RestoreReader will restore a backup file into the controller.
->>>>>>> 1cd7ac8c
 	RestoreReader(io.ReadSeeker, *params.BackupsMetadataResult, backups.ClientConnection) error
 }
 
