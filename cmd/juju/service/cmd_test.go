--- conflicted
+++ resolved
@@ -59,15 +59,8 @@
 }
 
 func (s *CmdSuite) TestDeployCommandInit(c *gc.C) {
-<<<<<<< HEAD
-	for _, t := range deployTests {
-=======
-	defer os.Setenv(osenv.JujuRepositoryEnvKey, os.Getenv(osenv.JujuRepositoryEnvKey))
-	os.Setenv(osenv.JujuRepositoryEnvKey, "/path/to/repo")
-
 	for i, t := range deployTests {
 		c.Logf("\ntest %d: args %q", i, t.args)
->>>>>>> d59d13e0
 		initExpectations(t.com, s.ControllerStore)
 		com, err := initDeployCommand(s.ControllerStore, t.args...)
 		// Testing that the flag set is populated is good enough for the scope
