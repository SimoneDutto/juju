// Copyright 2013 Canonical Ltd.
// Licensed under the AGPLv3, see LICENCE file for details.

package main

import (
	"fmt"
	"strings"

	"launchpad.net/gnuflag"

	"launchpad.net/juju-core/cmd"
	"launchpad.net/juju-core/cmd/envcmd"
	"launchpad.net/juju-core/constraints"
	"launchpad.net/juju-core/environs/config"
	"launchpad.net/juju-core/environs/manual"
	"launchpad.net/juju-core/instance"
	"launchpad.net/juju-core/juju"
	"launchpad.net/juju-core/names"
	"launchpad.net/juju-core/state/api/params"
)

// sshHostPrefix is the prefix for a machine to be "manually provisioned".
const sshHostPrefix = "ssh:"

var addMachineDoc = `

If no container is specified, a new machine will be
provisioned.  If a container is specified, a new machine will be provisioned
with that container.

To add a container to an existing machine, use the <container>:<machinenumber>
format.

When adding a new machine, you may specify constraints for the machine to be
provisioned.  Constraints cannot be combined with deploying a container to an
existing machine.

Currently, the only supported container type is lxc.

Machines are created in a clean state and ready to have units deployed.

This command also supports manual provisioning of existing machines via SSH. The
target machine must be able to communicate with the API server, and be able to
access the environment storage.

Examples:
   juju add-machine                      (starts a new machine)
   juju add-machine lxc                  (starts a new machine with an lxc container)
   juju add-machine lxc:4                (starts a new lxc container on machine 4)
   juju add-machine --constraints mem=8G (starts a machine with at least 8GB RAM)
   juju add-machine ssh:user@10.10.0.3   (manually provisions a machine with ssh)

See Also:
   juju help constraints
`

// AddMachineCommand starts a new machine and registers it in the environment.
type AddMachineCommand struct {
	envcmd.EnvCommandBase
	// If specified, use this series, else use the environment default-series
	Series string
	// If specified, these constraints are merged with those already in the environment.
	Constraints   constraints.Value
	MachineId     string
	ContainerType instance.ContainerType
	SSHHost       string
}

func (c *AddMachineCommand) Info() *cmd.Info {
	return &cmd.Info{
		Name:    "add-machine",
		Args:    "[<container>:machine | <container> | ssh:[user@]host]",
		Purpose: "start a new, empty machine and optionally a container, or add a container to a machine",
		Doc:     addMachineDoc,
	}
}

func (c *AddMachineCommand) SetFlags(f *gnuflag.FlagSet) {
	c.EnvCommandBase.SetFlags(f)
	f.StringVar(&c.Series, "series", "", "the charm series")
	f.Var(constraints.ConstraintsValue{Target: &c.Constraints}, "constraints", "additional machine constraints")
}

func (c *AddMachineCommand) Init(args []string) error {
	err := c.EnvCommandBase.Init()
	if err != nil {
		return err
	}
	if c.Constraints.Container != nil {
		return fmt.Errorf("container constraint %q not allowed when adding a machine", *c.Constraints.Container)
	}
	containerSpec, err := cmd.ZeroOrOneArgs(args)
	if err != nil {
		return err
	}
	if containerSpec == "" {
		return nil
	}
	if strings.HasPrefix(containerSpec, sshHostPrefix) {
		c.SSHHost = containerSpec[len(sshHostPrefix):]
	} else {
		// container arg can either be 'type:machine' or 'type'
		if c.ContainerType, err = instance.ParseContainerType(containerSpec); err != nil {
			if names.IsMachine(containerSpec) || !cmd.IsMachineOrNewContainer(containerSpec) {
				return fmt.Errorf("malformed container argument %q", containerSpec)
			}
			sep := strings.Index(containerSpec, ":")
			c.MachineId = containerSpec[sep+1:]
			c.ContainerType, err = instance.ParseContainerType(containerSpec[:sep])
		}
	}
	return err
}

<<<<<<< HEAD
=======
// addMachine1dot16 runs Client.AddMachines using a direct DB connection to maintain
// compatibility with an API server running 1.16 or older (when AddMachines
// was not available). This fallback can be removed when we no longer maintain
// 1.16 compatibility.
// This was copied directly from the code in AddMachineCommand.Run in 1.16
func (c *AddMachineCommand) addMachine1dot16() (string, error) {
	conn, err := juju.NewConnFromName(c.EnvName)
	if err != nil {
		return "", err
	}
	defer conn.Close()

	series := c.Series
	if series == "" {
		conf, err := conn.State.EnvironConfig()
		if err != nil {
			return "", err
		}
		series = config.PreferredSeries(conf)
	}
	template := state.MachineTemplate{
		Series:      series,
		Constraints: c.Constraints,
		Jobs:        []state.MachineJob{state.JobHostUnits},
	}
	var m *state.Machine
	switch {
	case c.ContainerType == "":
		m, err = conn.State.AddOneMachine(template)
	case c.MachineId != "":
		m, err = conn.State.AddMachineInsideMachine(template, c.MachineId, c.ContainerType)
	default:
		m, err = conn.State.AddMachineInsideNewMachine(template, template, c.ContainerType)
	}
	if err != nil {
		return "", err
	}
	return m.String(), err
}

>>>>>>> a9093f99
func (c *AddMachineCommand) Run(ctx *cmd.Context) error {
	if c.SSHHost != "" {
		args := manual.ProvisionMachineArgs{
			Host:    c.SSHHost,
			EnvName: c.EnvName,
			Stdin:   ctx.Stdin,
			Stdout:  ctx.Stdout,
			Stderr:  ctx.Stderr,
		}
		_, err := manual.ProvisionMachine(args)
		return err
	}

	client, err := juju.NewAPIClientFromName(c.EnvName)
	if err != nil {
		return err
	}
	defer client.Close()

	machineParams := params.AddMachineParams{
		ParentId:      c.MachineId,
		ContainerType: c.ContainerType,
		Series:        c.Series,
		Constraints:   c.Constraints,
		Jobs:          []params.MachineJob{params.JobHostUnits},
	}
	results, err := client.AddMachines([]params.AddMachineParams{machineParams})
	if err != nil {
		return err
	}
	// Currently, only one machine is added, but in future there may be several added in one call.
	machineInfo := results[0]
	if machineInfo.Error != nil {
		return machineInfo.Error
	}
	machineId := machineInfo.Machine
	if c.ContainerType == "" {
		logger.Infof("created machine %v", machineId)
	} else {
		logger.Infof("created %q container on machine %v", c.ContainerType, machineId)
	}
	return nil
}<|MERGE_RESOLUTION|>--- conflicted
+++ resolved
@@ -113,49 +113,6 @@
 	return err
 }
 
-<<<<<<< HEAD
-=======
-// addMachine1dot16 runs Client.AddMachines using a direct DB connection to maintain
-// compatibility with an API server running 1.16 or older (when AddMachines
-// was not available). This fallback can be removed when we no longer maintain
-// 1.16 compatibility.
-// This was copied directly from the code in AddMachineCommand.Run in 1.16
-func (c *AddMachineCommand) addMachine1dot16() (string, error) {
-	conn, err := juju.NewConnFromName(c.EnvName)
-	if err != nil {
-		return "", err
-	}
-	defer conn.Close()
-
-	series := c.Series
-	if series == "" {
-		conf, err := conn.State.EnvironConfig()
-		if err != nil {
-			return "", err
-		}
-		series = config.PreferredSeries(conf)
-	}
-	template := state.MachineTemplate{
-		Series:      series,
-		Constraints: c.Constraints,
-		Jobs:        []state.MachineJob{state.JobHostUnits},
-	}
-	var m *state.Machine
-	switch {
-	case c.ContainerType == "":
-		m, err = conn.State.AddOneMachine(template)
-	case c.MachineId != "":
-		m, err = conn.State.AddMachineInsideMachine(template, c.MachineId, c.ContainerType)
-	default:
-		m, err = conn.State.AddMachineInsideNewMachine(template, template, c.ContainerType)
-	}
-	if err != nil {
-		return "", err
-	}
-	return m.String(), err
-}
-
->>>>>>> a9093f99
 func (c *AddMachineCommand) Run(ctx *cmd.Context) error {
 	if c.SSHHost != "" {
 		args := manual.ProvisionMachineArgs{
