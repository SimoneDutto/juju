--- conflicted
+++ resolved
@@ -470,14 +470,10 @@
 		controller.Errors = append(controller.Errors, "model status incomplete")
 	}
 	for i, m := range models {
-<<<<<<< HEAD
 		modelDetails := ModelDetails{ModelUUID: m.UUID}
-=======
 		if i >= len(modelStatus) {
 			continue
 		}
-		modelDetails := ModelDetails{ModelUUID: m.UUID, OldModelUUID: m.UUID}
->>>>>>> fd5bbc53
 		result := modelStatus[i]
 		if result.Error != nil {
 			if !errors.IsNotFound(result.Error) {
