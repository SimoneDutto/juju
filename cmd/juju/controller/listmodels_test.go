// Copyright 2015 Canonical Ltd.
// Licensed under the AGPLv3, see LICENCE file for details.

package controller_test

import (
	"regexp"
	"time"

	"github.com/juju/cmd/v3"
	"github.com/juju/cmd/v3/cmdtesting"
	"github.com/juju/names/v4"
	gitjujutesting "github.com/juju/testing"
	jc "github.com/juju/testing/checkers"
	"github.com/juju/version/v2"
	gc "gopkg.in/check.v1"

	"github.com/juju/juju/api/base"
	apiservererrors "github.com/juju/juju/apiserver/errors"
	"github.com/juju/juju/cmd/juju/controller"
	"github.com/juju/juju/core/life"
	"github.com/juju/juju/core/model"
	"github.com/juju/juju/core/status"
	"github.com/juju/juju/jujuclient"
	"github.com/juju/juju/rpc/params"
	"github.com/juju/juju/testing"
)

type ModelsSuite struct {
	testing.FakeJujuXDGDataHomeSuite
	api   *fakeModelMgrAPIClient
	store *jujuclient.MemStore
}

var _ = gc.Suite(&ModelsSuite{})

type fakeModelMgrAPIClient struct {
	*gitjujutesting.Stub

	err   error
	infos []params.ModelInfoResult
	units map[string]int
}

func (f *fakeModelMgrAPIClient) Close() error {
	f.MethodCall(f, "Close")
	return nil
}

func (f *fakeModelMgrAPIClient) ListModels(user string) ([]base.UserModel, error) {
	f.MethodCall(f, "ListModels", user)
	if f.err != nil {
		return nil, f.err
	}
	return f.convertInfosToUserModels(), nil
}

func (f *fakeModelMgrAPIClient) AllModels() ([]base.UserModel, error) {
	f.MethodCall(f, "AllModels")
	if f.err != nil {
		return nil, f.err
	}
	return f.convertInfosToUserModels(), nil
}

func (f *fakeModelMgrAPIClient) ListModelSummaries(user string, all bool) ([]base.UserModelSummary, error) {
	f.MethodCall(f, "ListModelSummaries", user, all)
	if f.err != nil {
		return nil, f.err
	}
	results := make([]base.UserModelSummary, len(f.infos))
	for i, info := range f.infos {
		results[i] = base.UserModelSummary{}
		if info.Error != nil {
			results[i].Error = info.Error
			continue
		}
		cloud, err := names.ParseCloudTag(info.Result.CloudTag)
		if err != nil {
			cloud = names.NewCloudTag("aws")
		}
		cred, err := names.ParseCloudCredentialTag(info.Result.CloudCredentialTag)
		if err != nil {
			cred = names.NewCloudCredentialTag("foo/bob/one")
		}
		owner, err := names.ParseUserTag(info.Result.OwnerTag)
		if err != nil {
			owner = names.NewUserTag("admin")
		}
		results[i] = base.UserModelSummary{
			Name:            info.Result.Name,
			Type:            model.ModelType(info.Result.Type),
			UUID:            info.Result.UUID,
			ControllerUUID:  info.Result.ControllerUUID,
			IsController:    info.Result.IsController,
			ProviderType:    info.Result.ProviderType,
			DefaultSeries:   info.Result.DefaultSeries,
			Cloud:           cloud.Id(),
			CloudRegion:     info.Result.CloudRegion,
			CloudCredential: cred.Id(),
			Owner:           owner.Id(),
			Life:            info.Result.Life,
			Status: base.Status{
				Status: info.Result.Status.Status,
				Info:   info.Result.Status.Info,
				Data:   make(map[string]interface{}),
				Since:  info.Result.Status.Since,
			},
			AgentVersion: info.Result.AgentVersion,
		}
		if info.Result.Migration != nil {
			migration := info.Result.Migration
			results[i].Migration = &base.MigrationSummary{
				Status:    migration.Status,
				StartTime: migration.Start,
				EndTime:   migration.End,
			}
		}
		if info.Result.SLA != nil {
			results[i].SLA = &base.SLASummary{
				Level: info.Result.SLA.Level,
				Owner: info.Result.SLA.Owner,
			}
		}
		if len(info.Result.Users) > 0 {
			for _, u := range info.Result.Users {
				if u.UserName == user {
					results[i].ModelUserAccess = string(u.Access)
					results[i].UserLastConnection = u.LastConnection
					break
				}
			}
		}
		if len(info.Result.Machines) > 0 {
			results[i].Counts = []base.EntityCount{
				{string(params.Machines), int64(len(info.Result.Machines))},
			}
			cores := uint64(0)
			for _, machine := range info.Result.Machines {
				if machine.Hardware != nil && machine.Hardware.Cores != nil {
					cores += *machine.Hardware.Cores
				}
			}
			if cores > 0 {
				results[i].Counts = append(results[i].Counts, base.EntityCount{string(params.Cores), int64(cores)})
			}
		}
		if count, ok := f.units[info.Result.Name]; ok && count > 0 {
			results[i].Counts = append(results[i].Counts, base.EntityCount{string(params.Units), int64(count)})
		}
	}
	return results, nil
}

func (f *fakeModelMgrAPIClient) ModelInfo(tags []names.ModelTag) ([]params.ModelInfoResult, error) {
	f.MethodCall(f, "ModelInfo", tags)
	if f.infos != nil {
		return f.infos, nil
	}
	results := make([]params.ModelInfoResult, len(tags))
	for i, tag := range tags {
		for _, model := range f.infos {
			if model.Error == nil {
				if model.Result.UUID != tag.Id() {
					continue
				}
				results[i] = model
			}
		}
	}
	return results, nil
}

func (f *fakeModelMgrAPIClient) convertInfosToUserModels() []base.UserModel {
	models := make([]base.UserModel, len(f.infos))
	for i, info := range f.infos {
		if info.Error == nil {
			models[i] = base.UserModel{UUID: info.Result.UUID, Type: "local"}
		}
	}
	return models
}

func (s *ModelsSuite) SetUpTest(c *gc.C) {
	s.FakeJujuXDGDataHomeSuite.SetUpTest(c)

	models := []base.UserModel{
		{
			Name:  "test-model1",
			Owner: "admin",
			UUID:  "test-model1-UUID",
			Type:  model.IAAS,
		}, {
			Name:  "test-model2",
			Owner: "carlotta",
			UUID:  "test-model2-UUID",
			Type:  model.CAAS,
		}, {
			Name:  "test-model3",
			Owner: "daiwik@external",
			UUID:  "test-model3-UUID",
			Type:  model.IAAS,
		},
	}

	s.store = jujuclient.NewMemStore()
	s.store.CurrentControllerName = "fake"
	s.store.Controllers["fake"] = jujuclient.ControllerDetails{}
	s.store.Models["fake"] = &jujuclient.ControllerModels{
		CurrentModel: "admin/test-model1",
	}
	s.store.Accounts["fake"] = jujuclient.AccountDetails{
		User:     "admin",
		Password: "password",
	}

	s.api = &fakeModelMgrAPIClient{
		Stub: &gitjujutesting.Stub{},
	}
	s.api.infos = convert(models)

	// Make api results interesting...
	// 1st model
	firstModel := s.api.infos[0].Result
	last1 := time.Date(2015, 3, 20, 0, 0, 0, 0, time.UTC)
	firstModel.Users = []params.ModelUserInfo{{
		UserName:       "admin",
		LastConnection: &last1,
		Access:         params.ModelReadAccess,
	}}
	// 2nd model
	secondModel := s.api.infos[1].Result
	last2 := time.Date(2015, 3, 1, 0, 0, 0, 0, time.UTC)
	secondModel.Users = []params.ModelUserInfo{{
		UserName:       "admin",
		LastConnection: &last2,
		Access:         params.ModelWriteAccess,
	}}
	// 3rd model
	s.api.infos[2].Result.Status.Status = status.Destroying
}

func (s *ModelsSuite) TestModelsOwner(c *gc.C) {
	context, err := cmdtesting.RunCommand(c, s.newCommand())
	c.Assert(err, jc.ErrorIsNil)
	c.Assert(cmdtesting.Stdout(context), gc.Equals, ""+
		"Controller: fake\n"+
		"\n"+
		"Model                        Cloud/Region  Type   Status      Access  Last connection\n"+
		"test-model1*                 dummy         local  active      read    2015-03-20\n"+
		"carlotta/test-model2         dummy         local  active      write   2015-03-01\n"+
		"daiwik@external/test-model3  dummy         local  destroying  -       never connected\n")
	c.Assert(cmdtesting.Stderr(context), gc.Equals, "")
	s.checkAPICalls(c, "ListModelSummaries", "Close")
}

// TestModelsForAdmin tests that a model admin user will get model credential.
// Credential will only appear in non-tabular format - either yaml or json.
func (s *ModelsSuite) TestModelsWithCredentials(c *gc.C) {
	for i, infoResult := range s.api.infos {
		// let's say only some models will have credentials returned from api...
		if i%2 == 0 {
			infoResult.Result.CloudCredentialTag = "cloudcred-some-cloud_some-owner_some-credential"
		}
	}

	context, err := cmdtesting.RunCommand(c, s.newCommand(), "--format=yaml")
	c.Assert(err, jc.ErrorIsNil)
	c.Assert(cmdtesting.Stdout(context), jc.Contains, "credential")
	c.Assert(cmdtesting.Stderr(context), gc.Equals, "")
	s.checkAPICalls(c, "ListModelSummaries", "Close")
}

func (s *ModelsSuite) TestModelsNonOwner(c *gc.C) {
	// Ensure fake api caters to user 'bob'
	for _, apiInfo := range s.api.infos {
		if apiInfo.Error == nil {
			bobs := make([]params.ModelUserInfo, len(apiInfo.Result.Users))
			for i, u := range apiInfo.Result.Users {
				u.UserName = "bob"
				bobs[i] = u
			}
			apiInfo.Result.Users = bobs
		}
	}
	context, err := cmdtesting.RunCommand(c, s.newCommand(), "--user", "bob")
	c.Assert(err, jc.ErrorIsNil)
	c.Assert(cmdtesting.Stdout(context), gc.Equals, ""+
		"Controller: fake\n"+
		"\n"+
		"Model                        Cloud/Region  Type   Status      Access  Last connection\n"+
		"admin/test-model1*           dummy         local  active      read    2015-03-20\n"+
		"carlotta/test-model2         dummy         local  active      write   2015-03-01\n"+
		"daiwik@external/test-model3  dummy         local  destroying  -       never connected\n")
	c.Assert(cmdtesting.Stderr(context), gc.Equals, "")
	s.checkAPICalls(c, "ListModelSummaries", "Close")
}

func (s *ModelsSuite) TestModelsNoneCurrent(c *gc.C) {
	delete(s.store.Models, "fake")
	context, err := cmdtesting.RunCommand(c, s.newCommand())
	c.Assert(err, jc.ErrorIsNil)
	c.Assert(cmdtesting.Stdout(context), gc.Equals, ""+
		"Controller: fake\n"+
		"\n"+
		"Model                        Cloud/Region  Type   Status      Access  Last connection\n"+
		"test-model1                  dummy         local  active      read    2015-03-20\n"+
		"carlotta/test-model2         dummy         local  active      write   2015-03-01\n"+
		"daiwik@external/test-model3  dummy         local  destroying  -       never connected\n")
	c.Assert(cmdtesting.Stderr(context), gc.Equals, "")
	s.checkAPICalls(c, "ListModelSummaries", "Close")
}

func (s *ModelsSuite) TestModelsUUID(c *gc.C) {
	one := uint64(1)
	s.api.infos[0].Result.Machines = []params.ModelMachineInfo{
		{Id: "0", Hardware: &params.MachineHardware{Cores: &one}}, {Id: "1"},
	}

	context, err := cmdtesting.RunCommand(c, s.newCommand(), "--uuid")
	c.Assert(err, jc.ErrorIsNil)
	c.Assert(cmdtesting.Stdout(context), gc.Equals, ""+
		"Controller: fake\n"+
		"\n"+
		"Model                        UUID              Cloud/Region  Type   Status      Machines  Cores  Access  Last connection\n"+
		"test-model1*                 test-model1-UUID  dummy         local  active             2      1  read    2015-03-20\n"+
		"carlotta/test-model2         test-model2-UUID  dummy         local  active             0      -  write   2015-03-01\n"+
		"daiwik@external/test-model3  test-model3-UUID  dummy         local  destroying         0      -  -       never connected\n")
	c.Assert(cmdtesting.Stderr(context), gc.Equals, "")
	s.checkAPICalls(c, "ListModelSummaries", "Close")
}

func (s *ModelsSuite) TestModelsMachineInfo(c *gc.C) {
	one := uint64(1)
	s.api.infos[0].Result.Machines = []params.ModelMachineInfo{
		{Id: "0", Hardware: &params.MachineHardware{Cores: &one}}, {Id: "1"},
	}

	context, err := cmdtesting.RunCommand(c, s.newCommand())
	c.Assert(err, jc.ErrorIsNil)
	c.Assert(cmdtesting.Stdout(context), gc.Equals, ""+
		"Controller: fake\n"+
		"\n"+
		"Model                        Cloud/Region  Type   Status      Machines  Cores  Access  Last connection\n"+
		"test-model1*                 dummy         local  active             2      1  read    2015-03-20\n"+
		"carlotta/test-model2         dummy         local  active             0      -  write   2015-03-01\n"+
		"daiwik@external/test-model3  dummy         local  destroying         0      -  -       never connected\n")
	c.Assert(cmdtesting.Stderr(context), gc.Equals, "")
	s.checkAPICalls(c, "ListModelSummaries", "Close")
}

func (s *ModelsSuite) TestUnrecognizedArg(c *gc.C) {
	context, err := cmdtesting.RunCommand(c, s.newCommand(), "whoops")
	c.Assert(err, gc.ErrorMatches, `unrecognized args: \["whoops"\]`)
	c.Assert(cmdtesting.Stdout(context), gc.Equals, "")
	c.Assert(cmdtesting.Stderr(context), gc.Equals, "ERROR unrecognized args: [\"whoops\"]\n")
	s.api.CheckNoCalls(c)
}

<<<<<<< HEAD
func (s *ModelsSuite) TestInvalidUser(c *gc.C) {
	context, err := cmdtesting.RunCommand(c, s.newCommand(), "--user", "+bob")
=======
func (s *BaseModelsSuite) TestInvalidUser(c *gc.C) {
	_, err := cmdtesting.RunCommand(c, s.newCommand(), "--user", "+bob")
>>>>>>> 078a093d
	c.Assert(err, gc.ErrorMatches, regexp.QuoteMeta(`user "+bob" not valid`))
	s.api.CheckNoCalls(c)
}

func (s *ModelsSuite) TestModelsError(c *gc.C) {
	s.api.err = apiservererrors.ErrPerm
<<<<<<< HEAD
	context, err := cmdtesting.RunCommand(c, s.newCommand())
	c.Assert(err, gc.ErrorMatches, "permission denied")
	c.Assert(cmdtesting.Stdout(context), gc.Equals, "")
	c.Assert(cmdtesting.Stderr(context), gc.Equals, "permission denied\n")
	s.checkAPICalls(c, "ListModelSummaries", "Close")
=======
	_, err := cmdtesting.RunCommand(c, s.newCommand())
	c.Assert(err, gc.ErrorMatches, ".*: permission denied")
	s.checkAPICalls(c, "BestAPIVersion", "ListModels", "Close")
>>>>>>> 078a093d
}

func (s *ModelsSuite) TestWithIncompleteModels(c *gc.C) {
	basicAndStatusInfo := createBasicModelInfo()
	basicAndStatusInfo.Status = params.EntityStatus{
		Status: status.Busy,
	}

	basicAndUsersInfo := createBasicModelInfo()
	basicAndUsersInfo.Users = []params.ModelUserInfo{{
		UserName:    "admin",
		DisplayName: "display name",
		Access:      "admin",
	}}

	basicAndMachinesInfo := createBasicModelInfo()
	basicAndMachinesInfo.Machines = []params.ModelMachineInfo{
		{Id: "2"},
		{Id: "12"},
	}

	s.api.infos = []params.ModelInfoResult{
		{Result: createBasicModelInfo()},
		{Result: basicAndStatusInfo},
		{Result: basicAndUsersInfo},
		{Result: basicAndMachinesInfo},
	}
	context, err := cmdtesting.RunCommand(c, s.newCommand())
	c.Assert(err, jc.ErrorIsNil)
	c.Assert(cmdtesting.Stdout(context), gc.Equals, `
Controller: fake

Model              Cloud/Region           Type   Status  Machines  Access  Last connection
owner/basic-model  altostratus/mid-level  local  -              0  -       never connected
owner/basic-model  altostratus/mid-level  local  busy           0  -       never connected
owner/basic-model  altostratus/mid-level  local  -              0  admin   never connected
owner/basic-model  altostratus/mid-level  local  -              2  -       never connected
`[1:])
	c.Assert(cmdtesting.Stderr(context), gc.Equals, "")
	s.checkAPICalls(c, "ListModelSummaries", "Close")
}

func (s *ModelsSuite) TestListModelsWithAgent(c *gc.C) {
	basicInfo := createBasicModelInfo()
	s.assertAgentVersionPresent(c, basicInfo, jc.Contains)
	s.checkAPICalls(c, "ListModelSummaries", "Close")
}

func (s *ModelsSuite) TestListModelsWithNoAgent(c *gc.C) {
	basicInfo := createBasicModelInfo()
	basicInfo.AgentVersion = nil
	s.assertAgentVersionPresent(c, basicInfo, gc.Not(jc.Contains))
	s.checkAPICalls(c, "ListModelSummaries", "Close")
}

func (s *ModelsSuite) TestNoModelsMessage(c *gc.C) {
	assertExpectedOutput := func(context *cmd.Context) {
		c.Assert(cmdtesting.Stdout(context), gc.Equals, `
Controller: fake

Model  Cloud/Region  Type  Status  Access  Last connection
`[1:])
		c.Assert(cmdtesting.Stderr(context), gc.Equals, controller.NoModelsMessage+"\n")
		s.checkAPICalls(c, "ListModelSummaries", "Close")
	}

	s.api.infos = nil
	context, err := cmdtesting.RunCommand(c, s.newCommand())
	c.Assert(err, jc.ErrorIsNil)
	assertExpectedOutput(context)

	s.api.ResetCalls()

	s.api.infos = []params.ModelInfoResult{}
	context, err = cmdtesting.RunCommand(c, s.newCommand())
	c.Assert(err, jc.ErrorIsNil)
	assertExpectedOutput(context)
}

func (s *ModelsSuite) newCommand() cmd.Command {
	return controller.NewListModelsCommandForTest(s.api, s.api, s.store)
}

func (s *ModelsSuite) assertAgentVersionPresent(c *gc.C, testInfo *params.ModelInfo, checker gc.Checker) {
	s.api.infos = []params.ModelInfoResult{
		{Result: testInfo},
	}
	context, err := cmdtesting.RunCommand(c, s.newCommand(), "--format=yaml")
	c.Assert(err, jc.ErrorIsNil)
	c.Assert(cmdtesting.Stdout(context), checker, "agent-version")
	c.Assert(cmdtesting.Stderr(context), gc.Equals, "")
}

func (s *ModelsSuite) checkAPICalls(c *gc.C, expectedCalls ...string) {
	s.api.CheckCallNames(c, expectedCalls...)
}

func createBasicModelInfo() *params.ModelInfo {
	agentVersion, _ := version.Parse("2.55.5")
	return &params.ModelInfo{
		Name:           "basic-model",
		UUID:           testing.ModelTag.Id(),
		Type:           "iaas",
		ProviderType:   "local",
		ControllerUUID: testing.ControllerTag.Id(),
		IsController:   false,
		OwnerTag:       names.NewUserTag("owner").String(),
		Life:           life.Dead,
		CloudTag:       names.NewCloudTag("altostratus").String(),
		CloudRegion:    "mid-level",
		AgentVersion:   &agentVersion,
	}
}

func convert(models []base.UserModel) []params.ModelInfoResult {
	agentVersion, _ := version.Parse("2.55.5")
	infoResults := make([]params.ModelInfoResult, len(models))
	for i, model := range models {
		infoResult := params.ModelInfoResult{}
		infoResult.Result = &params.ModelInfo{
			Name:         model.Name,
			UUID:         model.UUID,
			Type:         model.Type.String(),
			OwnerTag:     names.NewUserTag(model.Owner).String(),
			CloudTag:     "cloud-dummy",
			ProviderType: "local",
			AgentVersion: &agentVersion,
			Status:       params.EntityStatus{Status: status.Active},
		}
		infoResults[i] = infoResult
	}
	return infoResults
}

func (s *ModelsSuite) TestModelWithUnits(c *gc.C) {
	s.api.units = map[string]int{"test-model2": 3}

	context, err := cmdtesting.RunCommand(c, s.newCommand())
	c.Assert(err, jc.ErrorIsNil)
	c.Assert(cmdtesting.Stdout(context), gc.Equals, ""+
		"Controller: fake\n"+
		"\n"+
		"Model                        Cloud/Region  Type   Status      Units  Access  Last connection\n"+
		"test-model1*                 dummy         local  active      -        read  2015-03-20\n"+
		"carlotta/test-model2         dummy         local  active      3       write  2015-03-01\n"+
		"daiwik@external/test-model3  dummy         local  destroying  -           -  never connected\n")
	c.Assert(cmdtesting.Stderr(context), gc.Equals, "")
	s.checkAPICalls(c, "ListModelSummaries", "Close")
}

func (s *ModelsSuite) TestModelsJson(c *gc.C) {
	context, err := cmdtesting.RunCommand(c, s.newCommand(), "--format", "json")
	c.Assert(err, jc.ErrorIsNil)
	c.Assert(cmdtesting.Stdout(context), gc.Equals, `{"models":[{"name":"admin/test-model1","short-name":"test-model1","model-uuid":"test-model1-UUID","model-type":"iaas","controller-uuid":"","controller-name":"fake","is-controller":false,"owner":"admin","cloud":"dummy","credential":{"name":"one","owner":"bob","cloud":"foo"},"type":"local","life":"","status":{"current":"active"},"access":"read","last-connection":"2015-03-20","agent-version":"2.55.5"},{"name":"carlotta/test-model2","short-name":"test-model2","model-uuid":"test-model2-UUID","model-type":"caas","controller-uuid":"","controller-name":"fake","is-controller":false,"owner":"carlotta","cloud":"dummy","credential":{"name":"one","owner":"bob","cloud":"foo"},"type":"local","life":"","status":{"current":"active"},"access":"write","last-connection":"2015-03-01","agent-version":"2.55.5"},{"name":"daiwik@external/test-model3","short-name":"test-model3","model-uuid":"test-model3-UUID","model-type":"iaas","controller-uuid":"","controller-name":"fake","is-controller":false,"owner":"daiwik@external","cloud":"dummy","credential":{"name":"one","owner":"bob","cloud":"foo"},"type":"local","life":"","status":{"current":"destroying"},"access":"","last-connection":"never connected","agent-version":"2.55.5"}],"current-model":"test-model1"}
`)
	c.Assert(cmdtesting.Stderr(context), gc.Equals, "")
	s.checkAPICalls(c, "ListModelSummaries", "Close")
}

func (s *ModelsSuite) TestModelsYaml(c *gc.C) {
	context, err := cmdtesting.RunCommand(c, s.newCommand(), "--format", "yaml")
	c.Assert(err, jc.ErrorIsNil)
	c.Assert(cmdtesting.Stdout(context), gc.Equals, `
models:
- name: admin/test-model1
  short-name: test-model1
  model-uuid: test-model1-UUID
  model-type: iaas
  controller-uuid: ""
  controller-name: fake
  is-controller: false
  owner: admin
  cloud: dummy
  credential:
    name: one
    owner: bob
    cloud: foo
  type: local
  life: ""
  status:
    current: active
  access: read
  last-connection: "2015-03-20"
  agent-version: 2.55.5
- name: carlotta/test-model2
  short-name: test-model2
  model-uuid: test-model2-UUID
  model-type: caas
  controller-uuid: ""
  controller-name: fake
  is-controller: false
  owner: carlotta
  cloud: dummy
  credential:
    name: one
    owner: bob
    cloud: foo
  type: local
  life: ""
  status:
    current: active
  access: write
  last-connection: "2015-03-01"
  agent-version: 2.55.5
- name: daiwik@external/test-model3
  short-name: test-model3
  model-uuid: test-model3-UUID
  model-type: iaas
  controller-uuid: ""
  controller-name: fake
  is-controller: false
  owner: daiwik@external
  cloud: dummy
  credential:
    name: one
    owner: bob
    cloud: foo
  type: local
  life: ""
  status:
    current: destroying
  access: ""
  last-connection: never connected
  agent-version: 2.55.5
current-model: test-model1
`[1:])
	c.Assert(cmdtesting.Stderr(context), gc.Equals, "")
	s.checkAPICalls(c, "ListModelSummaries", "Close")
}

func (s *ModelsSuite) TestModelsWithOneModelInError(c *gc.C) {
	c.Assert(s.store.Models["fake"].Models, gc.HasLen, 0)
	s.api.infos[2].Error = &params.Error{
		Message: "some model error",
	}

	context, err := cmdtesting.RunCommand(c, s.newCommand())
	c.Assert(err, jc.ErrorIsNil)
	c.Assert(cmdtesting.Stdout(context), gc.Equals, ""+
		"Controller: fake\n"+
		"\n"+
		"Model                 Cloud/Region  Type   Status  Access  Last connection\n"+
		"test-model1*          dummy         local  active  read    2015-03-20\n"+
		"carlotta/test-model2  dummy         local  active  write   2015-03-01\n")
	c.Assert(cmdtesting.Stderr(context), gc.Equals, "some model error\n")
	c.Assert(s.store.Models["fake"].Models, gc.DeepEquals, map[string]jujuclient.ModelDetails{
		"admin/test-model1":    {ModelUUID: "test-model1-UUID", ModelType: model.IAAS},
		"carlotta/test-model2": {ModelUUID: "test-model2-UUID", ModelType: model.CAAS},
	})
	s.checkAPICalls(c, "ListModelSummaries", "Close")
}

func (s *ModelsSuite) TestAllModels(c *gc.C) {
	assertAPICallsArgs := func(all bool) {
		s.api.CheckCalls(c, []gitjujutesting.StubCall{{
			"ListModelSummaries", []interface{}{"admin", all},
		}, {
			"Close", []interface{}{},
		},
		})
	}

	_, err := cmdtesting.RunCommand(c, s.newCommand(), "--all")
	c.Assert(err, jc.ErrorIsNil)
	assertAPICallsArgs(true)

	s.api.ResetCalls()

	_, err = cmdtesting.RunCommand(c, s.newCommand())
	c.Assert(err, jc.ErrorIsNil)
	assertAPICallsArgs(false)
}<|MERGE_RESOLUTION|>--- conflicted
+++ resolved
@@ -357,30 +357,17 @@
 	s.api.CheckNoCalls(c)
 }
 
-<<<<<<< HEAD
 func (s *ModelsSuite) TestInvalidUser(c *gc.C) {
-	context, err := cmdtesting.RunCommand(c, s.newCommand(), "--user", "+bob")
-=======
-func (s *BaseModelsSuite) TestInvalidUser(c *gc.C) {
 	_, err := cmdtesting.RunCommand(c, s.newCommand(), "--user", "+bob")
->>>>>>> 078a093d
 	c.Assert(err, gc.ErrorMatches, regexp.QuoteMeta(`user "+bob" not valid`))
 	s.api.CheckNoCalls(c)
 }
 
 func (s *ModelsSuite) TestModelsError(c *gc.C) {
 	s.api.err = apiservererrors.ErrPerm
-<<<<<<< HEAD
-	context, err := cmdtesting.RunCommand(c, s.newCommand())
+	_, err := cmdtesting.RunCommand(c, s.newCommand())
 	c.Assert(err, gc.ErrorMatches, "permission denied")
-	c.Assert(cmdtesting.Stdout(context), gc.Equals, "")
-	c.Assert(cmdtesting.Stderr(context), gc.Equals, "permission denied\n")
-	s.checkAPICalls(c, "ListModelSummaries", "Close")
-=======
-	_, err := cmdtesting.RunCommand(c, s.newCommand())
-	c.Assert(err, gc.ErrorMatches, ".*: permission denied")
-	s.checkAPICalls(c, "BestAPIVersion", "ListModels", "Close")
->>>>>>> 078a093d
+	s.checkAPICalls(c, "ListModelSummaries", "Close")
 }
 
 func (s *ModelsSuite) TestWithIncompleteModels(c *gc.C) {
