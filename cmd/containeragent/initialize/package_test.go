--- conflicted
+++ resolved
@@ -45,11 +45,7 @@
 		"cmd",
 		"cmd/constants",
 		"cmd/containeragent/utils",
-<<<<<<< HEAD
 		"cmd/output",
-=======
-		"cmd/containeragent/utils",
->>>>>>> 5a19d352
 		"controller",
 		"core/arch",
 		"core/base",
