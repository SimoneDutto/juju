// Copyright 2012-2020 Canonical Ltd.
// Licensed under the AGPLv3, see LICENCE file for details.

package unit

import (
	"os"
	"os/signal"
	"path"
	"runtime"
	"strings"
	"syscall"
	"time"

	"github.com/juju/clock"
	"github.com/juju/cmd/v3"
	"github.com/juju/errors"
	"github.com/juju/featureflag"
	"github.com/juju/gnuflag"
	"github.com/juju/loggo"
	"github.com/juju/names/v4"
	"github.com/juju/pubsub/v2"
	"github.com/juju/utils/v3/voyeur"
	"github.com/juju/worker/v3"
	"github.com/juju/worker/v3/dependency"
	"github.com/prometheus/client_golang/prometheus"

	"github.com/juju/juju/agent"
	"github.com/juju/juju/agent/addons"
	"github.com/juju/juju/api/agent/uniter"
	"github.com/juju/juju/api/base"
	k8sconstants "github.com/juju/juju/caas/kubernetes/provider/constants"
	jujucmd "github.com/juju/juju/cmd"
	"github.com/juju/juju/cmd/constants"
	"github.com/juju/juju/cmd/containeragent/utils"
	"github.com/juju/juju/cmd/jujud/agent/agentconf"
	"github.com/juju/juju/cmd/jujud/agent/engine"
	agenterrors "github.com/juju/juju/cmd/jujud/agent/errors"
	"github.com/juju/juju/core/machinelock"
	"github.com/juju/juju/core/paths"
	jnames "github.com/juju/juju/juju/names"
	"github.com/juju/juju/upgrades"
	jujuversion "github.com/juju/juju/version"
	jworker "github.com/juju/juju/worker"
	"github.com/juju/juju/worker/introspection"
	"github.com/juju/juju/worker/logsender"
	uniterworker "github.com/juju/juju/worker/uniter"
	"github.com/juju/juju/worker/upgradesteps"
)

var (
	logger = loggo.GetLogger("juju.cmd.containeragent.unit")

	jujuRun        = paths.JujuExec(paths.CurrentOS())
	jujuIntrospect = paths.JujuIntrospect(paths.CurrentOS())
)

type containerUnitAgent struct {
	cmd.CommandBase
	agentconf.AgentConf

	configChangedVal *voyeur.Value
	clk              clock.Clock
	runner           *worker.Runner
	bufferedLogger   *logsender.BufferedLogWriter
	ctx              *cmd.Context
	dead             chan struct{}
	errReason        error
	machineLock      machinelock.Lock

	prometheusRegistry *prometheus.Registry

	fileReaderWriter utils.FileReaderWriter
	environment      utils.Environment

	charmModifiedVersion    int
	envVars                 []string
	containerNames          []string
	colocatedWithController bool
}

// New creates containeragent unit command.
func New(ctx *cmd.Context, bufferedLogger *logsender.BufferedLogWriter) (cmd.Command, error) {
	prometheusRegistry, err := addons.NewPrometheusRegistry()
	if err != nil {
		return nil, errors.Trace(err)
	}
	return &containerUnitAgent{
		AgentConf:          agentconf.NewAgentConf(""),
		configChangedVal:   voyeur.NewValue(true),
		ctx:                ctx,
		clk:                clock.WallClock,
		dead:               make(chan struct{}),
		bufferedLogger:     bufferedLogger,
		prometheusRegistry: prometheusRegistry,
		fileReaderWriter:   utils.NewFileReaderWriter(),
		environment:        utils.NewEnvironment(),
	}, nil
}

// Info returns a description of the command.
func (c *containerUnitAgent) Info() *cmd.Info {
	return jujucmd.Info(&cmd.Info{
		Name:    "unit",
		Purpose: "Start containeragent.",
	})
}

// SetFlags implements Command.
func (c *containerUnitAgent) SetFlags(f *gnuflag.FlagSet) {
	c.AgentConf.AddFlags(f)
	f.IntVar(&c.charmModifiedVersion, "charm-modified-version", -1, "charm modified version to validate downloaded charm is for the provided infrastructure")
	f.Var(cmd.NewAppendStringsValue(&c.envVars), "append-env", "can be specified multiple times and with the form ENV_VAR=VALUE where VALUE can be empty or contain unexpanded variables using $OTHER_ENV")
	f.BoolVar(&c.colocatedWithController, "controller", false, "should be specified if this unit agent is running on the same machine as a controller")
}

func (c *containerUnitAgent) CharmModifiedVersion() int {
	return c.charmModifiedVersion
}

func (c *containerUnitAgent) ensureAgentConf(dataDir string) error {
	templateConfigPath := path.Join(dataDir, k8sconstants.TemplateFileNameAgentConf)
	logger.Debugf("template config path %s", templateConfigPath)
	config, err := agent.ReadConfig(templateConfigPath)
	if err != nil {
		return errors.Annotate(err, "reading template agent config file")
	}
	unitTag := config.Tag()
	configPath := agent.ConfigPath(dataDir, unitTag)
	logger.Debugf("config path %s", configPath)
	configDir := path.Dir(configPath)
	if err := os.MkdirAll(configDir, 0755); err != nil {
		return errors.Annotatef(err, "making agent directory %q", configDir)
	}
	configBytes, err := config.Render()
	if err != nil {
		return errors.Trace(err)
	}
	if err := os.WriteFile(configPath, configBytes, 0644); err != nil {
		return errors.Annotate(err, "writing agent config file")
	}

	if err := c.ReadConfig(unitTag.String()); err != nil {
		return errors.Annotate(err, "reading agent config file")
	}
	return nil
}

// Init initializes the command for running.
func (c *containerUnitAgent) Init(args []string) error {
	if err := c.AgentConf.CheckArgs(args); err != nil {
		return err
	}

	// Append environment with passed in values.
	for _, e := range c.envVars {
		kv := strings.SplitN(e, "=", 2)
		k, v := "", ""
		switch len(kv) {
		case 1:
			k = kv[0]
		case 2:
			k = kv[0]
			v = kv[1]
		default:
			return errors.NotValidf("invalid K=V pair for --append-env")
		}
		if v == "" {
			err := c.environment.Unsetenv(k)
			if err != nil {
				return errors.Trace(err)
			}
		} else {
			err := c.environment.Setenv(k, c.environment.ExpandEnv(v))
			if err != nil {
				return errors.Trace(err)
			}
		}
	}

	c.runner = worker.NewRunner(worker.RunnerParams{
		IsFatal:       agenterrors.IsFatal,
		MoreImportant: agenterrors.MoreImportant,
		RestartDelay:  jworker.RestartDelay,
		Logger:        logger,
	})

	dataDir := c.DataDir()

	if err := c.ensureAgentConf(dataDir); err != nil {
		return errors.Annotate(err, "ensuring agent conf file")
	}

	unitTag, ok := c.CurrentConfig().Tag().(names.UnitTag)
	if !ok {
		return errors.NotValidf("expected a unit tag; got %q", unitTag)
	}

	srcDir := path.Dir(os.Args[0])
	if err := c.ensureToolSymlinks(srcDir, dataDir, unitTag); err != nil {
		return errors.Annotate(err, "ensuring agent tool symlinks")
	}
	containerNames := c.environment.Getenv(k8sconstants.EnvJujuContainerNames)
	if len(containerNames) > 0 {
		c.containerNames = strings.Split(containerNames, ",")
	}

	if err := introspection.WriteProfileFunctions(introspection.ProfileDir); err != nil {
		// This isn't fatal, just annoying.
		logger.Errorf("failed to write profile funcs: %v", err)
	}
	return nil
}

func (c *containerUnitAgent) ensureToolSymlinks(srcPath, dataDir string, unitTag names.UnitTag) error {
	// Setup tool symlinks
	uniterPaths := uniterworker.NewPaths(dataDir, unitTag, nil)
	toolsDir := uniterPaths.GetToolsDir()
	err := c.fileReaderWriter.RemoveAll(toolsDir)
	if err != nil {
		return errors.Annotatef(err, "removing old tools dir")
	}
	err = c.fileReaderWriter.MkdirAll(toolsDir, 0755)
	if err != nil {
		return errors.Annotate(err, "creating tools dir")
	}

	for _, link := range []string{
		path.Join(toolsDir, jnames.ContainerAgent),
		jujuRun, jujuIntrospect,
	} {
		if err = c.fileReaderWriter.Symlink(path.Join(srcPath, jnames.ContainerAgent), link); err != nil && !errors.Is(err, os.ErrExist) {
			return errors.Annotatef(err, "ensuring symlink %q", link)
		}
	}

	if err = c.fileReaderWriter.Symlink(path.Join(srcPath, jnames.Jujuc), path.Join(toolsDir, jnames.Jujuc)); err != nil && !errors.Is(err, os.ErrExist) {
		return errors.Annotatef(err, "ensuring symlink %q", jnames.Jujuc)
	}
	return nil
}

// Wait waits for the k8s unit agent to finish.
func (c *containerUnitAgent) Wait() error {
	<-c.dead
	return c.errReason
}

// Stop implements Worker.
func (c *containerUnitAgent) Stop() error {
	c.runner.Kill()
	return c.Wait()
}

// Done signals the machine agent is finished
func (c *containerUnitAgent) Done(err error) {
	c.errReason = err
	close(c.dead)
}

// Tag implements Agent.
func (c *containerUnitAgent) Tag() names.UnitTag {
	return c.CurrentConfig().Tag().(names.UnitTag)
}

// ChangeConfig implements Agent.
func (c *containerUnitAgent) ChangeConfig(mutate agent.ConfigMutator) error {
	err := c.AgentConf.ChangeConfig(mutate)
	c.configChangedVal.Set(true)
	return errors.Trace(err)
}

// Workers returns a dependency.Engine running the k8s unit agent's responsibilities.
func (c *containerUnitAgent) workers(sigTermCh chan os.Signal) (worker.Worker, error) {
	probePort := os.Getenv(constants.EnvHTTPProbePort)
	if probePort == "" {
		probePort = constants.DefaultHTTPProbePort
	}

	updateAgentConfLogging := func(loggingConfig string) error {
		return c.AgentConf.ChangeConfig(func(setter agent.ConfigSetter) error {
			setter.SetLoggingConfig(loggingConfig)
			return nil
		})
	}
	localHub := pubsub.NewSimpleHub(&pubsub.SimpleHubConfig{
		Logger: loggo.GetLogger("juju.localhub"),
	})
	agentConfig := c.AgentConf.CurrentConfig()
	cfg := manifoldsConfig{
<<<<<<< HEAD
		Agent:                   agent.APIHostPortsSetter{Agent: c},
		LogSource:               c.bufferedLogger.Logs(),
		LeadershipGuarantee:     30 * time.Second,
		UpgradeStepsLock:        upgradesteps.NewLock(agentConfig),
		PreUpgradeSteps:         upgrades.PreUpgradeSteps,
		AgentConfigChanged:      c.configChangedVal,
		ValidateMigration:       c.validateMigration,
		PrometheusRegisterer:    c.prometheusRegistry,
		UpdateLoggerConfig:      updateAgentConfLogging,
		PreviousAgentVersion:    agentConfig.UpgradedToVersion(),
		ProbeAddress:            "localhost",
		ProbePort:               probePort,
		MachineLock:             c.machineLock,
		Clock:                   c.clk,
		CharmModifiedVersion:    c.CharmModifiedVersion(),
		ContainerNames:          c.containerNames,
		LocalHub:                localHub,
		ColocatedWithController: c.colocatedWithController,
=======
		Agent:                agent.APIHostPortsSetter{Agent: c},
		LogSource:            c.bufferedLogger.Logs(),
		LeadershipGuarantee:  30 * time.Second,
		UpgradeStepsLock:     upgradesteps.NewLock(agentConfig),
		PreUpgradeSteps:      upgrades.PreUpgradeSteps,
		AgentConfigChanged:   c.configChangedVal,
		ValidateMigration:    c.validateMigration,
		PrometheusRegisterer: c.prometheusRegistry,
		UpdateLoggerConfig:   updateAgentConfLogging,
		PreviousAgentVersion: agentConfig.UpgradedToVersion(),
		ProbeAddress:         "localhost",
		ProbePort:            probePort,
		MachineLock:          c.machineLock,
		Clock:                c.clk,
		CharmModifiedVersion: c.CharmModifiedVersion(),
		ContainerNames:       c.containerNames,
		LocalHub:             localHub,
		SignalCh:             sigTermCh,
>>>>>>> 243fd66d
	}
	manifolds := Manifolds(cfg)

	metrics := engine.NewMetrics()
	workerMetricsSink := metrics.ForModel(agentConfig.Model())
	eng, err := dependency.NewEngine(engine.DependencyEngineConfig(workerMetricsSink))
	if err != nil {
		return nil, err
	}
	if err := dependency.Install(eng, manifolds); err != nil {
		if err := worker.Stop(eng); err != nil {
			logger.Errorf("while stopping engine with bad manifolds: %v", err)
		}
		return nil, err
	}
	if err := addons.StartIntrospection(addons.IntrospectionConfig{
		AgentTag:           c.CurrentConfig().Tag(),
		Engine:             eng,
		MachineLock:        c.machineLock,
		NewSocketName:      addons.DefaultIntrospectionSocketName,
		PrometheusGatherer: c.prometheusRegistry,
		WorkerFunc:         introspection.NewWorker,
		Clock:              c.clk,
		LocalHub:           localHub,
	}); err != nil {
		// If the introspection worker failed to start, we just log error
		// but continue. It is very unlikely to happen in the real world
		// as the only issue is connecting to the abstract domain socket
		// and the agent is controlled by the OS to only have one.
		logger.Errorf("failed to start introspection worker: %v", err)
	}
	if err := addons.RegisterEngineMetrics(c.prometheusRegistry, metrics, eng, workerMetricsSink); err != nil {
		// If the dependency engine metrics fail, continue on. This is unlikely
		// to happen in the real world, but should't stop or bring down an
		// agent.
		logger.Errorf("failed to start the dependency engine metrics %v", err)
	}

	return eng, nil
}

func (c *containerUnitAgent) Run(ctx *cmd.Context) (err error) {
	defer c.Done(err)
	ctx.Infof("starting containeragent unit command")

	agentConfig := c.CurrentConfig()
	machineLock, err := machinelock.New(machinelock.Config{
		AgentName:   c.Tag().String(),
		Clock:       c.clk,
		Logger:      loggo.GetLogger("juju.machinelock"),
		LogFilename: agent.MachineLockLogFilename(agentConfig),
	})
	// There will only be an error if the required configuration
	// values are not passed in.
	if err != nil {
		return errors.Trace(err)
	}
	c.machineLock = machineLock

	ctx.Infof("containeragent unit %q start (%s [%s])", c.Tag().String(), jujuversion.Current, runtime.Compiler)
	if flags := featureflag.String(); flags != "" {
		ctx.Warningf("developer feature flags enabled: %s", flags)
	}

	sigTermCh := make(chan os.Signal, 1)
	signal.Notify(sigTermCh, syscall.SIGTERM)

	err = c.runner.StartWorker("unit", func() (worker.Worker, error) {
		return c.workers(sigTermCh)
	})
	if err != nil {
		return errors.Annotate(err, "starting worker")
	}

	return AgentDone(logger, c.runner.Wait())
}

// validateMigration is called by the migrationminion to help check
// that the agent will be ok when connected to a new controller.
func (c *containerUnitAgent) validateMigration(apiCaller base.APICaller) error {
	// TODO(mjs) - more extensive checks to come.
	tag := c.CurrentConfig().Tag()
	unitTag, ok := tag.(names.UnitTag)
	if !ok {
		return errors.NotValidf("expected a unit tag; got %q", tag)
	}
	facade := uniter.NewState(apiCaller, unitTag)
	_, err := facade.Unit(unitTag)
	if err != nil {
		return errors.Trace(err)
	}
	model, err := facade.Model()
	if err != nil {
		return errors.Trace(err)
	}
	curModelUUID := c.CurrentConfig().Model().Id()
	newModelUUID := model.UUID
	if newModelUUID != curModelUUID {
		return errors.Errorf("model mismatch when validating: got %q, expected %q",
			newModelUUID, curModelUUID)
	}
	return nil
}

// AgentDone processes the error returned by an exiting agent.
func AgentDone(logger loggo.Logger, err error) error {
	err = errors.Cause(err)
	switch err {
	case jworker.ErrTerminateAgent:
		// These errors are swallowed here because we want to exit
		// the agent process without error, to avoid the init system
		// restarting us.
		logger.Infof("agent terminating")
		err = nil
	}
	if err == jworker.ErrRestartAgent {
		// This does not seem to happen for k8s units.
		logger.Infof("agent restarting")
	}
	return err
}<|MERGE_RESOLUTION|>--- conflicted
+++ resolved
@@ -288,7 +288,6 @@
 	})
 	agentConfig := c.AgentConf.CurrentConfig()
 	cfg := manifoldsConfig{
-<<<<<<< HEAD
 		Agent:                   agent.APIHostPortsSetter{Agent: c},
 		LogSource:               c.bufferedLogger.Logs(),
 		LeadershipGuarantee:     30 * time.Second,
@@ -307,26 +306,7 @@
 		ContainerNames:          c.containerNames,
 		LocalHub:                localHub,
 		ColocatedWithController: c.colocatedWithController,
-=======
-		Agent:                agent.APIHostPortsSetter{Agent: c},
-		LogSource:            c.bufferedLogger.Logs(),
-		LeadershipGuarantee:  30 * time.Second,
-		UpgradeStepsLock:     upgradesteps.NewLock(agentConfig),
-		PreUpgradeSteps:      upgrades.PreUpgradeSteps,
-		AgentConfigChanged:   c.configChangedVal,
-		ValidateMigration:    c.validateMigration,
-		PrometheusRegisterer: c.prometheusRegistry,
-		UpdateLoggerConfig:   updateAgentConfLogging,
-		PreviousAgentVersion: agentConfig.UpgradedToVersion(),
-		ProbeAddress:         "localhost",
-		ProbePort:            probePort,
-		MachineLock:          c.machineLock,
-		Clock:                c.clk,
-		CharmModifiedVersion: c.CharmModifiedVersion(),
-		ContainerNames:       c.containerNames,
-		LocalHub:             localHub,
-		SignalCh:             sigTermCh,
->>>>>>> 243fd66d
+		SignalCh:                sigTermCh,
 	}
 	manifolds := Manifolds(cfg)
 
