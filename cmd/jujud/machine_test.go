--- conflicted
+++ resolved
@@ -23,10 +23,6 @@
 
 var _ = Suite(&MachineSuite{})
 
-<<<<<<< HEAD
-// primeAgent adds a new Machine to run the given jobs, and sets up
-// the machine agent's directory.  It returns the new machine, the
-=======
 func (s *MachineSuite) SetUpSuite(c *C) {
 	s.oldCacheDir = charm.CacheDir
 }
@@ -37,7 +33,6 @@
 
 // primeAgent adds a new Machine to run the given jobs, and sets up the
 // machine agent's directory.  It returns the new machine, the
->>>>>>> 9a201c49
 // agent's configuration and the tools currently running.
 func (s *MachineSuite) primeAgent(c *C, jobs ...state.MachineJob) (*state.Machine, *agent.Conf, *state.Tools) {
 	m, err := s.State.InjectMachine("series", "ardbeg-0", jobs...)
