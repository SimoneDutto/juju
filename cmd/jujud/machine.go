--- conflicted
+++ resolved
@@ -182,13 +182,9 @@
 	for _, job := range m.Jobs() {
 		switch job {
 		case state.JobHostUnits:
-<<<<<<< HEAD
-			tasks = append(tasks, newDeployer(st, m.Id(), dataDir))
-=======
 			runner.StartWorker("deployer", func() (worker.Worker, error) {
-				return newDeployer(st, m.WatchPrincipalUnits(), dataDir), nil
-			})
->>>>>>> 8d20ea7f
+				return newDeployer(st, m.Id(), dataDir), nil
+			})
 		case state.JobManageEnviron:
 			runner.StartWorker("environ-provisioner", func() (worker.Worker, error) {
 				return provisioner.NewProvisioner(provisioner.ENVIRON, st, a.MachineId, dataDir), nil
