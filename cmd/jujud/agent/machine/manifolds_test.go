--- conflicted
+++ resolved
@@ -310,11 +310,8 @@
 		"http-server-args",
 		"is-controller-flag",
 		"lease-manager",
-<<<<<<< HEAD
 		"model-cache",
-=======
-		"raft-transport",
->>>>>>> 31d7f6b7
+		"raft-transport",
 		"restore-watcher",
 		"state",
 		"state-config-watcher",
