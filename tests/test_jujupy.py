from argparse import ArgumentParser
from base64 import b64encode
from contextlib import contextmanager
import copy
from datetime import (
    datetime,
    timedelta,
)
import errno
from hashlib import sha512
from itertools import count
import logging
import os
import socket
import StringIO
import subprocess
import sys
from tempfile import NamedTemporaryFile
from textwrap import dedent
import types

from mock import (
    call,
    MagicMock,
    Mock,
    patch,
)
import yaml

from deploy_stack import GET_TOKEN_SCRIPT
from jujuconfig import (
    get_environments_path,
    get_jenv_path,
    NoSuchEnvironment,
)
from jujupy import (
    BootstrapMismatch,
    CannotConnectEnv,
    CONTROLLER,
    Controller,
    EnvJujuClient,
    EnvJujuClient1X,
    EnvJujuClient22,
    EnvJujuClient24,
    EnvJujuClient25,
    EnvJujuClient26,
    EnvJujuClient2A1,
    EnvJujuClient2A2,
    EnvJujuClient2B2,
    EnvJujuClient2B3,
    ErroredUnit,
    GroupReporter,
    get_cache_path,
    get_local_root,
    get_machine_dns_name,
    get_timeout_path,
    jes_home_path,
    JESByDefault,
    JESNotSupported,
    Juju2Backend,
    JujuData,
    JUJU_DEV_FEATURE_FLAGS,
    KILL_CONTROLLER,
    Machine,
    make_client,
    make_safe_config,
    parse_new_state_server_from_error,
    SimpleEnvironment,
    Status,
    SYSTEM,
    tear_down,
    temp_bootstrap_env,
    _temp_env as temp_env,
    temp_yaml_file,
    uniquify_local,
    UpgradeMongoNotSupported,
)
from tests import (
    TestCase,
    FakeHomeTestCase,
)
from utility import (
    scoped_environ,
    temp_dir,
)


__metaclass__ = type


class AdminOperation(Exception):

    def __init__(self, operation):
        super(AdminOperation, self).__init__(
            'Operation "{}" can only be performed on admin models.'.format(
                operation))


def assert_juju_call(test_case, mock_method, client, expected_args,
                     call_index=None):
    if call_index is None:
        test_case.assertEqual(len(mock_method.mock_calls), 1)
        call_index = 0
    empty, args, kwargs = mock_method.mock_calls[call_index]
    test_case.assertEqual(args, (expected_args,))


class FakeControllerState:

    def __init__(self):
        self.state = 'not-bootstrapped'
        self.models = {}

    def add_model(self, name):
        state = FakeEnvironmentState()
        state.name = name
        self.models[name] = state
        state.controller = self
        state.controller.state = 'created'
        return state

    def bootstrap(self, model_name, config, separate_admin):
        default_model = self.add_model(model_name)
        default_model.name = model_name
        if separate_admin:
            admin_model = default_model.controller.add_model('admin')
        else:
            admin_model = default_model
        self.admin_model = admin_model
        admin_model.state_servers.append(admin_model.add_machine())
        self.state = 'bootstrapped'
        default_model.model_config = copy.deepcopy(config)
        self.models[default_model.name] = default_model
        return default_model


class FakeEnvironmentState:
    """A Fake environment state that can be used by multiple FakeClients."""

    def __init__(self, controller=None):
        self._clear()
        if controller is not None:
            self.controller = controller

    def _clear(self):
        self.controller = FakeControllerState()
        self.name = None
        self.machine_id_iter = count()
        self.state_servers = []
        self.services = {}
        self.machines = set()
        self.containers = {}
        self.relations = {}
        self.token = None
        self.exposed = set()
        self.machine_host_names = {}
        self.current_bundle = None
        self.model_config = None

    @property
    def state(self):
        return self.controller.state

    def require_admin(self, operation):
        if self.name != self.controller.admin_model.name:
            raise AdminOperation(operation)

    def add_machine(self):
        machine_id = str(self.machine_id_iter.next())
        self.machines.add(machine_id)
        self.machine_host_names[machine_id] = '{}.example.com'.format(
            machine_id)
        return machine_id

    def add_ssh_machines(self, machines):
        for machine in machines:
            self.add_machine()

    def add_container(self, container_type):
        host = self.add_machine()
        container_name = '{}/{}/{}'.format(host, container_type, '0')
        self.containers[host] = {container_name}

    def remove_container(self, container_id):
        for containers in self.containers.values():
            containers.discard(container_id)

    def remove_machine(self, machine_id):
        self.machines.remove(machine_id)
        self.containers.pop(machine_id, None)

    def remove_state_server(self, machine_id):
        self.remove_machine(machine_id)
        self.state_servers.remove(machine_id)

    def destroy_environment(self):
        self._clear()
        self.controller.state = 'destroyed'
        return 0

    def kill_controller(self):
        self._clear()
        self.controller.state = 'controller-killed'

    def destroy_model(self):
        del self.controller.models[self.name]
        self._clear()
        self.controller.state = 'model-destroyed'

    def restore_backup(self):
        self.require_admin('restore')
        if len(self.state_servers) > 0:
            exc = subprocess.CalledProcessError('Operation not permitted', 1,
                                                2)
            exc.stderr = 'Operation not permitted'
            raise exc

    def enable_ha(self):
        self.require_admin('enable-ha')
        for n in range(2):
            self.state_servers.append(self.add_machine())

    def deploy(self, charm_name, service_name):
        self.add_unit(service_name)

    def deploy_bundle(self, bundle_path):
        self.current_bundle = bundle_path

    def add_unit(self, service_name):
        machines = self.services.setdefault(service_name, set())
        machines.add(
            ('{}/{}'.format(service_name, str(len(machines))),
             self.add_machine()))

    def remove_unit(self, to_remove):
        for units in self.services.values():
            for unit_id, machine_id in units:
                if unit_id == to_remove:
                    self.remove_machine(machine_id)
                    units.remove((unit_id, machine_id))
                    break

    def destroy_service(self, service_name):
        for unit, machine_id in self.services.pop(service_name):
            self.remove_machine(machine_id)

    def get_status_dict(self):
        machines = {}
        for machine_id in self.machines:
            machine_dict = {}
            hostname = self.machine_host_names.get(machine_id)
            machine_dict['instance-id'] = machine_id
            if hostname is not None:
                machine_dict['dns-name'] = hostname
            machines[machine_id] = machine_dict
            if machine_id in self.state_servers:
                machine_dict['controller-member-status'] = 'has-vote'
        for host, containers in self.containers.items():
            machines[host]['containers'] = dict((c, {}) for c in containers)
        services = {}
        for service, units in self.services.items():
            unit_map = {}
            for unit_id, machine_id in units:
                unit_map[unit_id] = {'machine': machine_id}
            services[service] = {
                'units': unit_map,
                'relations': self.relations.get(service, {}),
                'exposed': service in self.exposed,
                }
        return {'machines': machines, 'services': services}


class FakeBackend:

    def __init__(self, backing_state, feature_flags=None, version=None,
                 full_path=None, debug=False):
        self._backing_state = backing_state
        if feature_flags is None:
            feature_flags = set()
        self._feature_flags = feature_flags
        self.version = version
        self.full_path = full_path
        self.debug = debug

    def clone(self, backing_state=None):
        if backing_state is None:
            backing_state = self._backing_state
        return self.__class__(backing_state, set(self._feature_flags))

    @property
    def backing_state(self):
        return self._backing_state

    @backing_state.setter
    def backing_state(self, value):
        self._backing_state = value

    @property
    def controller_state(self):
        return self._backing_state.controller

    def set_feature(self, feature, enabled):
        if enabled:
            self._feature_flags.add(feature)
        else:
            self._feature_flags.discard(feature)

    def is_feature_enabled(self, feature):
        return bool(feature in self._feature_flags)

    def make_state_backend(self, state):
        new_backend = FakeBackend(state)
        new_backend.set_feature('jes', self.is_feature_enabled('jes'))
        return new_backend

    def deploy(self, model_state, charm_name, service_name=None, series=None):
        if service_name is None:
            service_name = charm_name.split(':')[-1].split('/')[-1]
        model_state.deploy(charm_name, service_name)

    def bootstrap(self, model_name, config, upload_tools=False,
                  bootstrap_series=None):
        config = copy.deepcopy(config)
        if bootstrap_series is not None:
            config['default-series'] = bootstrap_series
        default_model = self.controller_state.bootstrap(
            model_name, config, self.is_feature_enabled('jes'))
        self._backing_state = default_model

    def quickstart(self, model_name, config, bundle):
        default_model = self.controller_state.bootstrap(
            model_name, config,
            self.is_feature_enabled('jes'))
        model_state = self.controller_state.models[model_name]
        model_state.deploy_bundle(bundle)
        self._backing_state = default_model

    def destroy_environment(self):
        self.backing_state.destroy_environment()
        return 0

    def add_machines(self, model_state, args):
        if len(args) == 0:
            return model_state.add_machine()
        ssh_machines = [a[4:] for a in args if a.startswith('ssh:')]
        if len(ssh_machines) == len(args):
            return model_state.add_ssh_machines(ssh_machines)
        (container_type,) = args
        model_state.add_container(container_type)

    def get_admin_model_name(self):
        return self.controller_state.admin_model.name

    def make_controller_dict(self, controller_name):
        admin_model = self.controller_state.admin_model
        server_id = list(admin_model.state_servers)[0]
        server_hostname = admin_model.machine_host_names[server_id]
        api_endpoint = '{}:23'.format(server_hostname)
        return {controller_name: {'details': {'api-endpoints': [
            api_endpoint]}}}

    def juju(self, command, args, used_feature_flags,
             juju_home, model=None, check=True, timeout=None, extra_env=None):
        if model is not None:
            model_state = self.controller_state.models[model]
            if command == 'enable-ha':
                model_state.enable_ha()
            if (command, args[:1]) == ('set-config', ('dummy-source',)):
                name, value = args[1].split('=')
                if name == 'token':
                    model_state.token = value
            if command == 'deploy':
                parser = ArgumentParser()
                parser.add_argument('charm_name')
                parser.add_argument('service_name', nargs='?')
                parser.add_argument('--to')
                parser.add_argument('--series')
                parsed = parser.parse_args(args)
                self.deploy(model_state, parsed.charm_name,
                            parsed.service_name, parsed.series)
            if command == 'destroy-service':
                model_state.destroy_service(*args)
            if command == 'remove-service':
                model_state.destroy_service(*args)
            if command == 'add-relation':
                if args[0] == 'dummy-source':
                    model_state.relations[args[1]] = {'source': [args[0]]}
            if command == 'expose':
                (service,) = args
                model_state.exposed.add(service)
            if command == 'unexpose':
                (service,) = args
                model_state.exposed.remove(service)
            if command == 'add-unit':
                (service,) = args
                model_state.add_unit(service)
            if command == 'remove-unit':
                (unit_id,) = args
                model_state.remove_unit(unit_id)
            if command == 'add-machine':
                return self.add_machines(model_state, args)
            if command == 'remove-machine':
                parser = ArgumentParser()
                parser.add_argument('machine_id')
                parser.add_argument('--force', action='store_true')
                parsed = parser.parse_args(args)
                machine_id = parsed.machine_id
                if '/' in machine_id:
                    model_state.remove_container(machine_id)
                else:
                    model_state.remove_machine(machine_id)
        else:
            if command == 'kill-controller':
                if self.controller_state.state == 'not-bootstrapped':
                    return
                model = args[0]
                model_state = self.controller_state.models[model]
                model_state.kill_controller()
            if command == 'destroy-model':
                if not self.is_feature_enabled('jes'):
                    raise JESNotSupported()
                model = args[0]
                model_state = self.controller_state.models[model]
                model_state.destroy_model()
            if command == 'add-model':
                if not self.is_feature_enabled('jes'):
                    raise JESNotSupported()
                parser = ArgumentParser()
                parser.add_argument('-c', '--controller')
                parser.add_argument('--config')
                parser.add_argument('model_name')
                parsed = parser.parse_args(args)
                self.controller_state.add_model(parsed.model_name)

    def get_juju_output(self, command, args, used_feature_flags,
                        juju_home, model=None, timeout=None):
        if model is not None:
            model_state = self.controller_state.models[model]
        if (command, args) == ('ssh', ('dummy-sink/0', GET_TOKEN_SCRIPT)):
            return model_state.token
        if (command, args) == ('ssh', ('0', 'lsb_release', '-c')):
            return 'Codename:\t{}\n'.format(
                model_state.model_config['default-series'])
        if command == 'get-model-config':
            return yaml.safe_dump(model_state.model_config)
        if command == 'restore-backup':
            model_state.restore_backup()
        if command == 'show-controller':
            return yaml.safe_dump(self.make_controller_dict(args[0]))
        if command == ('add-user'):
            permissions = 'read'
            if set(["--acl", "write"]).issubset(args):
                permissions = 'write'
            username = args[0]
            model = args[2]
            code = b64encode(sha512(username).digest())
            info_string = \
                'User "{}" added\nUser "{}"granted {} access to model "{}\n"' \
                .format(username, username, permissions, model)
            register_string = \
                'Please send this command to {}\n    juju register {}' \
                .format(username, code)
            return info_string + register_string
        return ''


class FakeJujuClient(EnvJujuClient):
    """A fake juju client for tests.

    This is a partial implementation, but should be suitable for many uses,
    and can be extended.

    The state is provided by _backing_state, so that multiple clients can
    manipulate the same state.
    """
    def __init__(self, env=None, full_path=None, debug=False,
                 jes_enabled=False, version='2.0.0'):
        backend_state = FakeEnvironmentState()
        if env is None:
            env = JujuData('name', {
                'type': 'foo',
                'default-series': 'angsty',
                }, juju_home='foo')
        backend_state.name = env.environment
        self._backend = FakeBackend(backend_state, version=version,
                                    full_path=full_path, debug=debug)
        self._backend.set_feature('jes', jes_enabled)
        self.env = env
        self.bootstrap_replaces = {}
        self._separate_admin = jes_enabled

    @property
    def _jes_enabled(self):
        raise Exception

<<<<<<< HEAD
=======
    @property
    def model_name(self):
        return self.env.environment

    @property
    def feature_flags(self):
        return frozenset(self._backend._feature_flags)

>>>>>>> 4a7e2057
    def clone(self, env, full_path=None, debug=None):
        if full_path is None:
            full_path = self.full_path
        if debug is None:
            debug = self.debug
        client = self.__class__(env, full_path, debug,
                                jes_enabled=self.is_jes_enabled())
        model_name = env.environment
        model_state = self._backend.controller_state.models.get(model_name)
        client._backend = self._backend.clone(model_state)
        return client

    def pause(self, seconds):
        pass

    def by_version(self, env, path, debug):
        return FakeJujuClient(env, path, debug)

    def get_matching_agent_version(self):
        return '1.2-alpha3'

    def _acquire_state_client(self, state):
        if state.name == self.model_name:
            return self
        new_env = self.env.clone(model_name=state.name)
        new_client = self.clone(new_env)
        new_client._backend = self._backend.make_state_backend(state)
        return new_client

    def get_admin_client(self):
        admin_model = self._backend.controller_state.admin_model
        return self._acquire_state_client(admin_model)

    def iter_model_clients(self):
        if not self.is_jes_enabled():
            raise JESNotSupported()
        for state in self._backend.controller_state.models.values():
            yield self._acquire_state_client(state)

    def is_jes_enabled(self):
        return self._backend.is_feature_enabled('jes')

    def enable_jes(self):
        self._backend.set_feature('jes', True)

    def disable_jes(self):
        self._backend.set_feature('jes', False)

    def bootstrap(self, upload_tools=False, bootstrap_series=None):
        self._backend.bootstrap(
            self.env.environment, self.env.config, upload_tools,
            bootstrap_series)

    @contextmanager
    def bootstrap_async(self, upload_tools=False):
        yield

    def quickstart(self, bundle):
        self._backend.quickstart(self.env.environment, self.env.config, bundle)

    def destroy_environment(self, force=True, delete_jenv=False):
        return self._backend.destroy_environment()

    def wait_for_started(self, timeout=1200, start=None):
        return self.get_status()

    def get_status(self, admin=False):
        try:
            model_state = self._backend.controller_state.models[
                self.model_name]
        except KeyError:
            # Really, this should raise, but that would break tests.
            status_dict = {'services': {}, 'machines': {}}
        else:
            status_dict = model_state.get_status_dict()
        status_text = yaml.safe_dump(status_dict)
        return Status(status_dict, status_text)

    def wait_for_workloads(self, timeout=600):
        pass

    def get_juju_timings(self):
        pass

    def backup(self):
        model_state = self._backend.controller_state.models[self.model_name]
        model_state.require_admin('backup')

    def _get_register_command(self, output):
        for row in output.split('\n'):
            if 'juju register' in row:
                return row.strip().lstrip()
        raise AssertionError('Juju register command not found in output')


class TestErroredUnit(TestCase):

    def test_output(self):
        e = ErroredUnit('bar', 'baz')
        self.assertEqual('bar is in state baz', str(e))


class ClientTest(FakeHomeTestCase):

    def setUp(self):
        super(ClientTest, self).setUp()
        patcher = patch('jujupy.pause')
        self.addCleanup(patcher.stop)
        self.pause_mock = patcher.start()


class CloudSigmaTest:

    def test__shell_environ_no_flags(self):
        client = self.client_class(
            SimpleEnvironment('baz', {'type': 'ec2'}), '1.25-foobar', 'path')
        env = client._shell_environ()
        self.assertEqual(env.get(JUJU_DEV_FEATURE_FLAGS, ''), '')

    def test__shell_environ_cloudsigma(self):
        client = self.client_class(
            SimpleEnvironment('baz', {'type': 'cloudsigma'}),
            '1.25-foobar', 'path')
        env = client._shell_environ()
        self.assertTrue('cloudsigma' in env[JUJU_DEV_FEATURE_FLAGS].split(","))

    def test__shell_environ_juju_home(self):
        client = self.client_class(
            SimpleEnvironment('baz', {'type': 'ec2'}), '1.25-foobar', 'path',
            'asdf')
        env = client._shell_environ()
        self.assertEqual(env['JUJU_HOME'], 'asdf')


class TestTempYamlFile(TestCase):

    def test_temp_yaml_file(self):
        with temp_yaml_file({'foo': 'bar'}) as yaml_file:
            with open(yaml_file) as f:
                self.assertEqual({'foo': 'bar'}, yaml.safe_load(f))


class TestJuju2Backend(TestCase):

    def test_juju2_backend(self):
        backend = Juju2Backend('/bin/path', '2.0', set(), False)
        self.assertEqual('/bin/path', backend.full_path)
        self.assertEqual('2.0', backend.version)


class TestEnvJujuClient26(ClientTest, CloudSigmaTest):

    client_class = EnvJujuClient26

    def test_enable_jes_already_supported(self):
        client = self.client_class(
            SimpleEnvironment('baz', {}),
            '1.26-foobar', 'path')
        fake_popen = FakePopen(CONTROLLER, '', 0)
        with patch('subprocess.Popen', autospec=True,
                   return_value=fake_popen) as po_mock:
            with self.assertRaises(JESByDefault):
                client.enable_jes()
        self.assertNotIn('jes', client.feature_flags)
        assert_juju_call(
            self, po_mock, client, ('juju', '--show-log', 'help', 'commands'))

    def test_enable_jes_unsupported(self):
        client = self.client_class(
            SimpleEnvironment('baz', {}),
            '1.24-foobar', 'path')
        with patch('subprocess.Popen', autospec=True,
                   return_value=FakePopen('', '', 0)) as po_mock:
            with self.assertRaises(JESNotSupported):
                client.enable_jes()
        self.assertNotIn('jes', client.feature_flags)
        assert_juju_call(
            self, po_mock, client, ('juju', '--show-log', 'help', 'commands'),
            0)
        assert_juju_call(
            self, po_mock, client, ('juju', '--show-log', 'help', 'commands'),
            1)
        self.assertEqual(po_mock.call_count, 2)

    def test_enable_jes_requires_flag(self):
        client = self.client_class(
            SimpleEnvironment('baz', {}),
            '1.25-foobar', 'path')
        # The help output will change when the jes feature flag is set.
        with patch('subprocess.Popen', autospec=True, side_effect=[
                FakePopen('', '', 0),
                FakePopen(SYSTEM, '', 0)]) as po_mock:
            client.enable_jes()
        self.assertIn('jes', client.feature_flags)
        assert_juju_call(
            self, po_mock, client, ('juju', '--show-log', 'help', 'commands'),
            0)
        # GZ 2015-10-26: Should assert that env has feature flag at call time.
        assert_juju_call(
            self, po_mock, client, ('juju', '--show-log', 'help', 'commands'),
            1)
        self.assertEqual(po_mock.call_count, 2)

    def test_disable_jes(self):
        client = self.client_class(
            SimpleEnvironment('baz', {}),
            '1.25-foobar', 'path')
        client.feature_flags.add('jes')
        client.disable_jes()
        self.assertNotIn('jes', client.feature_flags)

    def test__shell_environ_jes(self):
        client = self.client_class(
            SimpleEnvironment('baz', {}),
            '1.25-foobar', 'path')
        client.feature_flags.add('jes')
        env = client._shell_environ()
        self.assertIn('jes', env[JUJU_DEV_FEATURE_FLAGS].split(","))

    def test__shell_environ_jes_cloudsigma(self):
        client = self.client_class(
            SimpleEnvironment('baz', {'type': 'cloudsigma'}),
            '1.25-foobar', 'path')
        client.feature_flags.add('jes')
        env = client._shell_environ()
        flags = env[JUJU_DEV_FEATURE_FLAGS].split(",")
        self.assertItemsEqual(['cloudsigma', 'jes'], flags)

    def test_clone_unchanged(self):
        client1 = self.client_class(
            SimpleEnvironment('foo'), '1.27', 'full/path', debug=True)
        client2 = client1.clone()
        self.assertIsNot(client1, client2)
        self.assertIs(type(client1), type(client2))
        self.assertIs(client1.env, client2.env)
        self.assertEqual(client1.version, client2.version)
        self.assertEqual(client1.full_path, client2.full_path)
        self.assertIs(client1.debug, client2.debug)
        self.assertEqual(client1._backend, client2._backend)

    def test_clone_changed(self):
        client1 = self.client_class(
            SimpleEnvironment('foo'), '1.27', 'full/path', debug=True)
        env2 = SimpleEnvironment('bar')
        client2 = client1.clone(env2, '1.28', 'other/path', debug=False,
                                cls=EnvJujuClient1X)
        self.assertIs(EnvJujuClient1X, type(client2))
        self.assertIs(env2, client2.env)
        self.assertEqual('1.28', client2.version)
        self.assertEqual('other/path', client2.full_path)
        self.assertIs(False, client2.debug)

    def test_clone_defaults(self):
        client1 = self.client_class(
            SimpleEnvironment('foo'), '1.27', 'full/path', debug=True)
        client2 = client1.clone()
        self.assertIsNot(client1, client2)
        self.assertIs(self.client_class, type(client2))
        self.assertEqual(set(), client2.feature_flags)

    def test_clone_enabled(self):
        client1 = self.client_class(
            SimpleEnvironment('foo'), '1.27', 'full/path', debug=True)
        client1.enable_feature('jes')
        client1.enable_feature('address-allocation')
        client2 = client1.clone()
        self.assertIsNot(client1, client2)
        self.assertIs(self.client_class, type(client2))
        self.assertEqual(
            set(['jes', 'address-allocation']),
            client2.feature_flags)

    def test_clone_old_feature(self):
        client1 = self.client_class(
            SimpleEnvironment('foo'), '1.27', 'full/path', debug=True)
        client1.enable_feature('actions')
        client1.enable_feature('address-allocation')
        client2 = client1.clone()
        self.assertIsNot(client1, client2)
        self.assertIs(self.client_class, type(client2))
        self.assertEqual(set(['address-allocation']), client2.feature_flags)


class TestEnvJujuClient25(TestEnvJujuClient26):

    client_class = EnvJujuClient25


class TestEnvJujuClient22(ClientTest):

    client_class = EnvJujuClient22

    def test__shell_environ(self):
        client = self.client_class(
            SimpleEnvironment('baz', {'type': 'ec2'}), '1.22-foobar', 'path')
        env = client._shell_environ()
        self.assertEqual(env.get(JUJU_DEV_FEATURE_FLAGS), 'actions')

    def test__shell_environ_juju_home(self):
        client = self.client_class(
            SimpleEnvironment('baz', {'type': 'ec2'}), '1.22-foobar', 'path',
            'asdf')
        env = client._shell_environ()
        self.assertEqual(env['JUJU_HOME'], 'asdf')


class TestEnvJujuClient24(ClientTest, CloudSigmaTest):

    client_class = EnvJujuClient24

    def test_no_jes(self):
        client = self.client_class(
            SimpleEnvironment('baz', {'type': 'cloudsigma'}),
            '1.25-foobar', 'path')
        with self.assertRaises(JESNotSupported):
            client.enable_jes()
        client._use_jes = True
        env = client._shell_environ()
        self.assertNotIn('jes', env[JUJU_DEV_FEATURE_FLAGS].split(","))

    def test_add_ssh_machines(self):
        client = self.client_class(SimpleEnvironment('foo', {}), None, '')
        with patch('subprocess.check_call', autospec=True) as cc_mock:
            client.add_ssh_machines(['m-foo', 'm-bar', 'm-baz'])
        assert_juju_call(self, cc_mock, client, (
            'juju', '--show-log', 'add-machine', '-e', 'foo', 'ssh:m-foo'), 0)
        assert_juju_call(self, cc_mock, client, (
            'juju', '--show-log', 'add-machine', '-e', 'foo', 'ssh:m-bar'), 1)
        assert_juju_call(self, cc_mock, client, (
            'juju', '--show-log', 'add-machine', '-e', 'foo', 'ssh:m-baz'), 2)
        self.assertEqual(cc_mock.call_count, 3)

    def test_add_ssh_machines_no_retry(self):
        client = self.client_class(SimpleEnvironment('foo', {}), None, '')
        with patch('subprocess.check_call', autospec=True,
                   side_effect=[subprocess.CalledProcessError(None, None),
                                None, None, None]) as cc_mock:
            with self.assertRaises(subprocess.CalledProcessError):
                client.add_ssh_machines(['m-foo', 'm-bar', 'm-baz'])
        assert_juju_call(self, cc_mock, client, (
            'juju', '--show-log', 'add-machine', '-e', 'foo', 'ssh:m-foo'))


class TestTearDown(TestCase):

    def test_tear_down_no_jes(self):
        client = MagicMock()
        client.destroy_environment.return_value = 0
        tear_down(client, False)
        client.destroy_environment.assert_called_once_with(force=False)
        self.assertEqual(0, client.kill_controller.call_count)
        self.assertEqual(0, client.disable_jes.call_count)

    def test_tear_down_no_jes_exception(self):
        client = MagicMock()
        client.destroy_environment.side_effect = [1, 0]
        tear_down(client, False)
        self.assertEqual(
            client.destroy_environment.mock_calls,
            [call(force=False), call(force=True)])
        self.assertEqual(0, client.kill_controller.call_count)
        self.assertEqual(0, client.disable_jes.call_count)

    def test_tear_down_jes(self):
        client = MagicMock()
        tear_down(client, True)
        client.kill_controller.assert_called_once_with()
        self.assertEqual(0, client.destroy_environment.call_count)
        self.assertEqual(0, client.enable_jes.call_count)
        self.assertEqual(0, client.disable_jes.call_count)

    def test_tear_down_try_jes(self):

        def check_jes():
            client.enable_jes.assert_called_once_with()
            self.assertEqual(0, client.disable_jes.call_count)

        client = MagicMock()
        client.kill_controller.side_effect = check_jes

        tear_down(client, jes_enabled=False, try_jes=True)
        client.kill_controller.assert_called_once_with()
        client.disable_jes.assert_called_once_with()

    def test_tear_down_jes_try_jes(self):
        client = MagicMock()
        tear_down(client, jes_enabled=True, try_jes=True)
        client.kill_controller.assert_called_once_with()
        self.assertEqual(0, client.destroy_environment.call_count)
        self.assertEqual(0, client.enable_jes.call_count)
        self.assertEqual(0, client.disable_jes.call_count)

    def test_tear_down_try_jes_not_supported(self):

        def check_jes(force=True):
            client.enable_jes.assert_called_once_with()
            return 0

        client = MagicMock()
        client.enable_jes.side_effect = JESNotSupported
        client.destroy_environment.side_effect = check_jes

        tear_down(client, jes_enabled=False, try_jes=True)
        client.destroy_environment.assert_called_once_with(force=False)
        self.assertEqual(0, client.disable_jes.call_count)


class FakePopen(object):

    def __init__(self, out, err, returncode):
        self._out = out
        self._err = err
        self._code = returncode

    def communicate(self):
        self.returncode = self._code
        return self._out, self._err

    def poll(self):
        return self._code


@contextmanager
def observable_temp_file():
    temporary_file = NamedTemporaryFile(delete=False)
    try:
        with temporary_file as temp_file:
            with patch('jujupy.NamedTemporaryFile',
                       return_value=temp_file):
                with patch.object(temp_file, '__exit__'):
                    yield temp_file
    finally:
        try:
            os.unlink(temporary_file.name)
        except OSError as e:
            # File may have already been deleted, e.g. by temp_yaml_file.
            if e.errno != errno.ENOENT:
                raise


class TestEnvJujuClient(ClientTest):

    def test_no_duplicate_env(self):
        env = JujuData('foo', {})
        client = EnvJujuClient(env, '1.25', 'full_path')
        self.assertIs(env, client.env)

    def test_convert_to_juju_data(self):
        env = SimpleEnvironment('foo', {'type': 'bar'}, 'baz')
        with patch.object(JujuData, 'load_yaml'):
            client = EnvJujuClient(env, '1.25', 'full_path')
            client.env.load_yaml.assert_called_once_with()
        self.assertIsInstance(client.env, JujuData)
        self.assertEqual(client.env.environment, 'foo')
        self.assertEqual(client.env.config, {'type': 'bar'})
        self.assertEqual(client.env.juju_home, 'baz')

    def test_get_version(self):
        value = ' 5.6 \n'
        with patch('subprocess.check_output', return_value=value) as vsn:
            version = EnvJujuClient.get_version()
        self.assertEqual('5.6', version)
        vsn.assert_called_with(('juju', '--version'))

    def test_get_version_path(self):
        with patch('subprocess.check_output', return_value=' 4.3') as vsn:
            EnvJujuClient.get_version('foo/bar/baz')
        vsn.assert_called_once_with(('foo/bar/baz', '--version'))

    def test_get_matching_agent_version(self):
        client = EnvJujuClient(JujuData(None, {'type': 'local'}),
                               '1.23-series-arch', None)
        self.assertEqual('1.23.1', client.get_matching_agent_version())
        self.assertEqual('1.23', client.get_matching_agent_version(
                         no_build=True))
        client = client.clone(version='1.20-beta1-series-arch')
        self.assertEqual('1.20-beta1.1', client.get_matching_agent_version())

    def test_upgrade_juju_nonlocal(self):
        client = EnvJujuClient(
            JujuData('foo', {'type': 'nonlocal'}), '1.234-76', None)
        with patch.object(client, 'juju') as juju_mock:
            client.upgrade_juju()
        juju_mock.assert_called_with(
            'upgrade-juju', ('--version', '1.234'))

    def test_upgrade_juju_local(self):
        client = EnvJujuClient(
            JujuData('foo', {'type': 'local'}), '1.234-76', None)
        with patch.object(client, 'juju') as juju_mock:
            client.upgrade_juju()
        juju_mock.assert_called_with(
            'upgrade-juju', ('--version', '1.234', '--upload-tools',))

    def test_upgrade_juju_no_force_version(self):
        client = EnvJujuClient(
            JujuData('foo', {'type': 'local'}), '1.234-76', None)
        with patch.object(client, 'juju') as juju_mock:
            client.upgrade_juju(force_version=False)
        juju_mock.assert_called_with(
            'upgrade-juju', ('--upload-tools',))

    @patch.object(EnvJujuClient, 'get_full_path', return_value='fake-path')
    def test_by_version(self, gfp_mock):
        def juju_cmd_iterator():
            yield '1.17'
            yield '1.16'
            yield '1.16.1'
            yield '1.15'
            yield '1.22.1'
            yield '1.24-alpha1'
            yield '1.24.7'
            yield '1.25.1'
            yield '1.26.1'
            yield '1.27.1'
            yield '2.0-alpha1'
            yield '2.0-alpha2'
            yield '2.0-alpha3'
            yield '2.0-beta1'
            yield '2.0-beta2'
            yield '2.0-beta3'
            yield '2.0-beta4'
            yield '2.0-beta5'
            yield '2.0-beta6'
            yield '2.0-beta7'
            yield '2.0-delta1'

        context = patch.object(
            EnvJujuClient, 'get_version',
            side_effect=juju_cmd_iterator().send)
        with context:
            self.assertIs(EnvJujuClient1X,
                          type(EnvJujuClient.by_version(None)))
            with self.assertRaisesRegexp(Exception, 'Unsupported juju: 1.16'):
                EnvJujuClient.by_version(None)
            with self.assertRaisesRegexp(Exception,
                                         'Unsupported juju: 1.16.1'):
                EnvJujuClient.by_version(None)
            client = EnvJujuClient.by_version(None)
            self.assertIs(EnvJujuClient1X, type(client))
            self.assertEqual('1.15', client.version)
            client = EnvJujuClient.by_version(None)
            self.assertIs(type(client), EnvJujuClient22)
            client = EnvJujuClient.by_version(None)
            self.assertIs(type(client), EnvJujuClient24)
            self.assertEqual(client.version, '1.24-alpha1')
            client = EnvJujuClient.by_version(None)
            self.assertIs(type(client), EnvJujuClient24)
            self.assertEqual(client.version, '1.24.7')
            client = EnvJujuClient.by_version(None)
            self.assertIs(type(client), EnvJujuClient25)
            self.assertEqual(client.version, '1.25.1')
            client = EnvJujuClient.by_version(None)
            self.assertIs(type(client), EnvJujuClient26)
            self.assertEqual(client.version, '1.26.1')
            client = EnvJujuClient.by_version(None)
            self.assertIs(type(client), EnvJujuClient1X)
            self.assertEqual(client.version, '1.27.1')
            client = EnvJujuClient.by_version(None)
            self.assertIs(type(client), EnvJujuClient2A1)
            self.assertEqual(client.version, '2.0-alpha1')
            client = EnvJujuClient.by_version(None)
            self.assertIs(type(client), EnvJujuClient2A2)
            self.assertEqual(client.version, '2.0-alpha2')
            client = EnvJujuClient.by_version(None)
            self.assertIs(type(client), EnvJujuClient2B2)
            self.assertEqual(client.version, '2.0-alpha3')
            client = EnvJujuClient.by_version(None)
            self.assertIs(type(client), EnvJujuClient2B2)
            self.assertEqual(client.version, '2.0-beta1')
            client = EnvJujuClient.by_version(None)
            self.assertIs(type(client), EnvJujuClient2B2)
            self.assertEqual(client.version, '2.0-beta2')
            client = EnvJujuClient.by_version(None)
            self.assertIs(type(client), EnvJujuClient2B3)
            self.assertEqual(client.version, '2.0-beta3')
            client = EnvJujuClient.by_version(None)
            self.assertIs(type(client), EnvJujuClient2B3)
            self.assertEqual(client.version, '2.0-beta4')
            client = EnvJujuClient.by_version(None)
            self.assertIs(type(client), EnvJujuClient2B3)
            self.assertEqual(client.version, '2.0-beta5')
            client = EnvJujuClient.by_version(None)
            self.assertIs(type(client), EnvJujuClient2B3)
            self.assertEqual(client.version, '2.0-beta6')
            client = EnvJujuClient.by_version(None)
            self.assertIs(type(client), EnvJujuClient)
            self.assertEqual(client.version, '2.0-beta7')
            client = EnvJujuClient.by_version(None)
            self.assertIs(type(client), EnvJujuClient)
            self.assertEqual(client.version, '2.0-delta1')
            with self.assertRaises(StopIteration):
                EnvJujuClient.by_version(None)

    def test_by_version_path(self):
        with patch('subprocess.check_output', return_value=' 4.3') as vsn:
            client = EnvJujuClient.by_version(None, 'foo/bar/qux')
        vsn.assert_called_once_with(('foo/bar/qux', '--version'))
        self.assertNotEqual(client.full_path, 'foo/bar/qux')
        self.assertEqual(client.full_path, os.path.abspath('foo/bar/qux'))

    def test_by_version_keep_home(self):
        env = JujuData({}, juju_home='/foo/bar')
        with patch('subprocess.check_output', return_value='2.0-alpha3-a-b'):
            EnvJujuClient.by_version(env, 'foo/bar/qux')
        self.assertEqual('/foo/bar', env.juju_home)

    def test_clone_unchanged(self):
        client1 = EnvJujuClient(JujuData('foo'), '1.27', 'full/path',
                                debug=True)
        client2 = client1.clone()
        self.assertIsNot(client1, client2)
        self.assertIs(type(client1), type(client2))
        self.assertIs(client1.env, client2.env)
        self.assertEqual(client1.version, client2.version)
        self.assertEqual(client1.full_path, client2.full_path)
        self.assertIs(client1.debug, client2.debug)
        self.assertEqual(client1.feature_flags, client2.feature_flags)
        self.assertEqual(client1._backend, client2._backend)

    def test_clone_changed(self):
        client1 = EnvJujuClient(JujuData('foo'), '1.27', 'full/path',
                                debug=True)
        env2 = SimpleEnvironment('bar')
        client2 = client1.clone(env2, '1.28', 'other/path', debug=False,
                                cls=EnvJujuClient1X)
        self.assertIs(EnvJujuClient1X, type(client2))
        self.assertIs(env2, client2.env)
        self.assertEqual('1.28', client2.version)
        self.assertEqual('other/path', client2.full_path)
        self.assertIs(False, client2.debug)
        self.assertEqual(client1.feature_flags, client2.feature_flags)

    def test_get_cache_path(self):
        client = EnvJujuClient(JujuData('foo', juju_home='/foo/'),
                               '1.27', 'full/path', debug=True)
        self.assertEqual('/foo/models/cache.yaml',
                         client.get_cache_path())

    def test_full_args(self):
        env = JujuData('foo')
        client = EnvJujuClient(env, None, 'my/juju/bin')
        full = client._full_args('bar', False, ('baz', 'qux'))
        self.assertEqual(('juju', '--show-log', 'bar', '-m', 'foo', 'baz',
                          'qux'), full)
        full = client._full_args('bar', True, ('baz', 'qux'))
        self.assertEqual((
            'juju', '--show-log', 'bar', '-m', 'foo',
            'baz', 'qux'), full)
        client.env = None
        full = client._full_args('bar', False, ('baz', 'qux'))
        self.assertEqual(('juju', '--show-log', 'bar', 'baz', 'qux'), full)

    def test_full_args_debug(self):
        env = JujuData('foo')
        client = EnvJujuClient(env, None, 'my/juju/bin', debug=True)
        full = client._full_args('bar', False, ('baz', 'qux'))
        self.assertEqual((
            'juju', '--debug', 'bar', '-m', 'foo', 'baz', 'qux'), full)

    def test_full_args_action(self):
        env = JujuData('foo')
        client = EnvJujuClient(env, None, 'my/juju/bin')
        full = client._full_args('action bar', False, ('baz', 'qux'))
        self.assertEqual((
            'juju', '--show-log', 'action', 'bar', '-m', 'foo', 'baz', 'qux'),
            full)

    def test_full_args_admin(self):
        env = JujuData('foo')
        client = EnvJujuClient(env, None, 'my/juju/bin')
        with patch.object(client, 'get_admin_model_name',
                          return_value='admin') as gamn_mock:
            full = client._full_args('bar', False, ('baz', 'qux'), admin=True)
        self.assertEqual((
            'juju', '--show-log', 'bar', '-m', 'admin', 'baz', 'qux'), full)
        gamn_mock.assert_called_once_with()

    def test__bootstrap_config(self):
        env = JujuData('foo', {
            'access-key': 'foo',
            'admin-secret': 'foo',
            'agent-metadata-url': 'frank',
            'agent-stream': 'foo',
            'application-id': 'foo',
            'application-password': 'foo',
            'auth-url': 'foo',
            'authorized-keys': 'foo',
            'availability-sets-enabled': 'foo',
            'bootstrap-host': 'foo',
            'bootstrap-timeout': 'foo',
            'bootstrap-user': 'foo',
            'client-email': 'foo',
            'client-id': 'foo',
            'container': 'foo',
            'control-bucket': 'foo',
            'default-series': 'foo',
            'development': False,
            'enable-os-upgrade': 'foo',
            'image-metadata-url': 'foo',
            'location': 'foo',
            'maas-oauth': 'foo',
            'maas-server': 'foo',
            'manta-key-id': 'foo',
            'manta-user': 'foo',
            'management-subscription-id': 'foo',
            'management-certificate': 'foo',
            'name': 'foo',
            'password': 'foo',
            'prefer-ipv6': 'foo',
            'private-key': 'foo',
            'region': 'foo',
            'sdc-key-id': 'foo',
            'sdc-url': 'foo',
            'sdc-user': 'foo',
            'secret-key': 'foo',
            'storage-account-name': 'foo',
            'subscription-id': 'foo',
            'tenant-id': 'foo',
            'tenant-name': 'foo',
            'test-mode': False,
            'tools-metadata-url': 'steve',
            'type': 'foo',
            'username': 'foo',
            }, 'home')
        client = EnvJujuClient(env, None, 'my/juju/bin')
        with client._bootstrap_config() as config_filename:
            with open(config_filename) as f:
                self.assertEqual({
                    'agent-metadata-url': 'frank',
                    'agent-stream': 'foo',
                    'authorized-keys': 'foo',
                    'availability-sets-enabled': 'foo',
                    'bootstrap-timeout': 'foo',
                    'bootstrap-user': 'foo',
                    'container': 'foo',
                    'default-series': 'foo',
                    'development': False,
                    'enable-os-upgrade': 'foo',
                    'image-metadata-url': 'foo',
                    'prefer-ipv6': 'foo',
                    'test-mode': True,
                    'tools-metadata-url': 'steve',
                    }, yaml.safe_load(f))

    def test_get_cloud_region(self):
        self.assertEqual(
            'foo/bar', EnvJujuClient.get_cloud_region('foo', 'bar'))
        self.assertEqual(
            'foo', EnvJujuClient.get_cloud_region('foo', None))

    def test_bootstrap_maas(self):
        env = JujuData('maas', {'type': 'foo', 'region': 'asdf'})
        with patch.object(EnvJujuClient, 'juju') as mock:
            client = EnvJujuClient(env, '2.0-zeta1', None)
            with patch.object(client.env, 'maas', lambda: True):
                with observable_temp_file() as config_file:
                    client.bootstrap()
            mock.assert_called_with(
                'bootstrap', (
                    '--constraints', 'mem=2G arch=amd64', 'maas', 'foo/asdf',
                    '--config', config_file.name, '--default-model', 'maas',
                    '--agent-version', '2.0'),
                include_e=False)

    def test_bootstrap_joyent(self):
        env = JujuData('joyent', {
            'type': 'joyent', 'sdc-url': 'https://foo.api.joyentcloud.com'})
        with patch.object(EnvJujuClient, 'juju', autospec=True) as mock:
            client = EnvJujuClient(env, '2.0-zeta1', None)
            with patch.object(client.env, 'joyent', lambda: True):
                with observable_temp_file() as config_file:
                    client.bootstrap()
            mock.assert_called_once_with(
                client, 'bootstrap', (
                    '--constraints', 'mem=2G cpu-cores=1', 'joyent',
                    'joyent/foo', '--config', config_file.name,
                    '--default-model', 'joyent', '--agent-version', '2.0',
                    ), include_e=False)

    def test_bootstrap(self):
        env = JujuData('foo', {'type': 'bar', 'region': 'baz'})
        with observable_temp_file() as config_file:
            with patch.object(EnvJujuClient, 'juju') as mock:
                client = EnvJujuClient(env, '2.0-zeta1', None)
                client.bootstrap()
                mock.assert_called_with(
                    'bootstrap', ('--constraints', 'mem=2G',
                                  'foo', 'bar/baz',
                                  '--config', config_file.name,
                                  '--default-model', 'foo',
                                  '--agent-version', '2.0'), include_e=False)
                config_file.seek(0)
                config = yaml.safe_load(config_file)
        self.assertEqual({'test-mode': True}, config)

    def test_bootstrap_upload_tools(self):
        env = JujuData('foo', {'type': 'foo', 'region': 'baz'})
        client = EnvJujuClient(env, '2.0-zeta1', None)
        with patch.object(client.env, 'needs_sudo', lambda: True):
            with observable_temp_file() as config_file:
                with patch.object(client, 'juju') as mock:
                    client.bootstrap(upload_tools=True)
            mock.assert_called_with(
                'bootstrap', (
                    '--upload-tools', '--constraints', 'mem=2G', 'foo',
                    'foo/baz', '--config', config_file.name,
                    '--default-model', 'foo'), include_e=False)

    def test_bootstrap_args(self):
        env = JujuData('foo', {'type': 'bar', 'region': 'baz'})
        client = EnvJujuClient(env, '2.0-zeta1', None)
        with patch.object(client, 'juju') as mock:
            with observable_temp_file() as config_file:
                client.bootstrap(bootstrap_series='angsty')
        mock.assert_called_with(
            'bootstrap', (
                '--constraints', 'mem=2G', 'foo', 'bar/baz',
                '--config', config_file.name, '--default-model', 'foo',
                '--agent-version', '2.0',
                '--bootstrap-series', 'angsty'), include_e=False)

    def test_bootstrap_async(self):
        env = JujuData('foo', {'type': 'bar', 'region': 'baz'})
        with patch.object(EnvJujuClient, 'juju_async', autospec=True) as mock:
            client = EnvJujuClient(env, '2.0-zeta1', None)
            client.env.juju_home = 'foo'
            with observable_temp_file() as config_file:
                with client.bootstrap_async():
                    mock.assert_called_once_with(
                        client, 'bootstrap', (
                            '--constraints', 'mem=2G', 'foo', 'bar/baz',
                            '--config', config_file.name,
                            '--default-model', 'foo',
                            '--agent-version', '2.0'), include_e=False)

    def test_bootstrap_async_upload_tools(self):
        env = JujuData('foo', {'type': 'bar', 'region': 'baz'})
        with patch.object(EnvJujuClient, 'juju_async', autospec=True) as mock:
            client = EnvJujuClient(env, '2.0-zeta1', None)
            with observable_temp_file() as config_file:
                with client.bootstrap_async(upload_tools=True):
                    mock.assert_called_with(
                        client, 'bootstrap', (
                            '--upload-tools', '--constraints', 'mem=2G',
                            'foo', 'bar/baz', '--config', config_file.name,
                            '--default-model', 'foo',
                            ),
                        include_e=False)

    def test_get_bootstrap_args_bootstrap_series(self):
        env = JujuData('foo', {'type': 'bar', 'region': 'baz'})
        client = EnvJujuClient(env, '2.0-zeta1', None)
        args = client.get_bootstrap_args(upload_tools=True,
                                         config_filename='config',
                                         bootstrap_series='angsty')
        self.assertEqual(args, (
            '--upload-tools', '--constraints', 'mem=2G', 'foo', 'bar/baz',
            '--config', 'config', '--default-model', 'foo',
            '--bootstrap-series', 'angsty'))

    def test_add_model_hypenated_controller(self):
        self.do_add_model(
            'kill-controller', 'add-model', ('-c', 'foo'))

    def do_add_model(self, jes_command, create_cmd, controller_option):
        controller_client = EnvJujuClient(JujuData('foo'), None, None)
        model_data = JujuData('bar', {'type': 'foo'})
        client = EnvJujuClient(model_data, None, None)
        with patch.object(client, 'get_jes_command',
                          return_value=jes_command):
                with patch.object(controller_client, 'juju') as ccj_mock:
                    with observable_temp_file() as config_file:
                        controller_client.add_model(model_data)
        ccj_mock.assert_called_once_with(
            create_cmd, controller_option + (
                'bar', '--config', config_file.name), include_e=False)

    def test_destroy_environment(self):
        env = JujuData('foo')
        client = EnvJujuClient(env, None, None)
        self.assertIs(False, hasattr(client, 'destroy_environment'))

    def test_destroy_model(self):
        env = JujuData('foo')
        client = EnvJujuClient(env, None, None)
        with patch.object(client, 'juju') as mock:
            client.destroy_model()
        mock.assert_called_with(
            'destroy-model', ('foo', '-y'),
            include_e=False, timeout=600.0)

    def test_kill_controller_system(self):
        self.do_kill_controller('system', 'system kill')

    def test_kill_controller_controller(self):
        self.do_kill_controller('controller', 'controller kill')

    def test_kill_controller_hyphenated(self):
        self.do_kill_controller('kill-controller', 'kill-controller')

    def do_kill_controller(self, jes_command, kill_command):
        client = EnvJujuClient(JujuData('foo'), None, None)
        with patch.object(client, 'get_jes_command',
                          return_value=jes_command):
            with patch.object(client, 'juju') as juju_mock:
                client.kill_controller()
        juju_mock.assert_called_once_with(
            kill_command, ('foo', '-y'), check=False, include_e=False,
            timeout=600)

    def test_get_juju_output(self):
        env = JujuData('foo')
        client = EnvJujuClient(env, None, None)
        fake_popen = FakePopen('asdf', None, 0)
        with patch('subprocess.Popen', return_value=fake_popen) as mock:
            result = client.get_juju_output('bar')
        self.assertEqual('asdf', result)
        self.assertEqual((('juju', '--show-log', 'bar', '-m', 'foo'),),
                         mock.call_args[0])

    def test_get_juju_output_accepts_varargs(self):
        env = JujuData('foo')
        fake_popen = FakePopen('asdf', None, 0)
        client = EnvJujuClient(env, None, None)
        with patch('subprocess.Popen', return_value=fake_popen) as mock:
            result = client.get_juju_output('bar', 'baz', '--qux')
        self.assertEqual('asdf', result)
        self.assertEqual((('juju', '--show-log', 'bar', '-m', 'foo', 'baz',
                           '--qux'),), mock.call_args[0])

    def test_get_juju_output_stderr(self):
        env = JujuData('foo')
        fake_popen = FakePopen(None, 'Hello!', 1)
        client = EnvJujuClient(env, None, None)
        with self.assertRaises(subprocess.CalledProcessError) as exc:
            with patch('subprocess.Popen', return_value=fake_popen):
                client.get_juju_output('bar')
        self.assertEqual(exc.exception.stderr, 'Hello!')

    def test_get_juju_output_full_cmd(self):
        env = JujuData('foo')
        fake_popen = FakePopen(None, 'Hello!', 1)
        client = EnvJujuClient(env, None, None)
        with self.assertRaises(subprocess.CalledProcessError) as exc:
            with patch('subprocess.Popen', return_value=fake_popen):
                client.get_juju_output('bar', '--baz', 'qux')
        self.assertEqual(
            ('juju', '--show-log', 'bar', '-m', 'foo', '--baz', 'qux'),
            exc.exception.cmd)

    def test_get_juju_output_accepts_timeout(self):
        env = JujuData('foo')
        fake_popen = FakePopen('asdf', None, 0)
        client = EnvJujuClient(env, None, None)
        with patch('subprocess.Popen', return_value=fake_popen) as po_mock:
            client.get_juju_output('bar', timeout=5)
        self.assertEqual(
            po_mock.call_args[0][0],
            (sys.executable, get_timeout_path(), '5.00', '--', 'juju',
             '--show-log', 'bar', '-m', 'foo'))

    def test__shell_environ_juju_data(self):
        client = EnvJujuClient(
            JujuData('baz', {'type': 'ec2'}), '1.25-foobar', 'path', 'asdf')
        env = client._shell_environ()
        self.assertEqual(env['JUJU_DATA'], 'asdf')
        self.assertNotIn('JUJU_HOME', env)

    def test__shell_environ_cloudsigma(self):
        client = EnvJujuClient(
            JujuData('baz', {'type': 'cloudsigma'}), '1.24-foobar', 'path')
        env = client._shell_environ()
        self.assertEqual(env.get(JUJU_DEV_FEATURE_FLAGS, ''), '')

    def test_juju_output_supplies_path(self):
        env = JujuData('foo')
        client = EnvJujuClient(env, None, '/foobar/bar')

        def check_path(*args, **kwargs):
            self.assertRegexpMatches(os.environ['PATH'], r'/foobar\:')
            return FakePopen(None, None, 0)
        with patch('subprocess.Popen', autospec=True,
                   side_effect=check_path):
            client.get_juju_output('cmd', 'baz')

    def test_get_status(self):
        output_text = dedent("""\
                - a
                - b
                - c
                """)
        env = JujuData('foo')
        client = EnvJujuClient(env, None, None)
        with patch.object(client, 'get_juju_output',
                          return_value=output_text) as gjo_mock:
            result = client.get_status()
        gjo_mock.assert_called_once_with(
            'show-status', '--format', 'yaml', admin=False)
        self.assertEqual(Status, type(result))
        self.assertEqual(['a', 'b', 'c'], result.status)

    def test_get_status_retries_on_error(self):
        env = JujuData('foo')
        client = EnvJujuClient(env, None, None)
        client.attempt = 0

        def get_juju_output(command, *args, **kwargs):
            if client.attempt == 1:
                return '"hello"'
            client.attempt += 1
            raise subprocess.CalledProcessError(1, command)

        with patch.object(client, 'get_juju_output', get_juju_output):
            client.get_status()

    def test_get_status_raises_on_timeout_1(self):
        env = JujuData('foo')
        client = EnvJujuClient(env, None, None)

        def get_juju_output(command, *args, **kwargs):
            raise subprocess.CalledProcessError(1, command)

        with patch.object(client, 'get_juju_output',
                          side_effect=get_juju_output):
            with patch('jujupy.until_timeout', lambda x: iter([None, None])):
                with self.assertRaisesRegexp(
                        Exception, 'Timed out waiting for juju status'):
                    client.get_status()

    def test_get_status_raises_on_timeout_2(self):
        env = JujuData('foo')
        client = EnvJujuClient(env, None, None)
        with patch('jujupy.until_timeout', return_value=iter([1])) as mock_ut:
            with patch.object(client, 'get_juju_output',
                              side_effect=StopIteration):
                with self.assertRaises(StopIteration):
                    client.get_status(500)
        mock_ut.assert_called_with(500)

    @staticmethod
    def make_status_yaml(key, machine_value, unit_value):
        return dedent("""\
            machines:
              "0":
                {0}: {1}
            services:
              jenkins:
                units:
                  jenkins/0:
                    {0}: {2}
        """.format(key, machine_value, unit_value))

    def test_deploy_non_joyent(self):
        env = EnvJujuClient(
            JujuData('foo', {'type': 'local'}), '1.234-76', None)
        with patch.object(env, 'juju') as mock_juju:
            env.deploy('mondogb')
        mock_juju.assert_called_with('deploy', ('mondogb',))

    def test_deploy_joyent(self):
        env = EnvJujuClient(
            JujuData('foo', {'type': 'local'}), '1.234-76', None)
        with patch.object(env, 'juju') as mock_juju:
            env.deploy('mondogb')
        mock_juju.assert_called_with('deploy', ('mondogb',))

    def test_deploy_repository(self):
        env = EnvJujuClient(
            JujuData('foo', {'type': 'local'}), '1.234-76', None)
        with patch.object(env, 'juju') as mock_juju:
            env.deploy('/home/jrandom/repo/mongodb')
        mock_juju.assert_called_with(
            'deploy', ('/home/jrandom/repo/mongodb',))

    def test_deploy_to(self):
        env = EnvJujuClient(
            JujuData('foo', {'type': 'local'}), '1.234-76', None)
        with patch.object(env, 'juju') as mock_juju:
            env.deploy('mondogb', to='0')
        mock_juju.assert_called_with(
            'deploy', ('mondogb', '--to', '0'))

    def test_deploy_service(self):
        env = EnvJujuClient(
            JujuData('foo', {'type': 'local'}), '1.234-76', None)
        with patch.object(env, 'juju') as mock_juju:
            env.deploy('local:mondogb', service='my-mondogb')
        mock_juju.assert_called_with(
            'deploy', ('local:mondogb', 'my-mondogb',))

    def test_deploy_force(self):
        env = EnvJujuClient(
            JujuData('foo', {'type': 'local'}), '1.234-76', None)
        with patch.object(env, 'juju') as mock_juju:
            env.deploy('local:mondogb', force=True)
        mock_juju.assert_called_with('deploy', ('local:mondogb', '--force',))

    def test_deploy_series(self):
        env = EnvJujuClient(
            JujuData('foo', {'type': 'local'}), '1.234-76', None)
        with patch.object(env, 'juju') as mock_juju:
            env.deploy('local:blah', series='xenial')
        mock_juju.assert_called_with(
            'deploy', ('local:blah', '--series', 'xenial'))

    def test_deploy_bundle_2x(self):
        client = EnvJujuClient(JujuData('an_env', None),
                               '1.23-series-arch', None)
        with patch.object(client, 'juju') as mock_juju:
            client.deploy_bundle('bundle:~juju-qa/some-bundle')
        mock_juju.assert_called_with(
            'deploy', ('bundle:~juju-qa/some-bundle'), timeout=3600)

    def test_deploy_bundle_template(self):
        client = EnvJujuClient(JujuData('an_env', None),
                               '1.23-series-arch', None)
        with patch.object(client, 'juju') as mock_juju:
            client.deploy_bundle('bundle:~juju-qa/some-{container}-bundle')
        mock_juju.assert_called_with(
            'deploy', ('bundle:~juju-qa/some-lxd-bundle'), timeout=3600)

    def test_upgrade_charm(self):
        env = EnvJujuClient(
            JujuData('foo', {'type': 'local'}), '2.34-74', None)
        with patch.object(env, 'juju') as mock_juju:
            env.upgrade_charm('foo-service',
                              '/bar/repository/angsty/mongodb')
        mock_juju.assert_called_once_with(
            'upgrade-charm', ('foo-service', '--path',
                              '/bar/repository/angsty/mongodb',))

    def test_remove_service(self):
        env = EnvJujuClient(
            JujuData('foo', {'type': 'local'}), '1.234-76', None)
        with patch.object(env, 'juju') as mock_juju:
            env.remove_service('mondogb')
        mock_juju.assert_called_with('remove-service', ('mondogb',))

    def test_status_until_always_runs_once(self):
        client = EnvJujuClient(
            JujuData('foo', {'type': 'local'}), '1.234-76', None)
        status_txt = self.make_status_yaml('agent-state', 'started', 'started')
        with patch.object(client, 'get_juju_output', return_value=status_txt):
            result = list(client.status_until(-1))
        self.assertEqual(
            [r.status for r in result], [Status.from_text(status_txt).status])

    def test_status_until_timeout(self):
        client = EnvJujuClient(
            JujuData('foo', {'type': 'local'}), '1.234-76', None)
        status_txt = self.make_status_yaml('agent-state', 'started', 'started')
        status_yaml = yaml.safe_load(status_txt)

        def until_timeout_stub(timeout, start=None):
            return iter([None, None])

        with patch.object(client, 'get_juju_output', return_value=status_txt):
            with patch('jujupy.until_timeout',
                       side_effect=until_timeout_stub) as ut_mock:
                result = list(client.status_until(30, 70))
        self.assertEqual(
            [r.status for r in result], [status_yaml] * 3)
        # until_timeout is called by status as well as status_until.
        self.assertEqual(ut_mock.mock_calls,
                         [call(60), call(30, start=70), call(60), call(60)])

    def test_add_ssh_machines(self):
        client = EnvJujuClient(JujuData('foo'), None, '')
        with patch('subprocess.check_call', autospec=True) as cc_mock:
            client.add_ssh_machines(['m-foo', 'm-bar', 'm-baz'])
        assert_juju_call(self, cc_mock, client, (
            'juju', '--show-log', 'add-machine', '-m', 'foo', 'ssh:m-foo'), 0)
        assert_juju_call(self, cc_mock, client, (
            'juju', '--show-log', 'add-machine', '-m', 'foo', 'ssh:m-bar'), 1)
        assert_juju_call(self, cc_mock, client, (
            'juju', '--show-log', 'add-machine', '-m', 'foo', 'ssh:m-baz'), 2)
        self.assertEqual(cc_mock.call_count, 3)

    def test_add_ssh_machines_retry(self):
        client = EnvJujuClient(JujuData('foo'), None, '')
        with patch('subprocess.check_call', autospec=True,
                   side_effect=[subprocess.CalledProcessError(None, None),
                                None, None, None]) as cc_mock:
            client.add_ssh_machines(['m-foo', 'm-bar', 'm-baz'])
        assert_juju_call(self, cc_mock, client, (
            'juju', '--show-log', 'add-machine', '-m', 'foo', 'ssh:m-foo'), 0)
        self.pause_mock.assert_called_once_with(30)
        assert_juju_call(self, cc_mock, client, (
            'juju', '--show-log', 'add-machine', '-m', 'foo', 'ssh:m-foo'), 1)
        assert_juju_call(self, cc_mock, client, (
            'juju', '--show-log', 'add-machine', '-m', 'foo', 'ssh:m-bar'), 2)
        assert_juju_call(self, cc_mock, client, (
            'juju', '--show-log', 'add-machine', '-m', 'foo', 'ssh:m-baz'), 3)
        self.assertEqual(cc_mock.call_count, 4)

    def test_add_ssh_machines_fail_on_second_machine(self):
        client = EnvJujuClient(JujuData('foo'), None, '')
        with patch('subprocess.check_call', autospec=True, side_effect=[
                None, subprocess.CalledProcessError(None, None), None, None
                ]) as cc_mock:
            with self.assertRaises(subprocess.CalledProcessError):
                client.add_ssh_machines(['m-foo', 'm-bar', 'm-baz'])
        assert_juju_call(self, cc_mock, client, (
            'juju', '--show-log', 'add-machine', '-m', 'foo', 'ssh:m-foo'), 0)
        assert_juju_call(self, cc_mock, client, (
            'juju', '--show-log', 'add-machine', '-m', 'foo', 'ssh:m-bar'), 1)
        self.assertEqual(cc_mock.call_count, 2)

    def test_add_ssh_machines_fail_on_second_attempt(self):
        client = EnvJujuClient(JujuData('foo'), None, '')
        with patch('subprocess.check_call', autospec=True, side_effect=[
                subprocess.CalledProcessError(None, None),
                subprocess.CalledProcessError(None, None)]) as cc_mock:
            with self.assertRaises(subprocess.CalledProcessError):
                client.add_ssh_machines(['m-foo', 'm-bar', 'm-baz'])
        assert_juju_call(self, cc_mock, client, (
            'juju', '--show-log', 'add-machine', '-m', 'foo', 'ssh:m-foo'), 0)
        assert_juju_call(self, cc_mock, client, (
            'juju', '--show-log', 'add-machine', '-m', 'foo', 'ssh:m-foo'), 1)
        self.assertEqual(cc_mock.call_count, 2)

    def test_wait_for_started(self):
        value = self.make_status_yaml('agent-state', 'started', 'started')
        client = EnvJujuClient(JujuData('local'), None, None)
        with patch.object(client, 'get_juju_output', return_value=value):
            client.wait_for_started()

    def test_wait_for_started_timeout(self):
        value = self.make_status_yaml('agent-state', 'pending', 'started')
        client = EnvJujuClient(JujuData('local'), None, None)
        with patch('jujupy.until_timeout', lambda x, start=None: range(1)):
            with patch.object(client, 'get_juju_output', return_value=value):
                writes = []
                with patch.object(GroupReporter, '_write', autospec=True,
                                  side_effect=lambda _, s: writes.append(s)):
                    with self.assertRaisesRegexp(
                            Exception,
                            'Timed out waiting for agents to start in local'):
                        client.wait_for_started()
                self.assertEqual(writes, ['pending: 0', ' .', '\n'])

    def test_wait_for_started_start(self):
        value = self.make_status_yaml('agent-state', 'started', 'pending')
        client = EnvJujuClient(JujuData('local'), None, None)
        now = datetime.now() + timedelta(days=1)
        with patch('utility.until_timeout.now', return_value=now):
            with patch.object(client, 'get_juju_output', return_value=value):
                writes = []
                with patch.object(GroupReporter, '_write', autospec=True,
                                  side_effect=lambda _, s: writes.append(s)):
                    with self.assertRaisesRegexp(
                            Exception,
                            'Timed out waiting for agents to start in local'):
                        client.wait_for_started(start=now - timedelta(1200))
                self.assertEqual(writes, ['pending: jenkins/0', '\n'])

    def test_wait_for_started_logs_status(self):
        value = self.make_status_yaml('agent-state', 'pending', 'started')
        client = EnvJujuClient(JujuData('local'), None, None)
        with patch.object(client, 'get_juju_output', return_value=value):
            writes = []
            with patch.object(GroupReporter, '_write', autospec=True,
                              side_effect=lambda _, s: writes.append(s)):
                with self.assertRaisesRegexp(
                        Exception,
                        'Timed out waiting for agents to start in local'):
                    client.wait_for_started(0)
            self.assertEqual(writes, ['pending: 0', '\n'])
        self.assertEqual(self.log_stream.getvalue(), 'ERROR %s\n' % value)

    def test_wait_for_subordinate_units(self):
        value = dedent("""\
            machines:
              "0":
                agent-state: started
            services:
              jenkins:
                units:
                  jenkins/0:
                    subordinates:
                      sub1/0:
                        agent-state: started
              ubuntu:
                units:
                  ubuntu/0:
                    subordinates:
                      sub2/0:
                        agent-state: started
                      sub3/0:
                        agent-state: started
        """)
        client = EnvJujuClient(JujuData('local'), None, None)
        now = datetime.now() + timedelta(days=1)
        with patch('utility.until_timeout.now', return_value=now):
            with patch.object(client, 'get_juju_output', return_value=value):
                with patch('jujupy.GroupReporter.update') as update_mock:
                    with patch('jujupy.GroupReporter.finish') as finish_mock:
                        client.wait_for_subordinate_units(
                            'jenkins', 'sub1', start=now - timedelta(1200))
        self.assertEqual([], update_mock.call_args_list)
        finish_mock.assert_called_once_with()

    def test_wait_for_subordinate_units_with_agent_status(self):
        value = dedent("""\
            machines:
              "0":
                agent-state: started
            services:
              jenkins:
                units:
                  jenkins/0:
                    subordinates:
                      sub1/0:
                        agent-status:
                          current: idle
              ubuntu:
                units:
                  ubuntu/0:
                    subordinates:
                      sub2/0:
                        agent-status:
                          current: idle
                      sub3/0:
                        agent-status:
                          current: idle
        """)
        client = EnvJujuClient(JujuData('local'), None, None)
        now = datetime.now() + timedelta(days=1)
        with patch('utility.until_timeout.now', return_value=now):
            with patch.object(client, 'get_juju_output', return_value=value):
                with patch('jujupy.GroupReporter.update') as update_mock:
                    with patch('jujupy.GroupReporter.finish') as finish_mock:
                        client.wait_for_subordinate_units(
                            'jenkins', 'sub1', start=now - timedelta(1200))
        self.assertEqual([], update_mock.call_args_list)
        finish_mock.assert_called_once_with()

    def test_wait_for_multiple_subordinate_units(self):
        value = dedent("""\
            machines:
              "0":
                agent-state: started
            services:
              ubuntu:
                units:
                  ubuntu/0:
                    subordinates:
                      sub/0:
                        agent-state: started
                  ubuntu/1:
                    subordinates:
                      sub/1:
                        agent-state: started
        """)
        client = EnvJujuClient(JujuData('local'), None, None)
        now = datetime.now() + timedelta(days=1)
        with patch('utility.until_timeout.now', return_value=now):
            with patch.object(client, 'get_juju_output', return_value=value):
                with patch('jujupy.GroupReporter.update') as update_mock:
                    with patch('jujupy.GroupReporter.finish') as finish_mock:
                        client.wait_for_subordinate_units(
                            'ubuntu', 'sub', start=now - timedelta(1200))
        self.assertEqual([], update_mock.call_args_list)
        finish_mock.assert_called_once_with()

    def test_wait_for_subordinate_units_checks_slash_in_unit_name(self):
        value = dedent("""\
            machines:
              "0":
                agent-state: started
            services:
              jenkins:
                units:
                  jenkins/0:
                    subordinates:
                      sub1:
                        agent-state: started
        """)
        client = EnvJujuClient(JujuData('local'), None, None)
        now = datetime.now() + timedelta(days=1)
        with patch('utility.until_timeout.now', return_value=now):
            with patch.object(client, 'get_juju_output', return_value=value):
                with self.assertRaisesRegexp(
                        Exception,
                        'Timed out waiting for agents to start in local'):
                    client.wait_for_subordinate_units(
                        'jenkins', 'sub1', start=now - timedelta(1200))

    def test_wait_for_subordinate_units_no_subordinate(self):
        value = dedent("""\
            machines:
              "0":
                agent-state: started
            services:
              jenkins:
                units:
                  jenkins/0:
                    agent-state: started
        """)
        client = EnvJujuClient(JujuData('local'), None, None)
        now = datetime.now() + timedelta(days=1)
        with patch('utility.until_timeout.now', return_value=now):
            with patch.object(client, 'get_juju_output', return_value=value):
                with self.assertRaisesRegexp(
                        Exception,
                        'Timed out waiting for agents to start in local'):
                    client.wait_for_subordinate_units(
                        'jenkins', 'sub1', start=now - timedelta(1200))

    def test_wait_for_workload(self):
        initial_status = Status.from_text("""\
            services:
              jenkins:
                units:
                  jenkins/0:
                    workload-status:
                      current: waiting
                  subordinates:
                    ntp/0:
                      workload-status:
                        current: unknown
        """)
        final_status = Status(copy.deepcopy(initial_status.status), None)
        final_status.status['services']['jenkins']['units']['jenkins/0'][
            'workload-status']['current'] = 'active'
        client = EnvJujuClient(JujuData('local'), None, None)
        writes = []
        with patch('utility.until_timeout', autospec=True, return_value=[1]):
            with patch.object(client, 'get_status', autospec=True,
                              side_effect=[initial_status, final_status]):
                with patch.object(GroupReporter, '_write', autospec=True,
                                  side_effect=lambda _, s: writes.append(s)):
                    client.wait_for_workloads()
        self.assertEqual(writes, ['waiting: jenkins/0', '\n'])

    def test_wait_for_workload_all_unknown(self):
        status = Status.from_text("""\
            services:
              jenkins:
                units:
                  jenkins/0:
                    workload-status:
                      current: unknown
                  subordinates:
                    ntp/0:
                      workload-status:
                        current: unknown
        """)
        client = EnvJujuClient(JujuData('local'), None, None)
        writes = []
        with patch('utility.until_timeout', autospec=True, return_value=[]):
            with patch.object(client, 'get_status', autospec=True,
                              return_value=status):
                with patch.object(GroupReporter, '_write', autospec=True,
                                  side_effect=lambda _, s: writes.append(s)):
                    client.wait_for_workloads(timeout=1)
        self.assertEqual(writes, [])

    def test_wait_for_workload_no_workload_status(self):
        status = Status.from_text("""\
            services:
              jenkins:
                units:
                  jenkins/0:
                    agent-state: active
        """)
        client = EnvJujuClient(JujuData('local'), None, None)
        writes = []
        with patch('utility.until_timeout', autospec=True, return_value=[]):
            with patch.object(client, 'get_status', autospec=True,
                              return_value=status):
                with patch.object(GroupReporter, '_write', autospec=True,
                                  side_effect=lambda _, s: writes.append(s)):
                    client.wait_for_workloads(timeout=1)
        self.assertEqual(writes, [])

    def test_list_models(self):
        client = EnvJujuClient(JujuData('foo'), None, None)
        with patch.object(client, 'juju') as j_mock:
            client.list_models()
        j_mock.assert_called_once_with(
            'list-models', ('-c', 'foo'), include_e=False)

    def test_get_models(self):
        data = """\
            models:
            - name: foo
              model-uuid: aaaa
              owner: admin@local
            - name: bar
              model-uuid: bbbb
              owner: admin@local
            current-model: foo
        """
        client = EnvJujuClient(JujuData('foo'), None, None)
        with patch.object(client, 'get_juju_output',
                          return_value=data) as gjo_mock:
            models = client.get_models()
        gjo_mock.assert_called_once_with(
            'list-models', '-c', 'foo', '--format', 'yaml', include_e=False)
        expected_models = {
            'models': [
                {'name': 'foo', 'model-uuid': 'aaaa', 'owner': 'admin@local'},
                {'name': 'bar', 'model-uuid': 'bbbb', 'owner': 'admin@local'}],
            'current-model': 'foo'
        }
        self.assertEqual(expected_models, models)

    def test_iter_model_clients(self):
        data = """\
            models:
            - name: foo
              model-uuid: aaaa
              owner: admin@local
            - name: bar
              model-uuid: bbbb
              owner: admin@local
            current-model: foo
        """
        client = EnvJujuClient(JujuData('foo', {}), None, None)
        with patch.object(client, 'get_juju_output', return_value=data):
            model_clients = list(client.iter_model_clients())
        self.assertEqual(2, len(model_clients))
        self.assertIs(client, model_clients[0])
        self.assertEqual('bar', model_clients[1].env.environment)

    def test_get_admin_model_name(self):
        models = {
            'models': [
                {'name': 'admin', 'model-uuid': 'aaaa'},
                {'name': 'bar', 'model-uuid': 'bbbb'}],
            'current-model': 'bar'
        }
        client = EnvJujuClient(JujuData('foo'), None, None)
        with patch.object(client, 'get_models',
                          return_value=models) as gm_mock:
            admin_name = client.get_admin_model_name()
        self.assertEqual(0, gm_mock.call_count)
        self.assertEqual('admin', admin_name)

    def test_get_admin_model_name_without_admin(self):
        models = {
            'models': [
                {'name': 'bar', 'model-uuid': 'aaaa'},
                {'name': 'baz', 'model-uuid': 'bbbb'}],
            'current-model': 'bar'
        }
        client = EnvJujuClient(JujuData('foo'), None, None)
        with patch.object(client, 'get_models', return_value=models):
            admin_name = client.get_admin_model_name()
        self.assertEqual('admin', admin_name)

    def test_get_admin_model_name_no_models(self):
        client = EnvJujuClient(JujuData('foo'), None, None)
        with patch.object(client, 'get_models', return_value={}):
            admin_name = client.get_admin_model_name()
        self.assertEqual('admin', admin_name)

    def test_get_admin_client(self):
        client = EnvJujuClient(
            JujuData('foo', {'bar': 'baz'}, 'myhome'), None, None)
        admin_client = client.get_admin_client()
        admin_env = admin_client.env
        self.assertEqual('admin', admin_env.environment)
        self.assertEqual({'bar': 'baz', 'name': 'admin'}, admin_env.config)

    def test_list_controllers(self):
        client = EnvJujuClient(JujuData('foo'), None, None)
        with patch.object(client, 'juju') as j_mock:
            client.list_controllers()
        j_mock.assert_called_once_with('list-controllers', (), include_e=False)

    def test_get_controller_endpoint_ipv4(self):
        data = """\
          foo:
            details:
              api-endpoints: ['10.0.0.1:17070', '10.0.0.2:17070']
        """
        client = EnvJujuClient(JujuData('foo'), None, None)
        with patch.object(client, 'get_juju_output',
                          return_value=data) as gjo_mock:
            endpoint = client.get_controller_endpoint()
        self.assertEqual('10.0.0.1', endpoint)
        gjo_mock.assert_called_once_with(
            'show-controller', 'foo', include_e=False)

    def test_get_controller_endpoint_ipv6(self):
        data = """\
          foo:
            details:
              api-endpoints: ['[::1]:17070', '[fe80::216:3eff:0:9dc7]:17070']
        """
        client = EnvJujuClient(JujuData('foo'), None, None)
        with patch.object(client, 'get_juju_output',
                          return_value=data) as gjo_mock:
            endpoint = client.get_controller_endpoint()
        self.assertEqual('::1', endpoint)
        gjo_mock.assert_called_once_with(
            'show-controller', 'foo', include_e=False)

    def test_get_controller_controller_name(self):
        data = """\
          bar:
            details:
              api-endpoints: ['[::1]:17070', '[fe80::216:3eff:0:9dc7]:17070']
        """
        client = EnvJujuClient(JujuData('foo', {}), None, None)
        admin_client = client.get_admin_client()
        client.env.controller.name = 'bar'
        with patch.object(admin_client, 'get_juju_output',
                          return_value=data) as gjo:
            endpoint = admin_client.get_controller_endpoint()
        gjo.assert_called_once_with('show-controller', 'bar',
                                    include_e=False)
        self.assertEqual('::1', endpoint)

    def test_get_controller_members(self):
        status = Status.from_text("""\
            model: admin
            machines:
              "0":
                dns-name: 10.0.0.0
                instance-id: juju-aaaa-machine-0
                controller-member-status: has-vote
              "1":
                dns-name: 10.0.0.1
                instance-id: juju-bbbb-machine-1
              "2":
                dns-name: 10.0.0.2
                instance-id: juju-cccc-machine-2
                controller-member-status: has-vote
              "3":
                dns-name: 10.0.0.3
                instance-id: juju-dddd-machine-3
                controller-member-status: has-vote
        """)
        client = EnvJujuClient(JujuData('foo'), None, None)
        with patch.object(client, 'get_status', autospec=True,
                          return_value=status):
            with patch.object(client, 'get_controller_endpoint', autospec=True,
                              return_value='10.0.0.3') as gce_mock:
                with patch.object(client, 'get_controller_member_status',
                                  wraps=client.get_controller_member_status,
                                  ) as gcms_mock:
                    members = client.get_controller_members()
        # Machine 1 was ignored. Machine 3 is the leader, thus first.
        expected = [
            Machine('3', {
                'dns-name': '10.0.0.3',
                'instance-id': 'juju-dddd-machine-3',
                'controller-member-status': 'has-vote'}),
            Machine('0', {
                'dns-name': '10.0.0.0',
                'instance-id': 'juju-aaaa-machine-0',
                'controller-member-status': 'has-vote'}),
            Machine('2', {
                'dns-name': '10.0.0.2',
                'instance-id': 'juju-cccc-machine-2',
                'controller-member-status': 'has-vote'}),
        ]
        self.assertEqual(expected, members)
        gce_mock.assert_called_once_with()
        # get_controller_member_status must be called to ensure compatibility
        # with all version of Juju.
        self.assertEqual(4, gcms_mock.call_count)

    def test_get_controller_members_one(self):
        status = Status.from_text("""\
            model: admin
            machines:
              "0":
                dns-name: 10.0.0.0
                instance-id: juju-aaaa-machine-0
                controller-member-status: has-vote
        """)
        client = EnvJujuClient(JujuData('foo'), None, None)
        with patch.object(client, 'get_status', autospec=True,
                          return_value=status):
            with patch.object(client, 'get_controller_endpoint') as gce_mock:
                members = client.get_controller_members()
        # Machine 0 was the only choice, no need to find the leader.
        expected = [
            Machine('0', {
                'dns-name': '10.0.0.0',
                'instance-id': 'juju-aaaa-machine-0',
                'controller-member-status': 'has-vote'}),
        ]
        self.assertEqual(expected, members)
        self.assertEqual(0, gce_mock.call_count)

    def test_get_controller_leader(self):
        members = [
            Machine('3', {}),
            Machine('0', {}),
            Machine('2', {}),
        ]
        client = EnvJujuClient(JujuData('foo'), None, None)
        with patch.object(client, 'get_controller_members', autospec=True,
                          return_value=members):
            leader = client.get_controller_leader()
        self.assertEqual(Machine('3', {}), leader)

    def test_wait_for_ha(self):
        value = yaml.safe_dump({
            'machines': {
                '0': {'controller-member-status': 'has-vote'},
                '1': {'controller-member-status': 'has-vote'},
                '2': {'controller-member-status': 'has-vote'},
            },
            'services': {},
        })
        client = EnvJujuClient(JujuData('local'), None, None)
        with patch.object(client, 'get_juju_output',
                          return_value=value) as gjo_mock:
            client.wait_for_ha()
        gjo_mock.assert_called_once_with(
            'show-status', '--format', 'yaml', admin=True)

    def test_wait_for_ha_no_has_vote(self):
        value = yaml.safe_dump({
            'machines': {
                '0': {'controller-member-status': 'no-vote'},
                '1': {'controller-member-status': 'no-vote'},
                '2': {'controller-member-status': 'no-vote'},
            },
            'services': {},
        })
        client = EnvJujuClient(JujuData('local'), None, None)
        with patch.object(client, 'get_juju_output', return_value=value):
            writes = []
            with patch('jujupy.until_timeout', autospec=True,
                       return_value=[2, 1]):
                with patch.object(GroupReporter, '_write', autospec=True,
                                  side_effect=lambda _, s: writes.append(s)):
                    with self.assertRaisesRegexp(
                            Exception,
                            'Timed out waiting for voting to be enabled.'):
                        client.wait_for_ha()
            self.assertEqual(writes[:2], ['no-vote: 0, 1, 2', ' .'])
            self.assertEqual(writes[2:-1], ['.'] * (len(writes) - 3))
            self.assertEqual(writes[-1:], ['\n'])

    def test_wait_for_ha_timeout(self):
        value = yaml.safe_dump({
            'machines': {
                '0': {'controller-member-status': 'has-vote'},
                '1': {'controller-member-status': 'has-vote'},
            },
            'services': {},
        })
        client = EnvJujuClient(JujuData('local'), None, None)
        with patch('jujupy.until_timeout', lambda x: range(0)):
            with patch.object(client, 'get_juju_output', return_value=value):
                with self.assertRaisesRegexp(
                        Exception,
                        'Timed out waiting for voting to be enabled.'):
                    client.wait_for_ha()

    def test_wait_for_deploy_started(self):
        value = yaml.safe_dump({
            'machines': {
                '0': {'agent-state': 'started'},
            },
            'services': {
                'jenkins': {
                    'units': {
                        'jenkins/1': {'baz': 'qux'}
                    }
                }
            }
        })
        client = EnvJujuClient(JujuData('local'), None, None)
        with patch.object(client, 'get_juju_output', return_value=value):
            client.wait_for_deploy_started()

    def test_wait_for_deploy_started_timeout(self):
        value = yaml.safe_dump({
            'machines': {
                '0': {'agent-state': 'started'},
            },
            'services': {},
        })
        client = EnvJujuClient(JujuData('local'), None, None)
        with patch('jujupy.until_timeout', lambda x: range(0)):
            with patch.object(client, 'get_juju_output', return_value=value):
                with self.assertRaisesRegexp(
                        Exception,
                        'Timed out waiting for services to start.'):
                    client.wait_for_deploy_started()

    def test_wait_for_version(self):
        value = self.make_status_yaml('agent-version', '1.17.2', '1.17.2')
        client = EnvJujuClient(JujuData('local'), None, None)
        with patch.object(client, 'get_juju_output', return_value=value):
            client.wait_for_version('1.17.2')

    def test_wait_for_version_timeout(self):
        value = self.make_status_yaml('agent-version', '1.17.2', '1.17.1')
        client = EnvJujuClient(JujuData('local'), None, None)
        writes = []
        with patch('jujupy.until_timeout', lambda x, start=None: [x]):
            with patch.object(client, 'get_juju_output', return_value=value):
                with patch.object(GroupReporter, '_write', autospec=True,
                                  side_effect=lambda _, s: writes.append(s)):
                    with self.assertRaisesRegexp(
                            Exception, 'Some versions did not update'):
                        client.wait_for_version('1.17.2')
        self.assertEqual(writes, ['1.17.1: jenkins/0', ' .', '\n'])

    def test_wait_for_version_handles_connection_error(self):
        err = subprocess.CalledProcessError(2, 'foo')
        err.stderr = 'Unable to connect to environment'
        err = CannotConnectEnv(err)
        status = self.make_status_yaml('agent-version', '1.17.2', '1.17.2')
        actions = [err, status]

        def get_juju_output_fake(*args, **kwargs):
            action = actions.pop(0)
            if isinstance(action, Exception):
                raise action
            else:
                return action

        client = EnvJujuClient(JujuData('local'), None, None)
        with patch.object(client, 'get_juju_output', get_juju_output_fake):
            client.wait_for_version('1.17.2')

    def test_wait_for_version_raises_non_connection_error(self):
        err = Exception('foo')
        status = self.make_status_yaml('agent-version', '1.17.2', '1.17.2')
        actions = [err, status]

        def get_juju_output_fake(*args, **kwargs):
            action = actions.pop(0)
            if isinstance(action, Exception):
                raise action
            else:
                return action

        client = EnvJujuClient(JujuData('local'), None, None)
        with patch.object(client, 'get_juju_output', get_juju_output_fake):
            with self.assertRaisesRegexp(Exception, 'foo'):
                client.wait_for_version('1.17.2')

    def test_wait_for_just_machine_0(self):
        value = yaml.safe_dump({
            'machines': {
                '0': {'agent-state': 'started'},
            },
        })
        client = EnvJujuClient(JujuData('local'), None, None)
        with patch.object(client, 'get_juju_output', return_value=value):
            client.wait_for('machines-not-0', 'none')

    def test_wait_for_just_machine_0_timeout(self):
        value = yaml.safe_dump({
            'machines': {
                '0': {'agent-state': 'started'},
                '1': {'agent-state': 'started'},
            },
        })
        client = EnvJujuClient(JujuData('local'), None, None)
        with patch.object(client, 'get_juju_output', return_value=value), \
            patch('jujupy.until_timeout', lambda x: range(0)), \
            self.assertRaisesRegexp(
                Exception,
                'Timed out waiting for machines-not-0'):
            client.wait_for('machines-not-0', 'none')

    def test_set_model_constraints(self):
        client = EnvJujuClient(JujuData('bar', {}), None, '/foo')
        with patch.object(client, 'juju') as juju_mock:
            client.set_model_constraints({'bar': 'baz'})
        juju_mock.assert_called_once_with('set-model-constraints',
                                          ('bar=baz',))

    def test_get_model_config(self):
        env = JujuData('foo', None)
        fake_popen = FakePopen(yaml.safe_dump({'bar': 'baz'}), None, 0)
        client = EnvJujuClient(env, None, None)
        with patch('subprocess.Popen', return_value=fake_popen) as po_mock:
            result = client.get_model_config()
        assert_juju_call(
            self, po_mock, client, (
                'juju', '--show-log', 'get-model-config', '-m', 'foo'))
        self.assertEqual({'bar': 'baz'}, result)

    def test_get_env_option(self):
        env = JujuData('foo', None)
        fake_popen = FakePopen('https://example.org/juju/tools', None, 0)
        client = EnvJujuClient(env, None, None)
        with patch('subprocess.Popen', return_value=fake_popen) as mock:
            result = client.get_env_option('tools-metadata-url')
        self.assertEqual(
            mock.call_args[0][0],
            ('juju', '--show-log', 'get-model-config', '-m', 'foo',
             'tools-metadata-url'))
        self.assertEqual('https://example.org/juju/tools', result)

    def test_set_env_option(self):
        env = JujuData('foo')
        client = EnvJujuClient(env, None, None)
        with patch('subprocess.check_call') as mock:
            client.set_env_option(
                'tools-metadata-url', 'https://example.org/juju/tools')
        environ = dict(os.environ)
        environ['JUJU_HOME'] = client.env.juju_home
        mock.assert_called_with(
            ('juju', '--show-log', 'set-model-config', '-m', 'foo',
             'tools-metadata-url=https://example.org/juju/tools'))

    def test_set_testing_tools_metadata_url(self):
        env = JujuData(None, {'type': 'foo'})
        client = EnvJujuClient(env, None, None)
        with patch.object(client, 'get_env_option') as mock_get:
            mock_get.return_value = 'https://example.org/juju/tools'
            with patch.object(client, 'set_env_option') as mock_set:
                client.set_testing_tools_metadata_url()
        mock_get.assert_called_with('tools-metadata-url')
        mock_set.assert_called_with(
            'tools-metadata-url',
            'https://example.org/juju/testing/tools')

    def test_set_testing_tools_metadata_url_noop(self):
        env = JujuData(None, {'type': 'foo'})
        client = EnvJujuClient(env, None, None)
        with patch.object(client, 'get_env_option') as mock_get:
            mock_get.return_value = 'https://example.org/juju/testing/tools'
            with patch.object(client, 'set_env_option') as mock_set:
                client.set_testing_tools_metadata_url()
        mock_get.assert_called_with('tools-metadata-url')
        self.assertEqual(0, mock_set.call_count)

    def test_juju(self):
        env = JujuData('qux')
        client = EnvJujuClient(env, None, None)
        with patch('subprocess.check_call') as mock:
            client.juju('foo', ('bar', 'baz'))
        environ = dict(os.environ)
        environ['JUJU_HOME'] = client.env.juju_home
        mock.assert_called_with(('juju', '--show-log', 'foo', '-m', 'qux',
                                 'bar', 'baz'))

    def test_juju_env(self):
        env = JujuData('qux')
        client = EnvJujuClient(env, None, '/foobar/baz')

        def check_path(*args, **kwargs):
            self.assertRegexpMatches(os.environ['PATH'], r'/foobar\:')
        with patch('subprocess.check_call', side_effect=check_path):
            client.juju('foo', ('bar', 'baz'))

    def test_juju_no_check(self):
        env = JujuData('qux')
        client = EnvJujuClient(env, None, None)
        environ = dict(os.environ)
        environ['JUJU_HOME'] = client.env.juju_home
        with patch('subprocess.call') as mock:
            client.juju('foo', ('bar', 'baz'), check=False)
        mock.assert_called_with(('juju', '--show-log', 'foo', '-m', 'qux',
                                 'bar', 'baz'))

    def test_juju_no_check_env(self):
        env = JujuData('qux')
        client = EnvJujuClient(env, None, '/foobar/baz')

        def check_path(*args, **kwargs):
            self.assertRegexpMatches(os.environ['PATH'], r'/foobar\:')
        with patch('subprocess.call', side_effect=check_path):
            client.juju('foo', ('bar', 'baz'), check=False)

    def test_juju_timeout(self):
        env = JujuData('qux')
        client = EnvJujuClient(env, None, '/foobar/baz')
        with patch('subprocess.check_call') as cc_mock:
            client.juju('foo', ('bar', 'baz'), timeout=58)
        self.assertEqual(cc_mock.call_args[0][0], (
            sys.executable, get_timeout_path(), '58.00', '--', 'juju',
            '--show-log', 'foo', '-m', 'qux', 'bar', 'baz'))

    def test_juju_juju_home(self):
        env = JujuData('qux')
        os.environ['JUJU_HOME'] = 'foo'
        client = EnvJujuClient(env, None, '/foobar/baz')

        def check_home(*args, **kwargs):
            self.assertEqual(os.environ['JUJU_HOME'], 'foo')
            yield
            self.assertEqual(os.environ['JUJU_HOME'], 'asdf')
            yield

        with patch('subprocess.check_call', side_effect=check_home):
            client.juju('foo', ('bar', 'baz'))
            client.env.juju_home = 'asdf'
            client.juju('foo', ('bar', 'baz'))

    def test_juju_extra_env(self):
        env = JujuData('qux')
        client = EnvJujuClient(env, None, None)
        extra_env = {'JUJU': '/juju', 'JUJU_HOME': client.env.juju_home}

        def check_env(*args, **kwargs):
            self.assertEqual('/juju', os.environ['JUJU'])

        with patch('subprocess.check_call', side_effect=check_env) as mock:
            client.juju('quickstart', ('bar', 'baz'), extra_env=extra_env)
        mock.assert_called_with(
            ('juju', '--show-log', 'quickstart', '-m', 'qux', 'bar', 'baz'))

    def test_juju_backup_with_tgz(self):
        env = JujuData('qux')
        client = EnvJujuClient(env, None, '/foobar/baz')

        def check_env(*args, **kwargs):
            return 'foojuju-backup-24.tgzz'
        with patch('subprocess.check_output',
                   side_effect=check_env) as co_mock:
            backup_file = client.backup()
        self.assertEqual(backup_file, os.path.abspath('juju-backup-24.tgz'))
        assert_juju_call(self, co_mock, client, ('juju', '--show-log',
                         'create-backup', '-m', 'qux'))

    def test_juju_backup_with_tar_gz(self):
        env = JujuData('qux')
        client = EnvJujuClient(env, None, '/foobar/baz')
        with patch('subprocess.check_output',
                   return_value='foojuju-backup-123-456.tar.gzbar'):
            backup_file = client.backup()
        self.assertEqual(
            backup_file, os.path.abspath('juju-backup-123-456.tar.gz'))

    def test_juju_backup_no_file(self):
        env = JujuData('qux')
        client = EnvJujuClient(env, None, '/foobar/baz')
        with patch('subprocess.check_output', return_value=''):
            with self.assertRaisesRegexp(
                    Exception, 'The backup file was not found in output'):
                client.backup()

    def test_juju_backup_wrong_file(self):
        env = JujuData('qux')
        client = EnvJujuClient(env, None, '/foobar/baz')
        with patch('subprocess.check_output',
                   return_value='mumu-backup-24.tgz'):
            with self.assertRaisesRegexp(
                    Exception, 'The backup file was not found in output'):
                client.backup()

    def test_juju_backup_environ(self):
        env = JujuData('qux')
        client = EnvJujuClient(env, None, '/foobar/baz')
        environ = client._shell_environ()

        def side_effect(*args, **kwargs):
            self.assertEqual(environ, os.environ)
            return 'foojuju-backup-123-456.tar.gzbar'
        with patch('subprocess.check_output', side_effect=side_effect):
            client.backup()
            self.assertNotEqual(environ, os.environ)

    def test_restore_backup(self):
        env = JujuData('qux')
        client = EnvJujuClient(env, None, '/foobar/baz')
        with patch.object(client, 'get_juju_output') as gjo_mock:
            result = client.restore_backup('quxx')
        gjo_mock.assert_called_once_with('restore-backup', '-b',
                                         '--constraints', 'mem=2G',
                                         '--file', 'quxx')
        self.assertIs(gjo_mock.return_value, result)

    def test_restore_backup_async(self):
        env = JujuData('qux')
        client = EnvJujuClient(env, None, '/foobar/baz')
        with patch.object(client, 'juju_async') as gjo_mock:
            result = client.restore_backup_async('quxx')
        gjo_mock.assert_called_once_with('restore-backup', (
            '-b', '--constraints', 'mem=2G', '--file', 'quxx'))
        self.assertIs(gjo_mock.return_value, result)

    def test_enable_ha(self):
        env = JujuData('qux')
        client = EnvJujuClient(env, None, '/foobar/baz')
        with patch.object(client, 'juju', autospec=True) as eha_mock:
            client.enable_ha()
        eha_mock.assert_called_once_with('enable-ha', ('-n', '3'))

    def test_juju_async(self):
        env = JujuData('qux')
        client = EnvJujuClient(env, None, '/foobar/baz')
        with patch('subprocess.Popen') as popen_class_mock:
            with client.juju_async('foo', ('bar', 'baz')) as proc:
                assert_juju_call(self, popen_class_mock, client, (
                    'juju', '--show-log', 'foo', '-m', 'qux', 'bar', 'baz'))
                self.assertIs(proc, popen_class_mock.return_value)
                self.assertEqual(proc.wait.call_count, 0)
                proc.wait.return_value = 0
        proc.wait.assert_called_once_with()

    def test_juju_async_failure(self):
        env = JujuData('qux')
        client = EnvJujuClient(env, None, '/foobar/baz')
        with patch('subprocess.Popen') as popen_class_mock:
            with self.assertRaises(subprocess.CalledProcessError) as err_cxt:
                with client.juju_async('foo', ('bar', 'baz')):
                    proc_mock = popen_class_mock.return_value
                    proc_mock.wait.return_value = 23
        self.assertEqual(err_cxt.exception.returncode, 23)
        self.assertEqual(err_cxt.exception.cmd, (
            'juju', '--show-log', 'foo', '-m', 'qux', 'bar', 'baz'))

    def test_juju_async_environ(self):
        env = JujuData('qux')
        client = EnvJujuClient(env, None, '/foobar/baz')
        environ = client._shell_environ()
        proc_mock = Mock()
        with patch('subprocess.Popen') as popen_class_mock:

            def check_environ(*args, **kwargs):
                self.assertEqual(environ, os.environ)
                return proc_mock
            popen_class_mock.side_effect = check_environ
            proc_mock.wait.return_value = 0
            with client.juju_async('foo', ('bar', 'baz')):
                pass
            self.assertNotEqual(environ, os.environ)

    def test_is_jes_enabled(self):
        # EnvJujuClient knows that JES is always enabled, and doesn't need to
        # shell out.
        env = JujuData('qux')
        client = EnvJujuClient(env, None, '/foobar/baz')
        fake_popen = FakePopen(' %s' % SYSTEM, None, 0)
        with patch('subprocess.Popen',
                   return_value=fake_popen) as po_mock:
            self.assertTrue(client.is_jes_enabled())
        self.assertEqual(0, po_mock.call_count)

    def test_get_jes_command(self):
        env = JujuData('qux')
        client = EnvJujuClient(env, None, '/foobar/baz')
        # Juju 1.24 and older do not have a JES command. It is an error
        # to call get_jes_command when is_jes_enabled is False
        fake_popen = FakePopen(' %s' % SYSTEM, None, 0)
        with patch('subprocess.Popen',
                   return_value=fake_popen) as po_mock:
            self.assertEqual(KILL_CONTROLLER, client.get_jes_command())
        self.assertEqual(0, po_mock.call_count)

    def test_get_juju_timings(self):
        env = JujuData('foo')
        client = EnvJujuClient(env, None, 'my/juju/bin')
        client._backend.juju_timings = {("juju", "op1"): [1],
                                        ("juju", "op2"): [2]}
        flattened_timings = client.get_juju_timings()
        expected = {"juju op1": [1], "juju op2": [2]}
        self.assertEqual(flattened_timings, expected)

    def test_deployer(self):
        client = EnvJujuClient(JujuData('foo', {'type': 'local'}),
                               '1.23-series-arch', None)
        with patch.object(EnvJujuClient, 'juju') as mock:
            client.deployer('bundle:~juju-qa/some-bundle')
        mock.assert_called_with(
            'deployer', ('-e', 'local.foo:foo', '--debug', '--deploy-delay',
                         '10', '--timeout', '3600', '--config',
                         'bundle:~juju-qa/some-bundle'),
            True, include_e=False
        )

    def test_deployer_with_bundle_name(self):
        client = EnvJujuClient(JujuData('foo', {'type': 'local'}),
                               '2.0.0-series-arch', None)
        with patch.object(EnvJujuClient, 'juju') as mock:
            client.deployer('bundle:~juju-qa/some-bundle', 'name')
        mock.assert_called_with(
            'deployer', ('-e', 'local.foo:foo', '--debug', '--deploy-delay',
                         '10', '--timeout', '3600', '--config',
                         'bundle:~juju-qa/some-bundle', 'name'),
            True, include_e=False
        )

    def test_quickstart_maas(self):
        client = EnvJujuClient(JujuData(None, {'type': 'maas'}),
                               '1.23-series-arch', '/juju')
        with patch.object(EnvJujuClient, 'juju') as mock:
            client.quickstart('bundle:~juju-qa/some-bundle')
        mock.assert_called_with(
            'quickstart',
            ('--constraints', 'mem=2G arch=amd64', '--no-browser',
             'bundle:~juju-qa/some-bundle'), False, extra_env={'JUJU': '/juju'}
        )

    def test_quickstart_local(self):
        client = EnvJujuClient(JujuData(None, {'type': 'local'}),
                               '1.23-series-arch', '/juju')
        with patch.object(EnvJujuClient, 'juju') as mock:
            client.quickstart('bundle:~juju-qa/some-bundle')
        mock.assert_called_with(
            'quickstart',
            ('--constraints', 'mem=2G', '--no-browser',
             'bundle:~juju-qa/some-bundle'), True, extra_env={'JUJU': '/juju'}
        )

    def test_quickstart_nonlocal(self):
        client = EnvJujuClient(JujuData(None, {'type': 'nonlocal'}),
                               '1.23-series-arch', '/juju')
        with patch.object(EnvJujuClient, 'juju') as mock:
            client.quickstart('bundle:~juju-qa/some-bundle')
        mock.assert_called_with(
            'quickstart',
            ('--constraints', 'mem=2G', '--no-browser',
             'bundle:~juju-qa/some-bundle'), False, extra_env={'JUJU': '/juju'}
        )

    def test_quickstart_template(self):
        client = EnvJujuClient(JujuData(None, {'type': 'local'}),
                               '1.23-series-arch', '/juju')
        with patch.object(EnvJujuClient, 'juju') as mock:
            client.quickstart('bundle:~juju-qa/some-{container}-bundle')
        mock.assert_called_with(
            'quickstart', (
                '--constraints', 'mem=2G', '--no-browser',
                'bundle:~juju-qa/some-lxd-bundle'),
            True, extra_env={'JUJU': '/juju'})

    def test_action_do(self):
        client = EnvJujuClient(JujuData(None, {'type': 'local'}),
                               '1.23-series-arch', None)
        with patch.object(EnvJujuClient, 'get_juju_output') as mock:
            mock.return_value = \
                "Action queued with id: 5a92ec93-d4be-4399-82dc-7431dbfd08f9"
            id = client.action_do("foo/0", "myaction", "param=5")
            self.assertEqual(id, "5a92ec93-d4be-4399-82dc-7431dbfd08f9")
        mock.assert_called_once_with(
            'run-action', 'foo/0', 'myaction', "param=5"
        )

    def test_action_do_error(self):
        client = EnvJujuClient(JujuData(None, {'type': 'local'}),
                               '1.23-series-arch', None)
        with patch.object(EnvJujuClient, 'get_juju_output') as mock:
            mock.return_value = "some bad text"
            with self.assertRaisesRegexp(Exception,
                                         "Action id not found in output"):
                client.action_do("foo/0", "myaction", "param=5")

    def test_action_fetch(self):
        client = EnvJujuClient(JujuData(None, {'type': 'local'}),
                               '1.23-series-arch', None)
        with patch.object(EnvJujuClient, 'get_juju_output') as mock:
            ret = "status: completed\nfoo: bar"
            mock.return_value = ret
            out = client.action_fetch("123")
            self.assertEqual(out, ret)
        mock.assert_called_once_with(
            'show-action-output', '123', "--wait", "1m"
        )

    def test_action_fetch_timeout(self):
        client = EnvJujuClient(JujuData(None, {'type': 'local'}),
                               '1.23-series-arch', None)
        ret = "status: pending\nfoo: bar"
        with patch.object(EnvJujuClient,
                          'get_juju_output', return_value=ret):
            with self.assertRaisesRegexp(Exception,
                                         "timed out waiting for action"):
                client.action_fetch("123")

    def test_action_do_fetch(self):
        client = EnvJujuClient(JujuData(None, {'type': 'local'}),
                               '1.23-series-arch', None)
        with patch.object(EnvJujuClient, 'get_juju_output') as mock:
            ret = "status: completed\nfoo: bar"
            # setting side_effect to an iterable will return the next value
            # from the list each time the function is called.
            mock.side_effect = [
                "Action queued with id: 5a92ec93-d4be-4399-82dc-7431dbfd08f9",
                ret]
            out = client.action_do_fetch("foo/0", "myaction", "param=5")
            self.assertEqual(out, ret)

    def test_list_space(self):
        client = EnvJujuClient(JujuData(None, {'type': 'local'}),
                               '1.23-series-arch', None)
        yaml_dict = {'foo': 'bar'}
        output = yaml.safe_dump(yaml_dict)
        with patch.object(client, 'get_juju_output', return_value=output,
                          autospec=True) as gjo_mock:
            result = client.list_space()
        self.assertEqual(result, yaml_dict)
        gjo_mock.assert_called_once_with('list-space')

    def test_add_space(self):
        client = EnvJujuClient(JujuData(None, {'type': 'local'}),
                               '1.23-series-arch', None)
        with patch.object(client, 'juju', autospec=True) as juju_mock:
            client.add_space('foo-space')
        juju_mock.assert_called_once_with('add-space', ('foo-space'))

    def test_add_subnet(self):
        client = EnvJujuClient(JujuData(None, {'type': 'local'}),
                               '1.23-series-arch', None)
        with patch.object(client, 'juju', autospec=True) as juju_mock:
            client.add_subnet('bar-subnet', 'foo-space')
        juju_mock.assert_called_once_with('add-subnet',
                                          ('bar-subnet', 'foo-space'))

    def test__shell_environ_uses_pathsep(self):
        client = EnvJujuClient(JujuData('foo'), None, 'foo/bar/juju')
        with patch('os.pathsep', '!'):
            environ = client._shell_environ()
        self.assertRegexpMatches(environ['PATH'], r'foo/bar\!')

    def test_set_config(self):
        client = EnvJujuClient(JujuData('bar', {}), None, '/foo')
        with patch.object(client, 'juju') as juju_mock:
            client.set_config('foo', {'bar': 'baz'})
        juju_mock.assert_called_once_with('set-config', ('foo', 'bar=baz'))

    def test_get_config(self):
        def output(*args, **kwargs):
            return yaml.safe_dump({
                'charm': 'foo',
                'service': 'foo',
                'settings': {
                    'dir': {
                        'default': 'true',
                        'description': 'bla bla',
                        'type': 'string',
                        'value': '/tmp/charm-dir',
                    }
                }
            })
        expected = yaml.safe_load(output())
        client = EnvJujuClient(JujuData('bar', {}), None, '/foo')
        with patch.object(client, 'get_juju_output',
                          side_effect=output) as gjo_mock:
            results = client.get_config('foo')
        self.assertEqual(expected, results)
        gjo_mock.assert_called_once_with('get-config', 'foo')

    def test_get_service_config(self):
        def output(*args, **kwargs):
            return yaml.safe_dump({
                'charm': 'foo',
                'service': 'foo',
                'settings': {
                    'dir': {
                        'default': 'true',
                        'description': 'bla bla',
                        'type': 'string',
                        'value': '/tmp/charm-dir',
                    }
                }
            })
        expected = yaml.safe_load(output())
        client = EnvJujuClient(JujuData('bar', {}), None, '/foo')
        with patch.object(client, 'get_juju_output', side_effect=output):
            results = client.get_service_config('foo')
        self.assertEqual(expected, results)

    def test_get_service_config_timesout(self):
        client = EnvJujuClient(JujuData('foo', {}), None, '/foo')
        with patch('jujupy.until_timeout', return_value=range(0)):
            with self.assertRaisesRegexp(
                    Exception, 'Timed out waiting for juju get'):
                client.get_service_config('foo')

    def test_upgrade_mongo(self):
        client = EnvJujuClient(JujuData('bar', {}), None, '/foo')
        with patch.object(client, 'juju') as juju_mock:
            client.upgrade_mongo()
        juju_mock.assert_called_once_with('upgrade-mongo', ())

    def test_enable_feature(self):
        client = EnvJujuClient(JujuData('bar', {}), None, '/foo')
        self.assertEqual(set(), client.feature_flags)
        client.enable_feature('actions')
        self.assertEqual(set(['actions']), client.feature_flags)

    def test_enable_feature_invalid(self):
        client = EnvJujuClient(JujuData('bar', {}), None, '/foo')
        self.assertEqual(set(), client.feature_flags)
        with self.assertRaises(ValueError) as ctx:
            client.enable_feature('nomongo')
        self.assertEqual(str(ctx.exception), "Unknown feature flag: 'nomongo'")

    def test_is_juju1x(self):
        client = EnvJujuClient(None, '1.25.5', None)
        self.assertTrue(client.is_juju1x())

    def test_is_juju1x_false(self):
        client = EnvJujuClient(None, '2.0.0', None)
        self.assertFalse(client.is_juju1x())

    def test__get_register_command(self):
        output = ''.join(['User "x" added\nUser "x" granted read access ',
                          'to model "y"\nPlease send this command to x:\n',
                          '    juju register AaBbCc'])
        output_cmd = 'juju register AaBbCc'
        fake_client = FakeJujuClient()
        register_cmd = fake_client._get_register_command(output)
        self.assertEqual(register_cmd, output_cmd)

    def test_revoke(self):
        fake_client = FakeJujuClient()
        username = 'fakeuser'
        model = 'foo'
        default_permissions = 'read'
        default_model = fake_client.model_name
        default_controller = fake_client.env.controller.name

        with patch.object(fake_client, 'juju', return_value=True):
            fake_client.revoke(username)
            fake_client.juju.assert_called_with('revoke',
                                                ('-c', default_controller,
                                                 username, default_model,
                                                 '--acl', default_permissions),
                                                include_e=False)

            fake_client.revoke(username, model)
            fake_client.juju.assert_called_with('revoke',
                                                ('-c', default_controller,
                                                 username, model,
                                                 '--acl', default_permissions),
                                                include_e=False)

            fake_client.revoke(username, model, permissions='write')
            fake_client.juju.assert_called_with('revoke',
                                                ('-c', default_controller,
                                                 username, model,
                                                 '--acl', 'write'),
                                                include_e=False)

    def test_add_user(self):
        fake_client = FakeJujuClient()
        username = 'fakeuser'
        model = 'foo'
        permissions = 'write'

        output = fake_client.add_user(username)
        self.assertTrue(output.startswith('juju register'))

        output = fake_client.add_user(username, model)
        self.assertTrue(output.startswith('juju register'))

        output = fake_client.add_user(username, model, permissions)
        self.assertTrue(output.startswith('juju register'))


class TestEnvJujuClient2B3(ClientTest):

    def test_add_model_hypenated_controller(self):
        self.do_add_model(
            'kill-controller', 'create-model', ('-c', 'foo'))

    def do_add_model(self, jes_command, create_cmd, controller_option):
        controller_client = EnvJujuClient2B3(JujuData('foo'), None, None)
        model_data = JujuData('bar', {'type': 'foo'})
        client = EnvJujuClient2B3(model_data, None, None)
        with patch.object(client, 'get_jes_command',
                          return_value=jes_command):
                with patch.object(controller_client, 'juju') as ccj_mock:
                    with observable_temp_file() as config_file:
                        controller_client.add_model(model_data)
        ccj_mock.assert_called_once_with(
            create_cmd, controller_option + (
                'bar', '--config', config_file.name), include_e=False)


class TestEnvJujuClient2B2(ClientTest):

    def test_get_bootstrap_args_bootstrap_series(self):
        env = JujuData('foo', {'type': 'bar', 'region': 'baz'})
        client = EnvJujuClient2B2(env, '2.0-zeta1', None)
        args = client.get_bootstrap_args(upload_tools=True,
                                         config_filename='config',
                                         bootstrap_series='angsty')
        self.assertEqual(args, (
            '--upload-tools', '--constraints', 'mem=2G', 'foo', 'bar/baz',
            '--config', 'config', '--bootstrap-series', 'angsty'))

    def test_bootstrap_upload_tools(self):
        env = JujuData('foo', {'type': 'foo', 'region': 'baz'})
        client = EnvJujuClient2B2(env, '2.0-zeta1', None)
        with patch.object(client.env, 'needs_sudo', lambda: True):
            with observable_temp_file() as config_file:
                with patch.object(client, 'juju') as mock:
                    client.bootstrap(upload_tools=True)
            mock.assert_called_with(
                'bootstrap', (
                    '--upload-tools', '--constraints', 'mem=2G', 'foo',
                    'foo/baz', '--config', config_file.name), include_e=False)

    def test_bootstrap_maas(self):
        env = JujuData('maas', {'type': 'foo', 'region': 'asdf'})
        with patch.object(EnvJujuClient, 'juju') as mock:
            client = EnvJujuClient2B2(env, '2.0-zeta1', None)
            with patch.object(client.env, 'maas', lambda: True):
                with observable_temp_file() as config_file:
                    client.bootstrap()
            mock.assert_called_with(
                'bootstrap', (
                    '--constraints', 'mem=2G arch=amd64', 'maas', 'foo/asdf',
                    '--config', config_file.name, '--agent-version', '2.0'),
                include_e=False)

    def test_bootstrap_joyent(self):
        env = JujuData('joyent', {
            'type': 'joyent', 'sdc-url': 'https://foo.api.joyentcloud.com'})
        with patch.object(EnvJujuClient, 'juju', autospec=True) as mock:
            client = EnvJujuClient2B2(env, '2.0-zeta1', None)
            with patch.object(client.env, 'joyent', lambda: True):
                with observable_temp_file() as config_file:
                    client.bootstrap()
            mock.assert_called_once_with(
                client, 'bootstrap', (
                    '--constraints', 'mem=2G cpu-cores=1', 'joyent',
                    'joyent/foo', '--config', config_file.name,
                    '--agent-version', '2.0'), include_e=False)

    def test_bootstrap_async_upload_tools(self):
        env = JujuData('foo', {'type': 'bar', 'region': 'baz'})
        with patch.object(EnvJujuClient, 'juju_async', autospec=True) as mock:
            client = EnvJujuClient2B2(env, '2.0-zeta1', None)
            with observable_temp_file() as config_file:
                with client.bootstrap_async(upload_tools=True):
                    mock.assert_called_with(
                        client, 'bootstrap', (
                            '--upload-tools', '--constraints', 'mem=2G',
                            'foo', 'bar/baz', '--config', config_file.name),
                        include_e=False)

    def test_bootstrap_async(self):
        env = JujuData('foo', {'type': 'bar', 'region': 'baz'})
        with patch.object(EnvJujuClient, 'juju_async', autospec=True) as mock:
            client = EnvJujuClient2B2(env, '2.0-zeta1', None)
            client.env.juju_home = 'foo'
            with observable_temp_file() as config_file:
                with client.bootstrap_async():
                    mock.assert_called_once_with(
                        client, 'bootstrap', (
                            '--constraints', 'mem=2G', 'foo', 'bar/baz',
                            '--config', config_file.name,
                            '--agent-version', '2.0'), include_e=False)

    def test_bootstrap_args(self):
        env = JujuData('foo', {'type': 'bar', 'region': 'baz'})
        client = EnvJujuClient2B2(env, '2.0-zeta1', None)
        with patch.object(client, 'juju') as mock:
            with observable_temp_file() as config_file:
                client.bootstrap(bootstrap_series='angsty')
        mock.assert_called_with(
            'bootstrap', (
                '--constraints', 'mem=2G', 'foo', 'bar/baz',
                '--config', config_file.name,
                '--agent-version', '2.0',
                '--bootstrap-series', 'angsty'), include_e=False)

    def test_bootstrap(self):
        env = JujuData('foo', {'type': 'bar', 'region': 'baz'})
        with observable_temp_file() as config_file:
            with patch.object(EnvJujuClient, 'juju') as mock:
                client = EnvJujuClient2B2(env, '2.0-zeta1', None)
                client.bootstrap()
                mock.assert_called_with(
                    'bootstrap', ('--constraints', 'mem=2G',
                                  'foo', 'bar/baz',
                                  '--config', config_file.name,
                                  '--agent-version', '2.0'), include_e=False)
                config_file.seek(0)
                config = yaml.safe_load(config_file)
        self.assertEqual({'test-mode': True}, config)

    def test_get_admin_model_name(self):
        models = {
            'models': [
                {'name': 'admin', 'model-uuid': 'aaaa'},
                {'name': 'bar', 'model-uuid': 'bbbb'}],
            'current-model': 'bar'
        }
        client = EnvJujuClient2B2(JujuData('foo'), None, None)
        with patch.object(client, 'get_models',
                          return_value=models) as gm_mock:
            admin_name = client.get_admin_model_name()
        gm_mock.assert_called_once_with()
        self.assertEqual('admin', admin_name)

    def test_get_admin_model_name_without_admin(self):
        models = {
            'models': [
                {'name': 'bar', 'model-uuid': 'aaaa'},
                {'name': 'baz', 'model-uuid': 'bbbb'}],
            'current-model': 'bar'
        }
        client = EnvJujuClient2B2(JujuData('foo'), None, None)
        with patch.object(client, 'get_models', return_value=models):
            admin_name = client.get_admin_model_name()
        self.assertEqual('foo', admin_name)

    def test_get_admin_model_name_no_models(self):
        client = EnvJujuClient2B2(JujuData('foo'), None, None)
        with patch.object(client, 'get_models', return_value={}):
            admin_name = client.get_admin_model_name()
        self.assertEqual('foo', admin_name)


class TestEnvJujuClient2A2(TestCase):

    def test_raise_on_juju_data(self):
        env = JujuData('foo', {'type': 'bar'}, 'baz')
        with self.assertRaisesRegexp(
                ValueError, 'JujuData cannot be used with EnvJujuClient2A2'):
            EnvJujuClient2A2(env, '1.25', 'full_path')

    def test__shell_environ_juju_home(self):
        client = EnvJujuClient2A2(
            SimpleEnvironment('baz', {'type': 'ec2'}), '1.25-foobar', 'path',
            'asdf')
        with patch.dict(os.environ, {'PATH': ''}):
            env = client._shell_environ()
        # For transition, supply both.
        self.assertEqual(env['JUJU_HOME'], 'asdf')
        self.assertEqual(env['JUJU_DATA'], 'asdf')

    def test_get_bootstrap_args_bootstrap_series(self):
        env = SimpleEnvironment('foo', {})
        client = EnvJujuClient2A2(env, '2.0-zeta1', 'path', 'home')
        args = client.get_bootstrap_args(upload_tools=True,
                                         bootstrap_series='angsty')
        self.assertEqual(args, (
            '--upload-tools', '--constraints', 'mem=2G',
            '--agent-version', '2.0', '--bootstrap-series', 'angsty'))


class TestEnvJujuClient1X(ClientTest):

    def test_no_duplicate_env(self):
        env = SimpleEnvironment('foo', {})
        client = EnvJujuClient1X(env, '1.25', 'full_path')
        self.assertIs(env, client.env)

    def test_get_version(self):
        value = ' 5.6 \n'
        with patch('subprocess.check_output', return_value=value) as vsn:
            version = EnvJujuClient1X.get_version()
        self.assertEqual('5.6', version)
        vsn.assert_called_with(('juju', '--version'))

    def test_get_version_path(self):
        with patch('subprocess.check_output', return_value=' 4.3') as vsn:
            EnvJujuClient1X.get_version('foo/bar/baz')
        vsn.assert_called_once_with(('foo/bar/baz', '--version'))

    def test_get_matching_agent_version(self):
        client = EnvJujuClient1X(SimpleEnvironment(None, {'type': 'local'}),
                                 '1.23-series-arch', None)
        self.assertEqual('1.23.1', client.get_matching_agent_version())
        self.assertEqual('1.23', client.get_matching_agent_version(
                         no_build=True))
        client = client.clone(version='1.20-beta1-series-arch')
        self.assertEqual('1.20-beta1.1', client.get_matching_agent_version())

    def test_upgrade_juju_nonlocal(self):
        client = EnvJujuClient1X(
            SimpleEnvironment('foo', {'type': 'nonlocal'}), '1.234-76', None)
        with patch.object(client, 'juju') as juju_mock:
            client.upgrade_juju()
        juju_mock.assert_called_with(
            'upgrade-juju', ('--version', '1.234'))

    def test_upgrade_juju_local(self):
        client = EnvJujuClient1X(
            SimpleEnvironment('foo', {'type': 'local'}), '1.234-76', None)
        with patch.object(client, 'juju') as juju_mock:
            client.upgrade_juju()
        juju_mock.assert_called_with(
            'upgrade-juju', ('--version', '1.234', '--upload-tools',))

    def test_upgrade_juju_no_force_version(self):
        client = EnvJujuClient1X(
            SimpleEnvironment('foo', {'type': 'local'}), '1.234-76', None)
        with patch.object(client, 'juju') as juju_mock:
            client.upgrade_juju(force_version=False)
        juju_mock.assert_called_with(
            'upgrade-juju', ('--upload-tools',))

    def test_upgrade_mongo_exception(self):
        client = EnvJujuClient1X(
            SimpleEnvironment('foo', {'type': 'local'}), '1.234-76', None)
        with self.assertRaises(UpgradeMongoNotSupported):
            client.upgrade_mongo()

    @patch.object(EnvJujuClient1X, 'get_full_path', return_value='fake-path')
    def test_by_version(self, gfp_mock):
        def juju_cmd_iterator():
            yield '1.17'
            yield '1.16'
            yield '1.16.1'
            yield '1.15'
            yield '1.22.1'
            yield '1.24-alpha1'
            yield '1.24.7'
            yield '1.25.1'
            yield '1.26.1'
            yield '1.27.1'
            yield '2.0-alpha1'
            yield '2.0-alpha2'
            yield '2.0-alpha3'
            yield '2.0-beta1'
            yield '2.0-beta2'
            yield '2.0-beta3'
            yield '2.0-beta4'
            yield '2.0-beta5'
            yield '2.0-beta6'
            yield '2.0-beta7'
            yield '2.0-delta1'

        context = patch.object(
            EnvJujuClient1X, 'get_version',
            side_effect=juju_cmd_iterator().send)
        with context:
            self.assertIs(EnvJujuClient1X,
                          type(EnvJujuClient1X.by_version(None)))
            with self.assertRaisesRegexp(Exception, 'Unsupported juju: 1.16'):
                EnvJujuClient1X.by_version(None)
            with self.assertRaisesRegexp(Exception,
                                         'Unsupported juju: 1.16.1'):
                EnvJujuClient1X.by_version(None)
            client = EnvJujuClient1X.by_version(None)
            self.assertIs(EnvJujuClient1X, type(client))
            self.assertEqual('1.15', client.version)
            client = EnvJujuClient1X.by_version(None)
            self.assertIs(type(client), EnvJujuClient22)
            client = EnvJujuClient1X.by_version(None)
            self.assertIs(type(client), EnvJujuClient24)
            self.assertEqual(client.version, '1.24-alpha1')
            client = EnvJujuClient1X.by_version(None)
            self.assertIs(type(client), EnvJujuClient24)
            self.assertEqual(client.version, '1.24.7')
            client = EnvJujuClient1X.by_version(None)
            self.assertIs(type(client), EnvJujuClient25)
            self.assertEqual(client.version, '1.25.1')
            client = EnvJujuClient1X.by_version(None)
            self.assertIs(type(client), EnvJujuClient26)
            self.assertEqual(client.version, '1.26.1')
            client = EnvJujuClient1X.by_version(None)
            self.assertIs(type(client), EnvJujuClient1X)
            self.assertEqual(client.version, '1.27.1')
            client = EnvJujuClient1X.by_version(None)
            self.assertIs(type(client), EnvJujuClient2A1)
            self.assertEqual(client.version, '2.0-alpha1')
            client = EnvJujuClient1X.by_version(None)
            self.assertIs(type(client), EnvJujuClient2A2)
            self.assertEqual(client.version, '2.0-alpha2')
            client = EnvJujuClient1X.by_version(None)
            self.assertIs(type(client), EnvJujuClient2B2)
            self.assertEqual(client.version, '2.0-alpha3')
            client = EnvJujuClient1X.by_version(None)
            self.assertIs(type(client), EnvJujuClient2B2)
            self.assertEqual(client.version, '2.0-beta1')
            client = EnvJujuClient1X.by_version(None)
            self.assertIs(type(client), EnvJujuClient2B2)
            self.assertEqual(client.version, '2.0-beta2')
            client = EnvJujuClient1X.by_version(None)
            self.assertIs(type(client), EnvJujuClient2B3)
            self.assertEqual(client.version, '2.0-beta3')
            client = EnvJujuClient1X.by_version(None)
            self.assertIs(type(client), EnvJujuClient2B3)
            self.assertEqual(client.version, '2.0-beta4')
            client = EnvJujuClient1X.by_version(None)
            self.assertIs(type(client), EnvJujuClient2B3)
            self.assertEqual(client.version, '2.0-beta5')
            client = EnvJujuClient1X.by_version(None)
            self.assertIs(type(client), EnvJujuClient2B3)
            self.assertEqual(client.version, '2.0-beta6')
            client = EnvJujuClient1X.by_version(None)
            self.assertIs(type(client), EnvJujuClient)
            self.assertEqual(client.version, '2.0-beta7')
            client = EnvJujuClient1X.by_version(None)
            self.assertIs(type(client), EnvJujuClient)
            self.assertEqual(client.version, '2.0-delta1')
            with self.assertRaises(StopIteration):
                EnvJujuClient1X.by_version(None)

    def test_by_version_path(self):
        with patch('subprocess.check_output', return_value=' 4.3') as vsn:
            client = EnvJujuClient1X.by_version(None, 'foo/bar/qux')
        vsn.assert_called_once_with(('foo/bar/qux', '--version'))
        self.assertNotEqual(client.full_path, 'foo/bar/qux')
        self.assertEqual(client.full_path, os.path.abspath('foo/bar/qux'))

    def test_by_version_keep_home(self):
        env = SimpleEnvironment({}, juju_home='/foo/bar')
        with patch('subprocess.check_output', return_value=' 1.27'):
            EnvJujuClient1X.by_version(env, 'foo/bar/qux')
        self.assertEqual('/foo/bar', env.juju_home)

    def test_get_cache_path(self):
        client = EnvJujuClient1X(SimpleEnvironment('foo', juju_home='/foo/'),
                                 '1.27', 'full/path', debug=True)
        self.assertEqual('/foo/environments/cache.yaml',
                         client.get_cache_path())

    def test_full_args(self):
        env = SimpleEnvironment('foo')
        client = EnvJujuClient1X(env, None, 'my/juju/bin')
        full = client._full_args('bar', False, ('baz', 'qux'))
        self.assertEqual(('juju', '--show-log', 'bar', '-e', 'foo', 'baz',
                          'qux'), full)
        full = client._full_args('bar', True, ('baz', 'qux'))
        self.assertEqual((
            'juju', '--show-log', 'bar', '-e', 'foo',
            'baz', 'qux'), full)
        client.env = None
        full = client._full_args('bar', False, ('baz', 'qux'))
        self.assertEqual(('juju', '--show-log', 'bar', 'baz', 'qux'), full)

    def test_full_args_debug(self):
        env = SimpleEnvironment('foo')
        client = EnvJujuClient1X(env, None, 'my/juju/bin', debug=True)
        full = client._full_args('bar', False, ('baz', 'qux'))
        self.assertEqual((
            'juju', '--debug', 'bar', '-e', 'foo', 'baz', 'qux'), full)

    def test_full_args_admin(self):
        env = SimpleEnvironment('foo')
        client = EnvJujuClient1X(env, None, 'my/juju/bin')
        full = client._full_args('bar', False, ('baz', 'qux'), admin=True)
        self.assertEqual((
            'juju', '--show-log', 'bar', '-e', 'foo', 'baz', 'qux'), full)

    def test_full_args_action(self):
        env = SimpleEnvironment('foo')
        client = EnvJujuClient1X(env, None, 'my/juju/bin')
        full = client._full_args('action bar', False, ('baz', 'qux'))
        self.assertEqual((
            'juju', '--show-log', 'action', 'bar', '-e', 'foo', 'baz', 'qux'),
            full)

    def test_bootstrap_maas(self):
        env = SimpleEnvironment('maas')
        with patch.object(EnvJujuClient1X, 'juju') as mock:
            client = EnvJujuClient1X(env, None, None)
            with patch.object(client.env, 'maas', lambda: True):
                client.bootstrap()
            mock.assert_called_with(
                'bootstrap', ('--constraints', 'mem=2G arch=amd64'), False)

    def test_bootstrap_joyent(self):
        env = SimpleEnvironment('joyent')
        with patch.object(EnvJujuClient1X, 'juju', autospec=True) as mock:
            client = EnvJujuClient1X(env, None, None)
            with patch.object(client.env, 'joyent', lambda: True):
                client.bootstrap()
            mock.assert_called_once_with(
                client, 'bootstrap', ('--constraints', 'mem=2G cpu-cores=1'),
                False)

    def test_bootstrap_non_sudo(self):
        env = SimpleEnvironment('foo')
        with patch.object(EnvJujuClient1X, 'juju') as mock:
            client = EnvJujuClient1X(env, None, None)
            with patch.object(client.env, 'needs_sudo', lambda: False):
                client.bootstrap()
            mock.assert_called_with(
                'bootstrap', ('--constraints', 'mem=2G'), False)

    def test_bootstrap_sudo(self):
        env = SimpleEnvironment('foo')
        client = EnvJujuClient1X(env, None, None)
        with patch.object(client.env, 'needs_sudo', lambda: True):
            with patch.object(client, 'juju') as mock:
                client.bootstrap()
            mock.assert_called_with(
                'bootstrap', ('--constraints', 'mem=2G'), True)

    def test_bootstrap_upload_tools(self):
        env = SimpleEnvironment('foo')
        client = EnvJujuClient1X(env, None, None)
        with patch.object(client.env, 'needs_sudo', lambda: True):
            with patch.object(client, 'juju') as mock:
                client.bootstrap(upload_tools=True)
            mock.assert_called_with(
                'bootstrap', ('--upload-tools', '--constraints', 'mem=2G'),
                True)

    def test_bootstrap_args(self):
        env = SimpleEnvironment('foo', {})
        client = EnvJujuClient1X(env, None, None)
        with self.assertRaisesRegexp(
                BootstrapMismatch,
                '--bootstrap-series angsty does not match default-series:'
                ' None'):
            client.bootstrap(bootstrap_series='angsty')
        env.config.update({
            'default-series': 'angsty',
            })
        with patch.object(client, 'juju') as mock:
            client.bootstrap(bootstrap_series='angsty')
        mock.assert_called_with(
            'bootstrap', ('--constraints', 'mem=2G'),
            False)

    def test_bootstrap_async(self):
        env = SimpleEnvironment('foo')
        with patch.object(EnvJujuClient, 'juju_async', autospec=True) as mock:
            client = EnvJujuClient1X(env, None, None)
            client.env.juju_home = 'foo'
            with client.bootstrap_async():
                mock.assert_called_once_with(
                    client, 'bootstrap', ('--constraints', 'mem=2G'))

    def test_bootstrap_async_upload_tools(self):
        env = SimpleEnvironment('foo')
        with patch.object(EnvJujuClient, 'juju_async', autospec=True) as mock:
            client = EnvJujuClient1X(env, None, None)
            with client.bootstrap_async(upload_tools=True):
                mock.assert_called_with(
                    client, 'bootstrap', ('--upload-tools', '--constraints',
                                          'mem=2G'))

    def test_get_bootstrap_args_bootstrap_series(self):
        env = SimpleEnvironment('foo', {})
        client = EnvJujuClient1X(env, None, None)
        with self.assertRaisesRegexp(
                BootstrapMismatch,
                '--bootstrap-series angsty does not match default-series:'
                ' None'):
            client.get_bootstrap_args(upload_tools=True,
                                      bootstrap_series='angsty')
        env.config['default-series'] = 'angsty'
        args = client.get_bootstrap_args(upload_tools=True,
                                         bootstrap_series='angsty')
        self.assertEqual(args, ('--upload-tools', '--constraints', 'mem=2G'))

    def test_create_environment_system(self):
        self.do_create_environment(
            'system', 'system create-environment', ('-s', 'foo'))

    def test_create_environment_controller(self):
        self.do_create_environment(
            'controller', 'controller create-environment', ('-c', 'foo'))

    def test_create_environment_hypenated_controller(self):
        self.do_create_environment(
            'kill-controller', 'create-environment', ('-c', 'foo'))

    def do_create_environment(self, jes_command, create_cmd,
                              controller_option):
        controller_client = EnvJujuClient1X(SimpleEnvironment('foo'), '1.26.1',
                                            None)
        model_env = SimpleEnvironment('bar', {'type': 'foo'})
        with patch.object(controller_client, 'get_jes_command',
                          return_value=jes_command):
            with patch.object(controller_client, 'juju') as juju_mock:
                with observable_temp_file() as config_file:
                    controller_client.add_model(model_env)
        juju_mock.assert_called_once_with(
            create_cmd, controller_option + (
                'bar', '--config', config_file.name), include_e=False)

    def test_destroy_environment_non_sudo(self):
        env = SimpleEnvironment('foo')
        client = EnvJujuClient1X(env, None, None)
        with patch.object(client.env, 'needs_sudo', lambda: False):
            with patch.object(client, 'juju') as mock:
                client.destroy_environment()
            mock.assert_called_with(
                'destroy-environment', ('foo', '--force', '-y'),
                False, check=False, include_e=False, timeout=600.0)

    def test_destroy_environment_sudo(self):
        env = SimpleEnvironment('foo')
        client = EnvJujuClient1X(env, None, None)
        with patch.object(client.env, 'needs_sudo', lambda: True):
            with patch.object(client, 'juju') as mock:
                client.destroy_environment()
            mock.assert_called_with(
                'destroy-environment', ('foo', '--force', '-y'),
                True, check=False, include_e=False, timeout=600.0)

    def test_destroy_environment_no_force(self):
        env = SimpleEnvironment('foo')
        client = EnvJujuClient1X(env, None, None)
        with patch.object(client, 'juju') as mock:
            client.destroy_environment(force=False)
            mock.assert_called_with(
                'destroy-environment', ('foo', '-y'),
                False, check=False, include_e=False, timeout=600.0)

    def test_destroy_environment_delete_jenv(self):
        env = SimpleEnvironment('foo')
        client = EnvJujuClient1X(env, None, None)
        with patch.object(client, 'juju'):
            with temp_env({}) as juju_home:
                client.env.juju_home = juju_home
                jenv_path = get_jenv_path(juju_home, 'foo')
                os.makedirs(os.path.dirname(jenv_path))
                open(jenv_path, 'w')
                self.assertTrue(os.path.exists(jenv_path))
                client.destroy_environment(delete_jenv=True)
                self.assertFalse(os.path.exists(jenv_path))

    def test_destroy_model(self):
        env = SimpleEnvironment('foo')
        client = EnvJujuClient1X(env, None, None)
        with patch.object(client, 'juju') as mock:
            client.destroy_model()
        mock.assert_called_with(
            'destroy-environment', ('foo', '-y'),
            False, check=False, include_e=False, timeout=600.0)

    def test_kill_controller_system(self):
        self.do_kill_controller('system', 'system kill')

    def test_kill_controller_controller(self):
        self.do_kill_controller('controller', 'controller kill')

    def test_kill_controller_hyphenated(self):
        self.do_kill_controller('kill-controller', 'kill-controller')

    def do_kill_controller(self, jes_command, kill_command):
        client = EnvJujuClient1X(SimpleEnvironment('foo'), None, None)
        with patch.object(client, 'get_jes_command',
                          return_value=jes_command):
            with patch.object(client, 'juju') as juju_mock:
                client.kill_controller()
        juju_mock.assert_called_once_with(
            kill_command, ('foo', '-y'), check=False, include_e=False,
            timeout=600)

    def test_get_juju_output(self):
        env = SimpleEnvironment('foo')
        client = EnvJujuClient1X(env, None, None)
        fake_popen = FakePopen('asdf', None, 0)
        with patch('subprocess.Popen', return_value=fake_popen) as mock:
            result = client.get_juju_output('bar')
        self.assertEqual('asdf', result)
        self.assertEqual((('juju', '--show-log', 'bar', '-e', 'foo'),),
                         mock.call_args[0])

    def test_get_juju_output_accepts_varargs(self):
        env = SimpleEnvironment('foo')
        fake_popen = FakePopen('asdf', None, 0)
        client = EnvJujuClient1X(env, None, None)
        with patch('subprocess.Popen', return_value=fake_popen) as mock:
            result = client.get_juju_output('bar', 'baz', '--qux')
        self.assertEqual('asdf', result)
        self.assertEqual((('juju', '--show-log', 'bar', '-e', 'foo', 'baz',
                           '--qux'),), mock.call_args[0])

    def test_get_juju_output_stderr(self):
        env = SimpleEnvironment('foo')
        fake_popen = FakePopen('Hello', 'Error!', 1)
        client = EnvJujuClient1X(env, None, None)
        with self.assertRaises(subprocess.CalledProcessError) as exc:
            with patch('subprocess.Popen', return_value=fake_popen):
                client.get_juju_output('bar')
        self.assertEqual(exc.exception.output, 'Hello')
        self.assertEqual(exc.exception.stderr, 'Error!')

    def test_get_juju_output_full_cmd(self):
        env = SimpleEnvironment('foo')
        fake_popen = FakePopen(None, 'Hello!', 1)
        client = EnvJujuClient1X(env, None, None)
        with self.assertRaises(subprocess.CalledProcessError) as exc:
            with patch('subprocess.Popen', return_value=fake_popen):
                client.get_juju_output('bar', '--baz', 'qux')
        self.assertEqual(
            ('juju', '--show-log', 'bar', '-e', 'foo', '--baz', 'qux'),
            exc.exception.cmd)

    def test_get_juju_output_accepts_timeout(self):
        env = SimpleEnvironment('foo')
        fake_popen = FakePopen('asdf', None, 0)
        client = EnvJujuClient1X(env, None, None)
        with patch('subprocess.Popen', return_value=fake_popen) as po_mock:
            client.get_juju_output('bar', timeout=5)
        self.assertEqual(
            po_mock.call_args[0][0],
            (sys.executable, get_timeout_path(), '5.00', '--', 'juju',
             '--show-log', 'bar', '-e', 'foo'))

    def test__shell_environ_juju_home(self):
        client = EnvJujuClient1X(
            SimpleEnvironment('baz', {'type': 'ec2'}), '1.25-foobar', 'path',
            'asdf')
        env = client._shell_environ()
        self.assertEqual(env['JUJU_HOME'], 'asdf')
        self.assertNotIn('JUJU_DATA', env)

    def test__shell_environ_cloudsigma(self):
        client = EnvJujuClient1X(
            SimpleEnvironment('baz', {'type': 'cloudsigma'}),
            '1.24-foobar', 'path')
        env = client._shell_environ()
        self.assertEqual(env.get(JUJU_DEV_FEATURE_FLAGS, ''), '')

    def test_juju_output_supplies_path(self):
        env = SimpleEnvironment('foo')
        client = EnvJujuClient1X(env, None, '/foobar/bar')

        def check_path(*args, **kwargs):
            self.assertRegexpMatches(os.environ['PATH'], r'/foobar\:')
            return FakePopen(None, None, 0)
        with patch('subprocess.Popen', autospec=True,
                   side_effect=check_path):
            client.get_juju_output('cmd', 'baz')

    def test_get_status(self):
        output_text = dedent("""\
                - a
                - b
                - c
                """)
        env = SimpleEnvironment('foo')
        client = EnvJujuClient1X(env, None, None)
        with patch.object(client, 'get_juju_output',
                          return_value=output_text) as gjo_mock:
            result = client.get_status()
        gjo_mock.assert_called_once_with(
            'status', '--format', 'yaml', admin=False)
        self.assertEqual(Status, type(result))
        self.assertEqual(['a', 'b', 'c'], result.status)

    def test_get_status_retries_on_error(self):
        env = SimpleEnvironment('foo')
        client = EnvJujuClient1X(env, None, None)
        client.attempt = 0

        def get_juju_output(command, *args, **kwargs):
            if client.attempt == 1:
                return '"hello"'
            client.attempt += 1
            raise subprocess.CalledProcessError(1, command)

        with patch.object(client, 'get_juju_output', get_juju_output):
            client.get_status()

    def test_get_status_raises_on_timeout_1(self):
        env = SimpleEnvironment('foo')
        client = EnvJujuClient1X(env, None, None)

        def get_juju_output(command, *args, **kwargs):
            raise subprocess.CalledProcessError(1, command)

        with patch.object(client, 'get_juju_output',
                          side_effect=get_juju_output):
            with patch('jujupy.until_timeout', lambda x: iter([None, None])):
                with self.assertRaisesRegexp(
                        Exception, 'Timed out waiting for juju status'):
                    client.get_status()

    def test_get_status_raises_on_timeout_2(self):
        env = SimpleEnvironment('foo')
        client = EnvJujuClient1X(env, None, None)
        with patch('jujupy.until_timeout', return_value=iter([1])) as mock_ut:
            with patch.object(client, 'get_juju_output',
                              side_effect=StopIteration):
                with self.assertRaises(StopIteration):
                    client.get_status(500)
        mock_ut.assert_called_with(500)

    def test_get_status_admin(self):
        output_text = """\
            - a
            - b
            - c
        """
        env = SimpleEnvironment('foo')
        client = EnvJujuClient1X(env, None, None)
        with patch.object(client, 'get_juju_output',
                          return_value=output_text) as gjo_mock:
            client.get_status(admin=True)
        gjo_mock.assert_called_once_with(
            'status', '--format', 'yaml', admin=True)

    @staticmethod
    def make_status_yaml(key, machine_value, unit_value):
        return dedent("""\
            machines:
              "0":
                {0}: {1}
            services:
              jenkins:
                units:
                  jenkins/0:
                    {0}: {2}
        """.format(key, machine_value, unit_value))

    def test_deploy_non_joyent(self):
        env = EnvJujuClient1X(
            SimpleEnvironment('foo', {'type': 'local'}), '1.234-76', None)
        with patch.object(env, 'juju') as mock_juju:
            env.deploy('mondogb')
        mock_juju.assert_called_with('deploy', ('mondogb',))

    def test_deploy_joyent(self):
        env = EnvJujuClient1X(
            SimpleEnvironment('foo', {'type': 'local'}), '1.234-76', None)
        with patch.object(env, 'juju') as mock_juju:
            env.deploy('mondogb')
        mock_juju.assert_called_with('deploy', ('mondogb',))

    def test_deploy_repository(self):
        env = EnvJujuClient1X(
            SimpleEnvironment('foo', {'type': 'local'}), '1.234-76', None)
        with patch.object(env, 'juju') as mock_juju:
            env.deploy('mondogb', '/home/jrandom/repo')
        mock_juju.assert_called_with(
            'deploy', ('mondogb', '--repository', '/home/jrandom/repo'))

    def test_deploy_to(self):
        env = EnvJujuClient1X(
            SimpleEnvironment('foo', {'type': 'local'}), '1.234-76', None)
        with patch.object(env, 'juju') as mock_juju:
            env.deploy('mondogb', to='0')
        mock_juju.assert_called_with(
            'deploy', ('mondogb', '--to', '0'))

    def test_deploy_service(self):
        env = EnvJujuClient1X(
            SimpleEnvironment('foo', {'type': 'local'}), '1.234-76', None)
        with patch.object(env, 'juju') as mock_juju:
            env.deploy('local:mondogb', service='my-mondogb')
        mock_juju.assert_called_with(
            'deploy', ('local:mondogb', 'my-mondogb',))

    def test_upgrade_charm(self):
        client = EnvJujuClient1X(
            SimpleEnvironment('foo', {'type': 'local'}), '1.234-76', None)
        with patch.object(client, 'juju') as mock_juju:
            client.upgrade_charm('foo-service',
                                 '/bar/repository/angsty/mongodb')
        mock_juju.assert_called_once_with(
            'upgrade-charm', ('foo-service', '--repository',
                              '/bar/repository',))

    def test_remove_service(self):
        env = EnvJujuClient1X(
            SimpleEnvironment('foo', {'type': 'local'}), '1.234-76', None)
        with patch.object(env, 'juju') as mock_juju:
            env.remove_service('mondogb')
        mock_juju.assert_called_with('destroy-service', ('mondogb',))

    def test_status_until_always_runs_once(self):
        client = EnvJujuClient1X(
            SimpleEnvironment('foo', {'type': 'local'}), '1.234-76', None)
        status_txt = self.make_status_yaml('agent-state', 'started', 'started')
        with patch.object(client, 'get_juju_output', return_value=status_txt):
            result = list(client.status_until(-1))
        self.assertEqual(
            [r.status for r in result], [Status.from_text(status_txt).status])

    def test_status_until_timeout(self):
        client = EnvJujuClient1X(
            SimpleEnvironment('foo', {'type': 'local'}), '1.234-76', None)
        status_txt = self.make_status_yaml('agent-state', 'started', 'started')
        status_yaml = yaml.safe_load(status_txt)

        def until_timeout_stub(timeout, start=None):
            return iter([None, None])

        with patch.object(client, 'get_juju_output', return_value=status_txt):
            with patch('jujupy.until_timeout',
                       side_effect=until_timeout_stub) as ut_mock:
                result = list(client.status_until(30, 70))
        self.assertEqual(
            [r.status for r in result], [status_yaml] * 3)
        # until_timeout is called by status as well as status_until.
        self.assertEqual(ut_mock.mock_calls,
                         [call(60), call(30, start=70), call(60), call(60)])

    def test_add_ssh_machines(self):
        client = EnvJujuClient1X(SimpleEnvironment('foo'), None, '')
        with patch('subprocess.check_call', autospec=True) as cc_mock:
            client.add_ssh_machines(['m-foo', 'm-bar', 'm-baz'])
        assert_juju_call(self, cc_mock, client, (
            'juju', '--show-log', 'add-machine', '-e', 'foo', 'ssh:m-foo'), 0)
        assert_juju_call(self, cc_mock, client, (
            'juju', '--show-log', 'add-machine', '-e', 'foo', 'ssh:m-bar'), 1)
        assert_juju_call(self, cc_mock, client, (
            'juju', '--show-log', 'add-machine', '-e', 'foo', 'ssh:m-baz'), 2)
        self.assertEqual(cc_mock.call_count, 3)

    def test_add_ssh_machines_retry(self):
        client = EnvJujuClient1X(SimpleEnvironment('foo'), None, '')
        with patch('subprocess.check_call', autospec=True,
                   side_effect=[subprocess.CalledProcessError(None, None),
                                None, None, None]) as cc_mock:
            client.add_ssh_machines(['m-foo', 'm-bar', 'm-baz'])
        assert_juju_call(self, cc_mock, client, (
            'juju', '--show-log', 'add-machine', '-e', 'foo', 'ssh:m-foo'), 0)
        self.pause_mock.assert_called_once_with(30)
        assert_juju_call(self, cc_mock, client, (
            'juju', '--show-log', 'add-machine', '-e', 'foo', 'ssh:m-foo'), 1)
        assert_juju_call(self, cc_mock, client, (
            'juju', '--show-log', 'add-machine', '-e', 'foo', 'ssh:m-bar'), 2)
        assert_juju_call(self, cc_mock, client, (
            'juju', '--show-log', 'add-machine', '-e', 'foo', 'ssh:m-baz'), 3)
        self.assertEqual(cc_mock.call_count, 4)

    def test_add_ssh_machines_fail_on_second_machine(self):
        client = EnvJujuClient1X(SimpleEnvironment('foo'), None, '')
        with patch('subprocess.check_call', autospec=True, side_effect=[
                None, subprocess.CalledProcessError(None, None), None, None
                ]) as cc_mock:
            with self.assertRaises(subprocess.CalledProcessError):
                client.add_ssh_machines(['m-foo', 'm-bar', 'm-baz'])
        assert_juju_call(self, cc_mock, client, (
            'juju', '--show-log', 'add-machine', '-e', 'foo', 'ssh:m-foo'), 0)
        assert_juju_call(self, cc_mock, client, (
            'juju', '--show-log', 'add-machine', '-e', 'foo', 'ssh:m-bar'), 1)
        self.assertEqual(cc_mock.call_count, 2)

    def test_add_ssh_machines_fail_on_second_attempt(self):
        client = EnvJujuClient1X(SimpleEnvironment('foo'), None, '')
        with patch('subprocess.check_call', autospec=True, side_effect=[
                subprocess.CalledProcessError(None, None),
                subprocess.CalledProcessError(None, None)]) as cc_mock:
            with self.assertRaises(subprocess.CalledProcessError):
                client.add_ssh_machines(['m-foo', 'm-bar', 'm-baz'])
        assert_juju_call(self, cc_mock, client, (
            'juju', '--show-log', 'add-machine', '-e', 'foo', 'ssh:m-foo'), 0)
        assert_juju_call(self, cc_mock, client, (
            'juju', '--show-log', 'add-machine', '-e', 'foo', 'ssh:m-foo'), 1)
        self.assertEqual(cc_mock.call_count, 2)

    def test_wait_for_started(self):
        value = self.make_status_yaml('agent-state', 'started', 'started')
        client = EnvJujuClient1X(SimpleEnvironment('local'), None, None)
        with patch.object(client, 'get_juju_output', return_value=value):
            client.wait_for_started()

    def test_wait_for_started_timeout(self):
        value = self.make_status_yaml('agent-state', 'pending', 'started')
        client = EnvJujuClient1X(SimpleEnvironment('local'), None, None)
        with patch('jujupy.until_timeout', lambda x, start=None: range(1)):
            with patch.object(client, 'get_juju_output', return_value=value):
                writes = []
                with patch.object(GroupReporter, '_write', autospec=True,
                                  side_effect=lambda _, s: writes.append(s)):
                    with self.assertRaisesRegexp(
                            Exception,
                            'Timed out waiting for agents to start in local'):
                        client.wait_for_started()
                self.assertEqual(writes, ['pending: 0', ' .', '\n'])

    def test_wait_for_started_start(self):
        value = self.make_status_yaml('agent-state', 'started', 'pending')
        client = EnvJujuClient1X(SimpleEnvironment('local'), None, None)
        now = datetime.now() + timedelta(days=1)
        with patch('utility.until_timeout.now', return_value=now):
            with patch.object(client, 'get_juju_output', return_value=value):
                writes = []
                with patch.object(GroupReporter, '_write', autospec=True,
                                  side_effect=lambda _, s: writes.append(s)):
                    with self.assertRaisesRegexp(
                            Exception,
                            'Timed out waiting for agents to start in local'):
                        client.wait_for_started(start=now - timedelta(1200))
                self.assertEqual(writes, ['pending: jenkins/0', '\n'])

    def test_wait_for_started_logs_status(self):
        value = self.make_status_yaml('agent-state', 'pending', 'started')
        client = EnvJujuClient1X(SimpleEnvironment('local'), None, None)
        with patch.object(client, 'get_juju_output', return_value=value):
            writes = []
            with patch.object(GroupReporter, '_write', autospec=True,
                              side_effect=lambda _, s: writes.append(s)):
                with self.assertRaisesRegexp(
                        Exception,
                        'Timed out waiting for agents to start in local'):
                    client.wait_for_started(0)
            self.assertEqual(writes, ['pending: 0', '\n'])
        self.assertEqual(self.log_stream.getvalue(), 'ERROR %s\n' % value)

    def test_wait_for_subordinate_units(self):
        value = dedent("""\
            machines:
              "0":
                agent-state: started
            services:
              jenkins:
                units:
                  jenkins/0:
                    subordinates:
                      sub1/0:
                        agent-state: started
              ubuntu:
                units:
                  ubuntu/0:
                    subordinates:
                      sub2/0:
                        agent-state: started
                      sub3/0:
                        agent-state: started
        """)
        client = EnvJujuClient1X(SimpleEnvironment('local'), None, None)
        now = datetime.now() + timedelta(days=1)
        with patch('utility.until_timeout.now', return_value=now):
            with patch.object(client, 'get_juju_output', return_value=value):
                with patch('jujupy.GroupReporter.update') as update_mock:
                    with patch('jujupy.GroupReporter.finish') as finish_mock:
                        client.wait_for_subordinate_units(
                            'jenkins', 'sub1', start=now - timedelta(1200))
        self.assertEqual([], update_mock.call_args_list)
        finish_mock.assert_called_once_with()

    def test_wait_for_multiple_subordinate_units(self):
        value = dedent("""\
            machines:
              "0":
                agent-state: started
            services:
              ubuntu:
                units:
                  ubuntu/0:
                    subordinates:
                      sub/0:
                        agent-state: started
                  ubuntu/1:
                    subordinates:
                      sub/1:
                        agent-state: started
        """)
        client = EnvJujuClient1X(SimpleEnvironment('local'), None, None)
        now = datetime.now() + timedelta(days=1)
        with patch('utility.until_timeout.now', return_value=now):
            with patch.object(client, 'get_juju_output', return_value=value):
                with patch('jujupy.GroupReporter.update') as update_mock:
                    with patch('jujupy.GroupReporter.finish') as finish_mock:
                        client.wait_for_subordinate_units(
                            'ubuntu', 'sub', start=now - timedelta(1200))
        self.assertEqual([], update_mock.call_args_list)
        finish_mock.assert_called_once_with()

    def test_wait_for_subordinate_units_checks_slash_in_unit_name(self):
        value = dedent("""\
            machines:
              "0":
                agent-state: started
            services:
              jenkins:
                units:
                  jenkins/0:
                    subordinates:
                      sub1:
                        agent-state: started
        """)
        client = EnvJujuClient1X(SimpleEnvironment('local'), None, None)
        now = datetime.now() + timedelta(days=1)
        with patch('utility.until_timeout.now', return_value=now):
            with patch.object(client, 'get_juju_output', return_value=value):
                with self.assertRaisesRegexp(
                        Exception,
                        'Timed out waiting for agents to start in local'):
                    client.wait_for_subordinate_units(
                        'jenkins', 'sub1', start=now - timedelta(1200))

    def test_wait_for_subordinate_units_no_subordinate(self):
        value = dedent("""\
            machines:
              "0":
                agent-state: started
            services:
              jenkins:
                units:
                  jenkins/0:
                    agent-state: started
        """)
        client = EnvJujuClient1X(SimpleEnvironment('local'), None, None)
        now = datetime.now() + timedelta(days=1)
        with patch('utility.until_timeout.now', return_value=now):
            with patch.object(client, 'get_juju_output', return_value=value):
                with self.assertRaisesRegexp(
                        Exception,
                        'Timed out waiting for agents to start in local'):
                    client.wait_for_subordinate_units(
                        'jenkins', 'sub1', start=now - timedelta(1200))

    def test_wait_for_workload(self):
        initial_status = Status.from_text("""\
            services:
              jenkins:
                units:
                  jenkins/0:
                    workload-status:
                      current: waiting
                  subordinates:
                    ntp/0:
                      workload-status:
                        current: unknown
        """)
        final_status = Status(copy.deepcopy(initial_status.status), None)
        final_status.status['services']['jenkins']['units']['jenkins/0'][
            'workload-status']['current'] = 'active'
        client = EnvJujuClient1X(SimpleEnvironment('local'), None, None)
        writes = []
        with patch('utility.until_timeout', autospec=True, return_value=[1]):
            with patch.object(client, 'get_status', autospec=True,
                              side_effect=[initial_status, final_status]):
                with patch.object(GroupReporter, '_write', autospec=True,
                                  side_effect=lambda _, s: writes.append(s)):
                    client.wait_for_workloads()
        self.assertEqual(writes, ['waiting: jenkins/0', '\n'])

    def test_wait_for_workload_all_unknown(self):
        status = Status.from_text("""\
            services:
              jenkins:
                units:
                  jenkins/0:
                    workload-status:
                      current: unknown
                  subordinates:
                    ntp/0:
                      workload-status:
                        current: unknown
        """)
        client = EnvJujuClient1X(SimpleEnvironment('local'), None, None)
        writes = []
        with patch('utility.until_timeout', autospec=True, return_value=[]):
            with patch.object(client, 'get_status', autospec=True,
                              return_value=status):
                with patch.object(GroupReporter, '_write', autospec=True,
                                  side_effect=lambda _, s: writes.append(s)):
                    client.wait_for_workloads(timeout=1)
        self.assertEqual(writes, [])

    def test_wait_for_workload_no_workload_status(self):
        status = Status.from_text("""\
            services:
              jenkins:
                units:
                  jenkins/0:
                    agent-state: active
        """)
        client = EnvJujuClient1X(SimpleEnvironment('local'), None, None)
        writes = []
        with patch('utility.until_timeout', autospec=True, return_value=[]):
            with patch.object(client, 'get_status', autospec=True,
                              return_value=status):
                with patch.object(GroupReporter, '_write', autospec=True,
                                  side_effect=lambda _, s: writes.append(s)):
                    client.wait_for_workloads(timeout=1)
        self.assertEqual(writes, [])

    def test_wait_for_ha(self):
        value = yaml.safe_dump({
            'machines': {
                '0': {'state-server-member-status': 'has-vote'},
                '1': {'state-server-member-status': 'has-vote'},
                '2': {'state-server-member-status': 'has-vote'},
            },
            'services': {},
        })
        client = EnvJujuClient1X(SimpleEnvironment('local'), None, None)
        with patch.object(client, 'get_juju_output', return_value=value):
            client.wait_for_ha()

    def test_wait_for_ha_no_has_vote(self):
        value = yaml.safe_dump({
            'machines': {
                '0': {'state-server-member-status': 'no-vote'},
                '1': {'state-server-member-status': 'no-vote'},
                '2': {'state-server-member-status': 'no-vote'},
            },
            'services': {},
        })
        client = EnvJujuClient1X(SimpleEnvironment('local'), None, None)
        with patch.object(client, 'get_juju_output', return_value=value):
            writes = []
            with patch('jujupy.until_timeout', autospec=True,
                       return_value=[2, 1]):
                with patch.object(GroupReporter, '_write', autospec=True,
                                  side_effect=lambda _, s: writes.append(s)):
                    with self.assertRaisesRegexp(
                            Exception,
                            'Timed out waiting for voting to be enabled.'):
                        client.wait_for_ha()
            self.assertEqual(writes[:2], ['no-vote: 0, 1, 2', ' .'])
            self.assertEqual(writes[2:-1], ['.'] * (len(writes) - 3))
            self.assertEqual(writes[-1:], ['\n'])

    def test_wait_for_ha_timeout(self):
        value = yaml.safe_dump({
            'machines': {
                '0': {'state-server-member-status': 'has-vote'},
                '1': {'state-server-member-status': 'has-vote'},
            },
            'services': {},
        })
        client = EnvJujuClient1X(SimpleEnvironment('local'), None, None)
        with patch('jujupy.until_timeout', lambda x: range(0)):
            with patch.object(client, 'get_juju_output', return_value=value):
                with self.assertRaisesRegexp(
                        Exception,
                        'Timed out waiting for voting to be enabled.'):
                    client.wait_for_ha()

    def test_wait_for_deploy_started(self):
        value = yaml.safe_dump({
            'machines': {
                '0': {'agent-state': 'started'},
            },
            'services': {
                'jenkins': {
                    'units': {
                        'jenkins/1': {'baz': 'qux'}
                    }
                }
            }
        })
        client = EnvJujuClient1X(SimpleEnvironment('local'), None, None)
        with patch.object(client, 'get_juju_output', return_value=value):
            client.wait_for_deploy_started()

    def test_wait_for_deploy_started_timeout(self):
        value = yaml.safe_dump({
            'machines': {
                '0': {'agent-state': 'started'},
            },
            'services': {},
        })
        client = EnvJujuClient1X(SimpleEnvironment('local'), None, None)
        with patch('jujupy.until_timeout', lambda x: range(0)):
            with patch.object(client, 'get_juju_output', return_value=value):
                with self.assertRaisesRegexp(
                        Exception,
                        'Timed out waiting for services to start.'):
                    client.wait_for_deploy_started()

    def test_wait_for_version(self):
        value = self.make_status_yaml('agent-version', '1.17.2', '1.17.2')
        client = EnvJujuClient1X(SimpleEnvironment('local'), None, None)
        with patch.object(client, 'get_juju_output', return_value=value):
            client.wait_for_version('1.17.2')

    def test_wait_for_version_timeout(self):
        value = self.make_status_yaml('agent-version', '1.17.2', '1.17.1')
        client = EnvJujuClient1X(SimpleEnvironment('local'), None, None)
        writes = []
        with patch('jujupy.until_timeout', lambda x, start=None: [x]):
            with patch.object(client, 'get_juju_output', return_value=value):
                with patch.object(GroupReporter, '_write', autospec=True,
                                  side_effect=lambda _, s: writes.append(s)):
                    with self.assertRaisesRegexp(
                            Exception, 'Some versions did not update'):
                        client.wait_for_version('1.17.2')
        self.assertEqual(writes, ['1.17.1: jenkins/0', ' .', '\n'])

    def test_wait_for_version_handles_connection_error(self):
        err = subprocess.CalledProcessError(2, 'foo')
        err.stderr = 'Unable to connect to environment'
        err = CannotConnectEnv(err)
        status = self.make_status_yaml('agent-version', '1.17.2', '1.17.2')
        actions = [err, status]

        def get_juju_output_fake(*args, **kwargs):
            action = actions.pop(0)
            if isinstance(action, Exception):
                raise action
            else:
                return action

        client = EnvJujuClient1X(SimpleEnvironment('local'), None, None)
        with patch.object(client, 'get_juju_output', get_juju_output_fake):
            client.wait_for_version('1.17.2')

    def test_wait_for_version_raises_non_connection_error(self):
        err = Exception('foo')
        status = self.make_status_yaml('agent-version', '1.17.2', '1.17.2')
        actions = [err, status]

        def get_juju_output_fake(*args, **kwargs):
            action = actions.pop(0)
            if isinstance(action, Exception):
                raise action
            else:
                return action

        client = EnvJujuClient1X(SimpleEnvironment('local'), None, None)
        with patch.object(client, 'get_juju_output', get_juju_output_fake):
            with self.assertRaisesRegexp(Exception, 'foo'):
                client.wait_for_version('1.17.2')

    def test_wait_for_just_machine_0(self):
        value = yaml.safe_dump({
            'machines': {
                '0': {'agent-state': 'started'},
            },
        })
        client = EnvJujuClient1X(SimpleEnvironment('local'), None, None)
        with patch.object(client, 'get_juju_output', return_value=value):
            client.wait_for('machines-not-0', 'none')

    def test_wait_for_just_machine_0_timeout(self):
        value = yaml.safe_dump({
            'machines': {
                '0': {'agent-state': 'started'},
                '1': {'agent-state': 'started'},
            },
        })
        client = EnvJujuClient1X(SimpleEnvironment('local'), None, None)
        with patch.object(client, 'get_juju_output', return_value=value), \
            patch('jujupy.until_timeout', lambda x: range(0)), \
            self.assertRaisesRegexp(
                Exception,
                'Timed out waiting for machines-not-0'):
            client.wait_for('machines-not-0', 'none')

    def test_set_model_constraints(self):
        client = EnvJujuClient1X(SimpleEnvironment('bar', {}), None, '/foo')
        with patch.object(client, 'juju') as juju_mock:
            client.set_model_constraints({'bar': 'baz'})
        juju_mock.assert_called_once_with('set-constraints', ('bar=baz',))

    def test_get_model_config(self):
        env = SimpleEnvironment('foo', None)
        fake_popen = FakePopen(yaml.safe_dump({'bar': 'baz'}), None, 0)
        client = EnvJujuClient1X(env, None, None)
        with patch('subprocess.Popen', return_value=fake_popen) as po_mock:
            result = client.get_model_config()
        assert_juju_call(
            self, po_mock, client, (
                'juju', '--show-log', 'get-env', '-e', 'foo'))
        self.assertEqual({'bar': 'baz'}, result)

    def test_get_env_option(self):
        env = SimpleEnvironment('foo', None)
        fake_popen = FakePopen('https://example.org/juju/tools', None, 0)
        client = EnvJujuClient1X(env, None, None)
        with patch('subprocess.Popen', return_value=fake_popen) as mock:
            result = client.get_env_option('tools-metadata-url')
        self.assertEqual(
            mock.call_args[0][0],
            ('juju', '--show-log', 'get-env', '-e', 'foo',
             'tools-metadata-url'))
        self.assertEqual('https://example.org/juju/tools', result)

    def test_set_env_option(self):
        env = SimpleEnvironment('foo')
        client = EnvJujuClient1X(env, None, None)
        with patch('subprocess.check_call') as mock:
            client.set_env_option(
                'tools-metadata-url', 'https://example.org/juju/tools')
        environ = dict(os.environ)
        environ['JUJU_HOME'] = client.env.juju_home
        mock.assert_called_with(
            ('juju', '--show-log', 'set-env', '-e', 'foo',
             'tools-metadata-url=https://example.org/juju/tools'))

    def test_set_testing_tools_metadata_url(self):
        env = SimpleEnvironment(None, {'type': 'foo'})
        client = EnvJujuClient1X(env, None, None)
        with patch.object(client, 'get_env_option') as mock_get:
            mock_get.return_value = 'https://example.org/juju/tools'
            with patch.object(client, 'set_env_option') as mock_set:
                client.set_testing_tools_metadata_url()
        mock_get.assert_called_with('tools-metadata-url')
        mock_set.assert_called_with(
            'tools-metadata-url',
            'https://example.org/juju/testing/tools')

    def test_set_testing_tools_metadata_url_noop(self):
        env = SimpleEnvironment(None, {'type': 'foo'})
        client = EnvJujuClient1X(env, None, None)
        with patch.object(client, 'get_env_option') as mock_get:
            mock_get.return_value = 'https://example.org/juju/testing/tools'
            with patch.object(client, 'set_env_option') as mock_set:
                client.set_testing_tools_metadata_url()
        mock_get.assert_called_with('tools-metadata-url')
        self.assertEqual(0, mock_set.call_count)

    def test_juju(self):
        env = SimpleEnvironment('qux')
        client = EnvJujuClient1X(env, None, None)
        with patch('subprocess.check_call') as mock:
            client.juju('foo', ('bar', 'baz'))
        environ = dict(os.environ)
        environ['JUJU_HOME'] = client.env.juju_home
        mock.assert_called_with(('juju', '--show-log', 'foo', '-e', 'qux',
                                 'bar', 'baz'))

    def test_juju_env(self):
        env = SimpleEnvironment('qux')
        client = EnvJujuClient1X(env, None, '/foobar/baz')

        def check_path(*args, **kwargs):
            self.assertRegexpMatches(os.environ['PATH'], r'/foobar\:')
        with patch('subprocess.check_call', side_effect=check_path):
            client.juju('foo', ('bar', 'baz'))

    def test_juju_no_check(self):
        env = SimpleEnvironment('qux')
        client = EnvJujuClient1X(env, None, None)
        environ = dict(os.environ)
        environ['JUJU_HOME'] = client.env.juju_home
        with patch('subprocess.call') as mock:
            client.juju('foo', ('bar', 'baz'), check=False)
        mock.assert_called_with(('juju', '--show-log', 'foo', '-e', 'qux',
                                 'bar', 'baz'))

    def test_juju_no_check_env(self):
        env = SimpleEnvironment('qux')
        client = EnvJujuClient1X(env, None, '/foobar/baz')

        def check_path(*args, **kwargs):
            self.assertRegexpMatches(os.environ['PATH'], r'/foobar\:')
        with patch('subprocess.call', side_effect=check_path):
            client.juju('foo', ('bar', 'baz'), check=False)

    def test_juju_timeout(self):
        env = SimpleEnvironment('qux')
        client = EnvJujuClient1X(env, None, '/foobar/baz')
        with patch('subprocess.check_call') as cc_mock:
            client.juju('foo', ('bar', 'baz'), timeout=58)
        self.assertEqual(cc_mock.call_args[0][0], (
            sys.executable, get_timeout_path(), '58.00', '--', 'juju',
            '--show-log', 'foo', '-e', 'qux', 'bar', 'baz'))

    def test_juju_juju_home(self):
        env = SimpleEnvironment('qux')
        os.environ['JUJU_HOME'] = 'foo'
        client = EnvJujuClient1X(env, None, '/foobar/baz')

        def check_home(*args, **kwargs):
            self.assertEqual(os.environ['JUJU_HOME'], 'foo')
            yield
            self.assertEqual(os.environ['JUJU_HOME'], 'asdf')
            yield

        with patch('subprocess.check_call', side_effect=check_home):
            client.juju('foo', ('bar', 'baz'))
            client.env.juju_home = 'asdf'
            client.juju('foo', ('bar', 'baz'))

    def test_juju_extra_env(self):
        env = SimpleEnvironment('qux')
        client = EnvJujuClient1X(env, None, None)
        extra_env = {'JUJU': '/juju', 'JUJU_HOME': client.env.juju_home}

        def check_env(*args, **kwargs):
            self.assertEqual('/juju', os.environ['JUJU'])

        with patch('subprocess.check_call', side_effect=check_env) as mock:
            client.juju('quickstart', ('bar', 'baz'), extra_env=extra_env)
        mock.assert_called_with(
            ('juju', '--show-log', 'quickstart', '-e', 'qux', 'bar', 'baz'))

    def test_juju_backup_with_tgz(self):
        env = SimpleEnvironment('qux')
        client = EnvJujuClient1X(env, None, '/foobar/baz')

        def check_env(*args, **kwargs):
            self.assertEqual(os.environ['JUJU_ENV'], 'qux')
            return 'foojuju-backup-24.tgzz'
        with patch('subprocess.check_output',
                   side_effect=check_env) as co_mock:
            backup_file = client.backup()
        self.assertEqual(backup_file, os.path.abspath('juju-backup-24.tgz'))
        assert_juju_call(self, co_mock, client, ['juju', 'backup'])

    def test_juju_backup_with_tar_gz(self):
        env = SimpleEnvironment('qux')
        client = EnvJujuClient1X(env, None, '/foobar/baz')
        with patch('subprocess.check_output',
                   return_value='foojuju-backup-123-456.tar.gzbar'):
            backup_file = client.backup()
        self.assertEqual(
            backup_file, os.path.abspath('juju-backup-123-456.tar.gz'))

    def test_juju_backup_no_file(self):
        env = SimpleEnvironment('qux')
        client = EnvJujuClient1X(env, None, '/foobar/baz')
        with patch('subprocess.check_output', return_value=''):
            with self.assertRaisesRegexp(
                    Exception, 'The backup file was not found in output'):
                client.backup()

    def test_juju_backup_wrong_file(self):
        env = SimpleEnvironment('qux')
        client = EnvJujuClient1X(env, None, '/foobar/baz')
        with patch('subprocess.check_output',
                   return_value='mumu-backup-24.tgz'):
            with self.assertRaisesRegexp(
                    Exception, 'The backup file was not found in output'):
                client.backup()

    def test_juju_backup_environ(self):
        env = SimpleEnvironment('qux')
        client = EnvJujuClient1X(env, None, '/foobar/baz')
        environ = client._shell_environ()
        environ['JUJU_ENV'] = client.env.environment

        def side_effect(*args, **kwargs):
            self.assertEqual(environ, os.environ)
            return 'foojuju-backup-123-456.tar.gzbar'
        with patch('subprocess.check_output', side_effect=side_effect):
            client.backup()
            self.assertNotEqual(environ, os.environ)

    def test_restore_backup(self):
        env = SimpleEnvironment('qux')
        client = EnvJujuClient1X(env, None, '/foobar/baz')
        with patch.object(client, 'get_juju_output') as gjo_mock:
            result = client.restore_backup('quxx')
        gjo_mock.assert_called_once_with('restore', '--constraints',
                                         'mem=2G', 'quxx')
        self.assertIs(gjo_mock.return_value, result)

    def test_restore_backup_async(self):
        env = SimpleEnvironment('qux')
        client = EnvJujuClient1X(env, None, '/foobar/baz')
        with patch.object(client, 'juju_async') as gjo_mock:
            result = client.restore_backup_async('quxx')
        gjo_mock.assert_called_once_with(
            'restore', ('--constraints', 'mem=2G', 'quxx'))
        self.assertIs(gjo_mock.return_value, result)

    def test_enable_ha(self):
        env = SimpleEnvironment('qux')
        client = EnvJujuClient1X(env, None, '/foobar/baz')
        with patch.object(client, 'juju', autospec=True) as eha_mock:
            client.enable_ha()
        eha_mock.assert_called_once_with('ensure-availability', ('-n', '3'))

    def test_juju_async(self):
        env = SimpleEnvironment('qux')
        client = EnvJujuClient1X(env, None, '/foobar/baz')
        with patch('subprocess.Popen') as popen_class_mock:
            with client.juju_async('foo', ('bar', 'baz')) as proc:
                assert_juju_call(self, popen_class_mock, client, (
                    'juju', '--show-log', 'foo', '-e', 'qux', 'bar', 'baz'))
                self.assertIs(proc, popen_class_mock.return_value)
                self.assertEqual(proc.wait.call_count, 0)
                proc.wait.return_value = 0
        proc.wait.assert_called_once_with()

    def test_juju_async_failure(self):
        env = SimpleEnvironment('qux')
        client = EnvJujuClient1X(env, None, '/foobar/baz')
        with patch('subprocess.Popen') as popen_class_mock:
            with self.assertRaises(subprocess.CalledProcessError) as err_cxt:
                with client.juju_async('foo', ('bar', 'baz')):
                    proc_mock = popen_class_mock.return_value
                    proc_mock.wait.return_value = 23
        self.assertEqual(err_cxt.exception.returncode, 23)
        self.assertEqual(err_cxt.exception.cmd, (
            'juju', '--show-log', 'foo', '-e', 'qux', 'bar', 'baz'))

    def test_juju_async_environ(self):
        env = SimpleEnvironment('qux')
        client = EnvJujuClient1X(env, None, '/foobar/baz')
        environ = client._shell_environ()
        proc_mock = Mock()
        with patch('subprocess.Popen') as popen_class_mock:

            def check_environ(*args, **kwargs):
                self.assertEqual(environ, os.environ)
                return proc_mock
            popen_class_mock.side_effect = check_environ
            proc_mock.wait.return_value = 0
            with client.juju_async('foo', ('bar', 'baz')):
                pass
            self.assertNotEqual(environ, os.environ)

    def test_is_jes_enabled(self):
        env = SimpleEnvironment('qux')
        client = EnvJujuClient1X(env, None, '/foobar/baz')
        fake_popen = FakePopen(' %s' % SYSTEM, None, 0)
        with patch('subprocess.Popen',
                   return_value=fake_popen) as po_mock:
            self.assertFalse(client.is_jes_enabled())
        assert_juju_call(self, po_mock, client, (
            'juju', '--show-log', 'help', 'commands'))
        # Juju 1.25 uses the system command.
        client = EnvJujuClient1X(env, None, '/foobar/baz')
        fake_popen = FakePopen(SYSTEM, None, 0)
        with patch('subprocess.Popen', autospec=True,
                   return_value=fake_popen):
            self.assertTrue(client.is_jes_enabled())
        # Juju 1.26 uses the controller command.
        client = EnvJujuClient1X(env, None, '/foobar/baz')
        fake_popen = FakePopen(CONTROLLER, None, 0)
        with patch('subprocess.Popen', autospec=True,
                   return_value=fake_popen):
            self.assertTrue(client.is_jes_enabled())

    def test_get_jes_command(self):
        env = SimpleEnvironment('qux')
        client = EnvJujuClient1X(env, None, '/foobar/baz')
        # Juju 1.24 and older do not have a JES command. It is an error
        # to call get_jes_command when is_jes_enabled is False
        fake_popen = FakePopen(' %s' % SYSTEM, None, 0)
        with patch('subprocess.Popen',
                   return_value=fake_popen) as po_mock:
            with self.assertRaises(JESNotSupported):
                client.get_jes_command()
        assert_juju_call(self, po_mock, client, (
            'juju', '--show-log', 'help', 'commands'))
        # Juju 2.x uses the 'controller kill' command.
        client = EnvJujuClient1X(env, None, '/foobar/baz')
        fake_popen = FakePopen(CONTROLLER, None, 0)
        with patch('subprocess.Popen', autospec=True,
                   return_value=fake_popen):
            self.assertEqual(CONTROLLER, client.get_jes_command())
        # Juju 1.26 uses the destroy-controller command.
        client = EnvJujuClient1X(env, None, '/foobar/baz')
        fake_popen = FakePopen(KILL_CONTROLLER, None, 0)
        with patch('subprocess.Popen', autospec=True,
                   return_value=fake_popen):
            self.assertEqual(KILL_CONTROLLER, client.get_jes_command())
        # Juju 1.25 uses the 'system kill' command.
        client = EnvJujuClient1X(env, None, '/foobar/baz')
        fake_popen = FakePopen(SYSTEM, None, 0)
        with patch('subprocess.Popen', autospec=True,
                   return_value=fake_popen):
            self.assertEqual(
                SYSTEM, client.get_jes_command())

    def test_get_juju_timings(self):
        env = SimpleEnvironment('foo')
        client = EnvJujuClient1X(env, None, 'my/juju/bin')
        client._backend.juju_timings = {("juju", "op1"): [1],
                                        ("juju", "op2"): [2]}
        flattened_timings = client.get_juju_timings()
        expected = {"juju op1": [1], "juju op2": [2]}
        self.assertEqual(flattened_timings, expected)

    def test_deploy_bundle_1x(self):
        client = EnvJujuClient1X(SimpleEnvironment('an_env', None),
                                 '1.23-series-arch', None)
        with patch.object(client, 'juju') as mock_juju:
            client.deploy_bundle('bundle:~juju-qa/some-bundle')
        mock_juju.assert_called_with(
            'deployer', ('--debug', '--deploy-delay', '10', '--timeout',
                         '3600', '--config', 'bundle:~juju-qa/some-bundle'),
            False
        )

    def test_deploy_bundle_template(self):
        client = EnvJujuClient1X(SimpleEnvironment('an_env', None),
                                 '1.23-series-arch', None)
        with patch.object(client, 'juju') as mock_juju:
            client.deploy_bundle('bundle:~juju-qa/some-{container}-bundle')
        mock_juju.assert_called_with(
            'deployer', (
                '--debug', '--deploy-delay', '10', '--timeout', '3600',
                '--config', 'bundle:~juju-qa/some-lxc-bundle',
                ),
            False)

    def test_deployer(self):
        client = EnvJujuClient1X(SimpleEnvironment(None, {'type': 'local'}),
                                 '1.23-series-arch', None)
        with patch.object(EnvJujuClient1X, 'juju') as mock:
            client.deployer('bundle:~juju-qa/some-bundle')
        mock.assert_called_with(
            'deployer', ('--debug', '--deploy-delay', '10', '--timeout',
                         '3600', '--config', 'bundle:~juju-qa/some-bundle'),
            True
        )

    def test_deployer_template(self):
        client = EnvJujuClient1X(SimpleEnvironment(None, {'type': 'local'}),
                                 '1.23-series-arch', None)
        with patch.object(EnvJujuClient1X, 'juju') as mock:
            client.deployer('bundle:~juju-qa/some-{container}-bundle')
        mock.assert_called_with(
            'deployer', (
                '--debug', '--deploy-delay', '10', '--timeout', '3600',
                '--config', 'bundle:~juju-qa/some-lxc-bundle',
                ), True
        )

    def test_deployer_with_bundle_name(self):
        client = EnvJujuClient1X(SimpleEnvironment(None, {'type': 'local'}),
                                 '1.23-series-arch', None)
        with patch.object(EnvJujuClient1X, 'juju') as mock:
            client.deployer('bundle:~juju-qa/some-bundle', 'name')
        mock.assert_called_with(
            'deployer', ('--debug', '--deploy-delay', '10', '--timeout',
                         '3600', '--config', 'bundle:~juju-qa/some-bundle',
                         'name'),
            True
        )

    def test_quickstart_maas(self):
        client = EnvJujuClient1X(SimpleEnvironment(None, {'type': 'maas'}),
                                 '1.23-series-arch', '/juju')
        with patch.object(EnvJujuClient1X, 'juju') as mock:
            client.quickstart('bundle:~juju-qa/some-bundle')
        mock.assert_called_with(
            'quickstart',
            ('--constraints', 'mem=2G arch=amd64', '--no-browser',
             'bundle:~juju-qa/some-bundle'), False, extra_env={'JUJU': '/juju'}
        )

    def test_quickstart_local(self):
        client = EnvJujuClient1X(SimpleEnvironment(None, {'type': 'local'}),
                                 '1.23-series-arch', '/juju')
        with patch.object(EnvJujuClient1X, 'juju') as mock:
            client.quickstart('bundle:~juju-qa/some-bundle')
        mock.assert_called_with(
            'quickstart',
            ('--constraints', 'mem=2G', '--no-browser',
             'bundle:~juju-qa/some-bundle'), True, extra_env={'JUJU': '/juju'}
        )

    def test_quickstart_nonlocal(self):
        client = EnvJujuClient1X(SimpleEnvironment(None, {'type': 'nonlocal'}),
                                 '1.23-series-arch', '/juju')
        with patch.object(EnvJujuClient1X, 'juju') as mock:
            client.quickstart('bundle:~juju-qa/some-bundle')
        mock.assert_called_with(
            'quickstart',
            ('--constraints', 'mem=2G', '--no-browser',
             'bundle:~juju-qa/some-bundle'), False, extra_env={'JUJU': '/juju'}
        )

    def test_quickstart_template(self):
        client = EnvJujuClient1X(SimpleEnvironment(None, {'type': 'local'}),
                                 '1.23-series-arch', '/juju')
        with patch.object(EnvJujuClient1X, 'juju') as mock:
            client.quickstart('bundle:~juju-qa/some-{container}-bundle')
        mock.assert_called_with(
            'quickstart', (
                '--constraints', 'mem=2G', '--no-browser',
                'bundle:~juju-qa/some-lxc-bundle'),
            True, extra_env={'JUJU': '/juju'})

    def test_list_models(self):
        env = SimpleEnvironment('foo', {'type': 'local'})
        client = EnvJujuClient1X(env, '1.23-series-arch', None)
        client.list_models()
        self.assertEqual(
            'INFO The model is environment foo\n',
            self.log_stream.getvalue())

    def test_get_models(self):
        env = SimpleEnvironment('foo', {'type': 'local'})
        client = EnvJujuClient1X(env, '1.23-series-arch', None)
        self.assertEqual({}, client.get_models())

    def test_iter_model_clients(self):
        data = """\
            - name: foo
              model-uuid: aaaa
              owner: admin@local
            - name: bar
              model-uuid: bbbb
              owner: admin@local
        """
        client = EnvJujuClient1X(SimpleEnvironment('foo', {}), None, None)
        with patch.object(client, 'get_juju_output', return_value=data):
            model_clients = list(client.iter_model_clients())
        self.assertEqual(2, len(model_clients))
        self.assertIs(client, model_clients[0])
        self.assertEqual('bar', model_clients[1].env.environment)

    def test_get_admin_model_name_no_models(self):
        env = SimpleEnvironment('foo', {'type': 'local'})
        client = EnvJujuClient1X(env, '1.23-series-arch', None)
        with patch.object(client, 'get_models', return_value={}):
            admin_name = client.get_admin_model_name()
        self.assertEqual('foo', admin_name)

    def test_get_admin_client(self):
        client = EnvJujuClient1X(SimpleEnvironment('foo'), {'bar': 'baz'},
                                 'myhome')
        admin_client = client.get_admin_client()
        self.assertIs(client, admin_client)

    def test_list_controllers(self):
        env = SimpleEnvironment('foo', {'type': 'local'})
        client = EnvJujuClient1X(env, '1.23-series-arch', None)
        client.list_controllers()
        self.assertEqual(
            'INFO The controller is environment foo\n',
            self.log_stream.getvalue())

    def test_get_controller_endpoint_ipv4(self):
        env = SimpleEnvironment('foo', {'type': 'local'})
        client = EnvJujuClient1X(env, '1.23-series-arch', None)
        with patch.object(client, 'get_juju_output',
                          return_value='10.0.0.1:17070') as gjo_mock:
            endpoint = client.get_controller_endpoint()
        self.assertEqual('10.0.0.1', endpoint)
        gjo_mock.assert_called_once_with('api-endpoints')

    def test_get_controller_endpoint_ipv6(self):
        env = SimpleEnvironment('foo', {'type': 'local'})
        client = EnvJujuClient1X(env, '1.23-series-arch', None)
        with patch.object(client, 'get_juju_output',
                          return_value='[::1]:17070') as gjo_mock:
            endpoint = client.get_controller_endpoint()
        self.assertEqual('::1', endpoint)
        gjo_mock.assert_called_once_with('api-endpoints')

    def test_action_do(self):
        client = EnvJujuClient1X(SimpleEnvironment(None, {'type': 'local'}),
                                 '1.23-series-arch', None)
        with patch.object(EnvJujuClient1X, 'get_juju_output') as mock:
            mock.return_value = \
                "Action queued with id: 5a92ec93-d4be-4399-82dc-7431dbfd08f9"
            id = client.action_do("foo/0", "myaction", "param=5")
            self.assertEqual(id, "5a92ec93-d4be-4399-82dc-7431dbfd08f9")
        mock.assert_called_once_with(
            'action do', 'foo/0', 'myaction', "param=5"
        )

    def test_action_do_error(self):
        client = EnvJujuClient1X(SimpleEnvironment(None, {'type': 'local'}),
                                 '1.23-series-arch', None)
        with patch.object(EnvJujuClient1X, 'get_juju_output') as mock:
            mock.return_value = "some bad text"
            with self.assertRaisesRegexp(Exception,
                                         "Action id not found in output"):
                client.action_do("foo/0", "myaction", "param=5")

    def test_action_fetch(self):
        client = EnvJujuClient1X(SimpleEnvironment(None, {'type': 'local'}),
                                 '1.23-series-arch', None)
        with patch.object(EnvJujuClient1X, 'get_juju_output') as mock:
            ret = "status: completed\nfoo: bar"
            mock.return_value = ret
            out = client.action_fetch("123")
            self.assertEqual(out, ret)
        mock.assert_called_once_with(
            'action fetch', '123', "--wait", "1m"
        )

    def test_action_fetch_timeout(self):
        client = EnvJujuClient1X(SimpleEnvironment(None, {'type': 'local'}),
                                 '1.23-series-arch', None)
        ret = "status: pending\nfoo: bar"
        with patch.object(EnvJujuClient1X,
                          'get_juju_output', return_value=ret):
            with self.assertRaisesRegexp(Exception,
                                         "timed out waiting for action"):
                client.action_fetch("123")

    def test_action_do_fetch(self):
        client = EnvJujuClient1X(SimpleEnvironment(None, {'type': 'local'}),
                                 '1.23-series-arch', None)
        with patch.object(EnvJujuClient1X, 'get_juju_output') as mock:
            ret = "status: completed\nfoo: bar"
            # setting side_effect to an iterable will return the next value
            # from the list each time the function is called.
            mock.side_effect = [
                "Action queued with id: 5a92ec93-d4be-4399-82dc-7431dbfd08f9",
                ret]
            out = client.action_do_fetch("foo/0", "myaction", "param=5")
            self.assertEqual(out, ret)

    def test_list_space(self):
        client = EnvJujuClient1X(SimpleEnvironment(None, {'type': 'local'}),
                                 '1.23-series-arch', None)
        yaml_dict = {'foo': 'bar'}
        output = yaml.safe_dump(yaml_dict)
        with patch.object(client, 'get_juju_output', return_value=output,
                          autospec=True) as gjo_mock:
            result = client.list_space()
        self.assertEqual(result, yaml_dict)
        gjo_mock.assert_called_once_with('space list')

    def test_add_space(self):
        client = EnvJujuClient1X(SimpleEnvironment(None, {'type': 'local'}),
                                 '1.23-series-arch', None)
        with patch.object(client, 'juju', autospec=True) as juju_mock:
            client.add_space('foo-space')
        juju_mock.assert_called_once_with('space create', ('foo-space'))

    def test_add_subnet(self):
        client = EnvJujuClient1X(SimpleEnvironment(None, {'type': 'local'}),
                                 '1.23-series-arch', None)
        with patch.object(client, 'juju', autospec=True) as juju_mock:
            client.add_subnet('bar-subnet', 'foo-space')
        juju_mock.assert_called_once_with('subnet add',
                                          ('bar-subnet', 'foo-space'))

    def test__shell_environ_uses_pathsep(self):
        client = EnvJujuClient1X(SimpleEnvironment('foo'), None,
                                 'foo/bar/juju')
        with patch('os.pathsep', '!'):
            environ = client._shell_environ()
        self.assertRegexpMatches(environ['PATH'], r'foo/bar\!')

    def test_set_config(self):
        client = EnvJujuClient1X(SimpleEnvironment('bar', {}), None, '/foo')
        with patch.object(client, 'juju') as juju_mock:
            client.set_config('foo', {'bar': 'baz'})
        juju_mock.assert_called_once_with('set', ('foo', 'bar=baz'))

    def test_get_config(self):
        def output(*args, **kwargs):
            return yaml.safe_dump({
                'charm': 'foo',
                'service': 'foo',
                'settings': {
                    'dir': {
                        'default': 'true',
                        'description': 'bla bla',
                        'type': 'string',
                        'value': '/tmp/charm-dir',
                    }
                }
            })
        expected = yaml.safe_load(output())
        client = EnvJujuClient1X(SimpleEnvironment('bar', {}), None, '/foo')
        with patch.object(client, 'get_juju_output',
                          side_effect=output) as gjo_mock:
            results = client.get_config('foo')
        self.assertEqual(expected, results)
        gjo_mock.assert_called_once_with('get', 'foo')

    def test_get_service_config(self):
        def output(*args, **kwargs):
            return yaml.safe_dump({
                'charm': 'foo',
                'service': 'foo',
                'settings': {
                    'dir': {
                        'default': 'true',
                        'description': 'bla bla',
                        'type': 'string',
                        'value': '/tmp/charm-dir',
                    }
                }
            })
        expected = yaml.safe_load(output())
        client = EnvJujuClient1X(SimpleEnvironment('bar', {}), None, '/foo')
        with patch.object(client, 'get_juju_output', side_effect=output):
            results = client.get_service_config('foo')
        self.assertEqual(expected, results)

    def test_get_service_config_timesout(self):
        client = EnvJujuClient1X(SimpleEnvironment('foo', {}), None, '/foo')
        with patch('jujupy.until_timeout', return_value=range(0)):
            with self.assertRaisesRegexp(
                    Exception, 'Timed out waiting for juju get'):
                client.get_service_config('foo')


class TestUniquifyLocal(TestCase):

    def test_uniquify_local_empty(self):
        env = SimpleEnvironment('foo', {'type': 'local'})
        uniquify_local(env)
        self.assertEqual(env.config, {
            'type': 'local',
            'api-port': 17071,
            'state-port': 37018,
            'storage-port': 8041,
            'syslog-port': 6515,
        })

    def test_uniquify_local_preset(self):
        env = SimpleEnvironment('foo', {
            'type': 'local',
            'api-port': 17071,
            'state-port': 37018,
            'storage-port': 8041,
            'syslog-port': 6515,
        })
        uniquify_local(env)
        self.assertEqual(env.config, {
            'type': 'local',
            'api-port': 17072,
            'state-port': 37019,
            'storage-port': 8042,
            'syslog-port': 6516,
        })

    def test_uniquify_nonlocal(self):
        env = SimpleEnvironment('foo', {
            'type': 'nonlocal',
            'api-port': 17071,
            'state-port': 37018,
            'storage-port': 8041,
            'syslog-port': 6515,
        })
        uniquify_local(env)
        self.assertEqual(env.config, {
            'type': 'nonlocal',
            'api-port': 17071,
            'state-port': 37018,
            'storage-port': 8041,
            'syslog-port': 6515,
        })


@contextmanager
def bootstrap_context(client=None):
    # Avoid unnecessary syscalls.
    with patch('jujupy.check_free_disk_space'):
        with scoped_environ():
            with temp_dir() as fake_home:
                os.environ['JUJU_HOME'] = fake_home
                yield fake_home


class TestJesHomePath(TestCase):

    def test_jes_home_path(self):
        path = jes_home_path('/home/jrandom/foo', 'bar')
        self.assertEqual(path, '/home/jrandom/foo/jes-homes/bar')


class TestGetCachePath(TestCase):

    def test_get_cache_path(self):
        path = get_cache_path('/home/jrandom/foo')
        self.assertEqual(path, '/home/jrandom/foo/environments/cache.yaml')

    def test_get_cache_path_models(self):
        path = get_cache_path('/home/jrandom/foo', models=True)
        self.assertEqual(path, '/home/jrandom/foo/models/cache.yaml')


def stub_bootstrap(client):
    jenv_path = get_jenv_path(client.env.juju_home, 'qux')
    os.mkdir(os.path.dirname(jenv_path))
    with open(jenv_path, 'w') as f:
        f.write('Bogus jenv')


class TestMakeSafeConfig(TestCase):

    def test_default(self):
        client = FakeJujuClient(SimpleEnvironment('foo', {'type': 'bar'}))
        config = make_safe_config(client)
        self.assertEqual({
            'name': 'foo',
            'type': 'bar',
            'test-mode': True,
            'agent-version': '1.2-alpha3',
            }, config)

    def test_local(self):
        with temp_dir() as juju_home:
            env = SimpleEnvironment('foo', {'type': 'local'},
                                    juju_home=juju_home)
            client = FakeJujuClient(env)
            with patch('jujupy.check_free_disk_space'):
                config = make_safe_config(client)
        self.assertEqual(get_local_root(client.env.juju_home, client.env),
                         config['root-dir'])

    def test_bootstrap_replaces_agent_version(self):
        client = FakeJujuClient(SimpleEnvironment('foo', {'type': 'bar'}))
        client.bootstrap_replaces = {'agent-version'}
        self.assertNotIn('agent-version', make_safe_config(client))
        client.env.config['agent-version'] = '1.23'
        self.assertNotIn('agent-version', make_safe_config(client))


class TestTempBootstrapEnv(FakeHomeTestCase):

    @staticmethod
    def get_client(env):
        return EnvJujuClient24(env, '1.24-fake', 'fake-juju-path')

    def test_no_config_mangling_side_effect(self):
        env = SimpleEnvironment('qux', {'type': 'local'})
        client = self.get_client(env)
        with bootstrap_context(client) as fake_home:
            with temp_bootstrap_env(fake_home, client):
                stub_bootstrap(client)
        self.assertEqual(env.config, {'type': 'local'})

    def test_temp_bootstrap_env_environment(self):
        env = SimpleEnvironment('qux', {'type': 'local'})
        with bootstrap_context() as fake_home:
            client = self.get_client(env)
            agent_version = client.get_matching_agent_version()
            with temp_bootstrap_env(fake_home, client):
                temp_home = os.environ['JUJU_HOME']
                self.assertEqual(temp_home, os.environ['JUJU_DATA'])
                self.assertNotEqual(temp_home, fake_home)
                symlink_path = get_jenv_path(fake_home, 'qux')
                symlink_target = os.path.realpath(symlink_path)
                expected_target = os.path.realpath(
                    get_jenv_path(temp_home, 'qux'))
                self.assertEqual(symlink_target, expected_target)
                config = yaml.safe_load(
                    open(get_environments_path(temp_home)))
                self.assertEqual(config, {'environments': {'qux': {
                    'type': 'local',
                    'root-dir': get_local_root(fake_home, client.env),
                    'agent-version': agent_version,
                    'test-mode': True,
                    'name': 'qux',
                }}})
                stub_bootstrap(client)

    def test_temp_bootstrap_env_provides_dir(self):
        env = SimpleEnvironment('qux', {'type': 'local'})
        client = self.get_client(env)
        juju_home = os.path.join(self.home_dir, 'asdf')

        def side_effect(*args, **kwargs):
            os.mkdir(juju_home)
            return juju_home

        with patch('utility.mkdtemp', side_effect=side_effect):
            with patch('jujupy.check_free_disk_space', autospec=True):
                with temp_bootstrap_env(self.home_dir, client) as temp_home:
                    pass
        self.assertEqual(temp_home, juju_home)

    def test_temp_bootstrap_env_no_set_home(self):
        env = SimpleEnvironment('qux', {'type': 'local'})
        client = self.get_client(env)
        os.environ['JUJU_HOME'] = 'foo'
        os.environ['JUJU_DATA'] = 'bar'
        with patch('jujupy.check_free_disk_space', autospec=True):
            with temp_bootstrap_env(self.home_dir, client, set_home=False):
                self.assertEqual(os.environ['JUJU_HOME'], 'foo')
                self.assertEqual(os.environ['JUJU_DATA'], 'bar')

    def test_output(self):
        env = SimpleEnvironment('qux', {'type': 'local'})
        client = self.get_client(env)
        with bootstrap_context(client) as fake_home:
            with temp_bootstrap_env(fake_home, client):
                stub_bootstrap(client)
            jenv_path = get_jenv_path(fake_home, 'qux')
            self.assertFalse(os.path.islink(jenv_path))
            self.assertEqual(open(jenv_path).read(), 'Bogus jenv')

    def test_rename_on_exception(self):
        env = SimpleEnvironment('qux', {'type': 'local'})
        client = self.get_client(env)
        with bootstrap_context(client) as fake_home:
            with self.assertRaisesRegexp(Exception, 'test-rename'):
                with temp_bootstrap_env(fake_home, client):
                    stub_bootstrap(client)
                    raise Exception('test-rename')
            jenv_path = get_jenv_path(os.environ['JUJU_HOME'], 'qux')
            self.assertFalse(os.path.islink(jenv_path))
            self.assertEqual(open(jenv_path).read(), 'Bogus jenv')

    def test_exception_no_jenv(self):
        env = SimpleEnvironment('qux', {'type': 'local'})
        client = self.get_client(env)
        with bootstrap_context(client) as fake_home:
            with self.assertRaisesRegexp(Exception, 'test-rename'):
                with temp_bootstrap_env(fake_home, client):
                    jenv_path = get_jenv_path(os.environ['JUJU_HOME'], 'qux')
                    os.mkdir(os.path.dirname(jenv_path))
                    raise Exception('test-rename')
            jenv_path = get_jenv_path(os.environ['JUJU_HOME'], 'qux')
            self.assertFalse(os.path.lexists(jenv_path))

    def test_check_space_local_lxc(self):
        env = SimpleEnvironment('qux', {'type': 'local'})
        with bootstrap_context() as fake_home:
            client = self.get_client(env)
            with patch('jujupy.check_free_disk_space') as mock_cfds:
                with temp_bootstrap_env(fake_home, client):
                    stub_bootstrap(client)
        self.assertEqual(mock_cfds.mock_calls, [
            call(os.path.join(fake_home, 'qux'), 8000000, 'MongoDB files'),
            call('/var/lib/lxc', 2000000, 'LXC containers'),
        ])

    def test_check_space_local_kvm(self):
        env = SimpleEnvironment('qux', {'type': 'local', 'container': 'kvm'})
        with bootstrap_context() as fake_home:
            client = self.get_client(env)
            with patch('jujupy.check_free_disk_space') as mock_cfds:
                with temp_bootstrap_env(fake_home, client):
                    stub_bootstrap(client)
        self.assertEqual(mock_cfds.mock_calls, [
            call(os.path.join(fake_home, 'qux'), 8000000, 'MongoDB files'),
            call('/var/lib/uvtool/libvirt/images', 2000000, 'KVM disk files'),
        ])

    def test_error_on_jenv(self):
        env = SimpleEnvironment('qux', {'type': 'local'})
        client = self.get_client(env)
        with bootstrap_context(client) as fake_home:
            jenv_path = get_jenv_path(fake_home, 'qux')
            os.mkdir(os.path.dirname(jenv_path))
            with open(jenv_path, 'w') as f:
                f.write('In the way')
            with self.assertRaisesRegexp(Exception, '.* already exists!'):
                with temp_bootstrap_env(fake_home, client):
                    stub_bootstrap(client)

    def test_not_permanent(self):
        env = SimpleEnvironment('qux', {'type': 'local'})
        client = self.get_client(env)
        with bootstrap_context(client) as fake_home:
            client.env.juju_home = fake_home
            with temp_bootstrap_env(fake_home, client,
                                    permanent=False) as tb_home:
                stub_bootstrap(client)
            self.assertFalse(os.path.exists(tb_home))
            self.assertTrue(os.path.exists(get_jenv_path(fake_home,
                            client.env.environment)))
            self.assertFalse(os.path.exists(get_jenv_path(tb_home,
                             client.env.environment)))
        self.assertFalse(os.path.exists(tb_home))
        self.assertEqual(client.env.juju_home, fake_home)
        self.assertNotEqual(tb_home,
                            jes_home_path(fake_home, client.env.environment))

    def test_permanent(self):
        env = SimpleEnvironment('qux', {'type': 'local'})
        client = self.get_client(env)
        with bootstrap_context(client) as fake_home:
            client.env.juju_home = fake_home
            with temp_bootstrap_env(fake_home, client,
                                    permanent=True) as tb_home:
                stub_bootstrap(client)
            self.assertTrue(os.path.exists(tb_home))
            self.assertFalse(os.path.exists(get_jenv_path(fake_home,
                             client.env.environment)))
            self.assertTrue(os.path.exists(get_jenv_path(tb_home,
                            client.env.environment)))
        self.assertFalse(os.path.exists(tb_home))
        self.assertEqual(client.env.juju_home, tb_home)


class TestStatus(FakeHomeTestCase):

    def test_iter_machines_no_containers(self):
        status = Status({
            'machines': {
                '1': {'foo': 'bar', 'containers': {'1/lxc/0': {'baz': 'qux'}}}
            },
            'services': {}}, '')
        self.assertEqual(list(status.iter_machines()),
                         [('1', status.status['machines']['1'])])

    def test_iter_machines_containers(self):
        status = Status({
            'machines': {
                '1': {'foo': 'bar', 'containers': {'1/lxc/0': {'baz': 'qux'}}}
            },
            'services': {}}, '')
        self.assertEqual(list(status.iter_machines(containers=True)), [
            ('1', status.status['machines']['1']),
            ('1/lxc/0', {'baz': 'qux'}),
        ])

    def test_agent_items_empty(self):
        status = Status({'machines': {}, 'services': {}}, '')
        self.assertItemsEqual([], status.agent_items())

    def test_agent_items(self):
        status = Status({
            'machines': {
                '1': {'foo': 'bar'}
            },
            'services': {
                'jenkins': {
                    'units': {
                        'jenkins/1': {
                            'subordinates': {
                                'sub': {'baz': 'qux'}
                            }
                        }
                    }
                }
            }
        }, '')
        expected = [
            ('1', {'foo': 'bar'}),
            ('jenkins/1', {'subordinates': {'sub': {'baz': 'qux'}}}),
            ('sub', {'baz': 'qux'})]
        self.assertItemsEqual(expected, status.agent_items())

    def test_agent_items_containers(self):
        status = Status({
            'machines': {
                '1': {'foo': 'bar', 'containers': {
                    '2': {'qux': 'baz'},
                }}
            },
            'services': {}
        }, '')
        expected = [
            ('1', {'foo': 'bar', 'containers': {'2': {'qux': 'baz'}}}),
            ('2', {'qux': 'baz'})
        ]
        self.assertItemsEqual(expected, status.agent_items())

    def test_get_service_count_zero(self):
        status = Status({
            'machines': {
                '1': {'agent-state': 'good'},
                '2': {},
            },
        }, '')
        self.assertEqual(0, status.get_service_count())

    def test_get_service_count(self):
        status = Status({
            'machines': {
                '1': {'agent-state': 'good'},
                '2': {},
            },
            'services': {
                'jenkins': {
                    'units': {
                        'jenkins/1': {'agent-state': 'bad'},
                    }
                },
                'dummy-sink': {
                    'units': {
                        'dummy-sink/0': {'agent-state': 'started'},
                    }
                },
                'juju-reports': {
                    'units': {
                        'juju-reports/0': {'agent-state': 'pending'},
                    }
                }
            }
        }, '')
        self.assertEqual(3, status.get_service_count())

    def test_get_service_unit_count_zero(self):
        status = Status({
            'machines': {
                '1': {'agent-state': 'good'},
                '2': {},
            },
        }, '')
        self.assertEqual(0, status.get_service_unit_count('jenkins'))

    def test_get_service_unit_count(self):
        status = Status({
            'machines': {
                '1': {'agent-state': 'good'},
                '2': {},
            },
            'services': {
                'jenkins': {
                    'units': {
                        'jenkins/1': {'agent-state': 'bad'},
                        'jenkins/2': {'agent-state': 'bad'},
                        'jenkins/3': {'agent-state': 'bad'},
                    }
                }
            }
        }, '')
        self.assertEqual(3, status.get_service_unit_count('jenkins'))

    def test_get_unit(self):
        status = Status({
            'machines': {
                '1': {},
            },
            'services': {
                'jenkins': {
                    'units': {
                        'jenkins/1': {'agent-state': 'bad'},
                    }
                },
                'dummy-sink': {
                    'units': {
                        'jenkins/2': {'agent-state': 'started'},
                    }
                },
            }
        }, '')
        self.assertEqual(
            status.get_unit('jenkins/1'), {'agent-state': 'bad'})
        self.assertEqual(
            status.get_unit('jenkins/2'), {'agent-state': 'started'})
        with self.assertRaisesRegexp(KeyError, 'jenkins/3'):
            status.get_unit('jenkins/3')

    def test_service_subordinate_units(self):
        status = Status({
            'machines': {
                '1': {},
            },
            'services': {
                'ubuntu': {},
                'jenkins': {
                    'units': {
                        'jenkins/1': {
                            'subordinates': {
                                'chaos-monkey/0': {'agent-state': 'started'},
                            }
                        }
                    }
                },
                'dummy-sink': {
                    'units': {
                        'jenkins/2': {
                            'subordinates': {
                                'chaos-monkey/1': {'agent-state': 'started'}
                            }
                        },
                        'jenkins/3': {
                            'subordinates': {
                                'chaos-monkey/2': {'agent-state': 'started'}
                            }
                        }
                    }
                }
            }
        }, '')
        self.assertItemsEqual(
            status.service_subordinate_units('ubuntu'),
            [])
        self.assertItemsEqual(
            status.service_subordinate_units('jenkins'),
            [('chaos-monkey/0', {'agent-state': 'started'},)])
        self.assertItemsEqual(
            status.service_subordinate_units('dummy-sink'), [
                ('chaos-monkey/1', {'agent-state': 'started'}),
                ('chaos-monkey/2', {'agent-state': 'started'})]
            )

    def test_get_open_ports(self):
        status = Status({
            'machines': {
                '1': {},
            },
            'services': {
                'jenkins': {
                    'units': {
                        'jenkins/1': {'agent-state': 'bad'},
                    }
                },
                'dummy-sink': {
                    'units': {
                        'jenkins/2': {'open-ports': ['42/tcp']},
                    }
                },
            }
        }, '')
        self.assertEqual(status.get_open_ports('jenkins/1'), [])
        self.assertEqual(status.get_open_ports('jenkins/2'), ['42/tcp'])

    def test_agent_states_with_agent_state(self):
        status = Status({
            'machines': {
                '1': {'agent-state': 'good'},
                '2': {},
            },
            'services': {
                'jenkins': {
                    'units': {
                        'jenkins/1': {'agent-state': 'bad'},
                        'jenkins/2': {'agent-state': 'good'},
                    }
                }
            }
        }, '')
        expected = {
            'good': ['1', 'jenkins/2'],
            'bad': ['jenkins/1'],
            'no-agent': ['2'],
        }
        self.assertEqual(expected, status.agent_states())

    def test_agent_states_with_agent_status(self):
        status = Status({
            'machines': {
                '1': {'agent-state': 'good'},
                '2': {},
            },
            'services': {
                'jenkins': {
                    'units': {
                        'jenkins/1': {'agent-status': {'current': 'bad'}},
                        'jenkins/2': {'agent-status': {'current': 'good'}},
                        'jenkins/3': {},
                    }
                }
            }
        }, '')
        expected = {
            'good': ['1', 'jenkins/2'],
            'bad': ['jenkins/1'],
            'no-agent': ['2', 'jenkins/3'],
        }
        self.assertEqual(expected, status.agent_states())

    def test_agent_states_with_juju_status(self):
        status = Status({
            'machines': {
                '1': {'juju-status': {'current': 'good'}},
                '2': {},
            },
            'services': {
                'jenkins': {
                    'units': {
                        'jenkins/1': {'juju-status': {'current': 'bad'}},
                        'jenkins/2': {'juju-status': {'current': 'good'}},
                        'jenkins/3': {},
                    }
                }
            }
        }, '')
        expected = {
            'good': ['1', 'jenkins/2'],
            'bad': ['jenkins/1'],
            'no-agent': ['2', 'jenkins/3'],
        }
        self.assertEqual(expected, status.agent_states())

    def test_check_agents_started_not_started(self):
        status = Status({
            'machines': {
                '1': {'agent-state': 'good'},
                '2': {},
            },
            'services': {
                'jenkins': {
                    'units': {
                        'jenkins/1': {'agent-state': 'bad'},
                        'jenkins/2': {'agent-state': 'good'},
                    }
                }
            }
        }, '')
        self.assertEqual(status.agent_states(),
                         status.check_agents_started('env1'))

    def test_check_agents_started_all_started_with_agent_state(self):
        status = Status({
            'machines': {
                '1': {'agent-state': 'started'},
                '2': {'agent-state': 'started'},
            },
            'services': {
                'jenkins': {
                    'units': {
                        'jenkins/1': {
                            'agent-state': 'started',
                            'subordinates': {
                                'sub1': {
                                    'agent-state': 'started'
                                }
                            }
                        },
                        'jenkins/2': {'agent-state': 'started'},
                    }
                }
            }
        }, '')
        self.assertIs(None, status.check_agents_started('env1'))

    def test_check_agents_started_all_started_with_agent_status(self):
        status = Status({
            'machines': {
                '1': {'agent-state': 'started'},
                '2': {'agent-state': 'started'},
            },
            'services': {
                'jenkins': {
                    'units': {
                        'jenkins/1': {
                            'agent-status': {'current': 'idle'},
                            'subordinates': {
                                'sub1': {
                                    'agent-status': {'current': 'idle'}
                                }
                            }
                        },
                        'jenkins/2': {'agent-status': {'current': 'idle'}},
                    }
                }
            }
        }, '')
        self.assertIs(None, status.check_agents_started('env1'))

    def test_check_agents_started_agent_error(self):
        status = Status({
            'machines': {
                '1': {'agent-state': 'any-error'},
            },
            'services': {}
        }, '')
        with self.assertRaisesRegexp(ErroredUnit,
                                     '1 is in state any-error'):
            status.check_agents_started('env1')

    def do_check_agents_started_failure(self, failure):
        status = Status({
            'machines': {'0': {
                'agent-state-info': failure}},
            'services': {},
        }, '')
        with self.assertRaises(ErroredUnit) as e_cxt:
            status.check_agents_started()
        e = e_cxt.exception
        self.assertEqual(
            str(e), '0 is in state {}'.format(failure))
        self.assertEqual(e.unit_name, '0')
        self.assertEqual(e.state, failure)

    def test_check_agents_cannot_set_up_groups(self):
        self.do_check_agents_started_failure('cannot set up groups foobar')

    def test_check_agents_error(self):
        self.do_check_agents_started_failure('error executing "lxc-start"')

    def test_check_agents_cannot_run_instances(self):
        self.do_check_agents_started_failure('cannot run instances')

    def test_check_agents_cannot_run_instance(self):
        self.do_check_agents_started_failure('cannot run instance')

    def test_check_agents_started_agent_info_error(self):
        # Sometimes the error is indicated in a special 'agent-state-info'
        # field.
        status = Status({
            'machines': {
                '1': {'agent-state-info': 'any-error'},
            },
            'services': {}
        }, '')
        with self.assertRaisesRegexp(ErroredUnit,
                                     '1 is in state any-error'):
            status.check_agents_started('env1')

    def test_get_agent_versions_1x(self):
        status = Status({
            'machines': {
                '1': {'agent-version': '1.6.2'},
                '2': {'agent-version': '1.6.1'},
            },
            'services': {
                'jenkins': {
                    'units': {
                        'jenkins/0': {
                            'agent-version': '1.6.1'},
                        'jenkins/1': {},
                    },
                }
            }
        }, '')
        self.assertEqual({
            '1.6.2': {'1'},
            '1.6.1': {'jenkins/0', '2'},
            'unknown': {'jenkins/1'},
        }, status.get_agent_versions())

    def test_get_agent_versions_2x(self):
        status = Status({
            'machines': {
                '1': {'juju-status': {'version': '1.6.2'}},
                '2': {'juju-status': {'version': '1.6.1'}},
            },
            'services': {
                'jenkins': {
                    'units': {
                        'jenkins/0': {
                            'juju-status': {'version': '1.6.1'}},
                        'jenkins/1': {},
                    },
                }
            }
        }, '')
        self.assertEqual({
            '1.6.2': {'1'},
            '1.6.1': {'jenkins/0', '2'},
            'unknown': {'jenkins/1'},
        }, status.get_agent_versions())

    def test_iter_new_machines(self):
        old_status = Status({
            'machines': {
                'bar': 'bar_info',
            }
        }, '')
        new_status = Status({
            'machines': {
                'foo': 'foo_info',
                'bar': 'bar_info',
            }
        }, '')
        self.assertItemsEqual(new_status.iter_new_machines(old_status),
                              [('foo', 'foo_info')])

    def test_get_instance_id(self):
        status = Status({
            'machines': {
                '0': {'instance-id': 'foo-bar'},
                '1': {},
            }
        }, '')
        self.assertEqual(status.get_instance_id('0'), 'foo-bar')
        with self.assertRaises(KeyError):
            status.get_instance_id('1')
        with self.assertRaises(KeyError):
            status.get_instance_id('2')

    def test_from_text(self):
        text = TestEnvJujuClient.make_status_yaml(
            'agent-state', 'pending', 'horsefeathers')
        status = Status.from_text(text)
        self.assertEqual(status.status_text, text)
        self.assertEqual(status.status, {
            'machines': {'0': {'agent-state': 'pending'}},
            'services': {'jenkins': {'units': {'jenkins/0': {
                'agent-state': 'horsefeathers'}}}}
        })

    def test_iter_units(self):
        started_unit = {'agent-state': 'started'}
        unit_with_subordinates = {
            'agent-state': 'started',
            'subordinates': {
                'ntp/0': started_unit,
                'nrpe/0': started_unit,
            },
        }
        status = Status({
            'machines': {
                '1': {'agent-state': 'started'},
            },
            'services': {
                'jenkins': {
                    'units': {
                        'jenkins/0': unit_with_subordinates,
                    }
                },
                'application': {
                    'units': {
                        'application/0': started_unit,
                        'application/1': started_unit,
                    }
                },
            }
        }, '')
        expected = [
            ('application/0', started_unit),
            ('application/1', started_unit),
            ('jenkins/0', unit_with_subordinates),
            ('nrpe/0', started_unit),
            ('ntp/0', started_unit),
        ]
        gen = status.iter_units()
        self.assertIsInstance(gen, types.GeneratorType)
        self.assertEqual(expected, list(gen))


def fast_timeout(count):
    if False:
        yield


@contextmanager
def temp_config():
    with temp_dir() as home:
        os.environ['JUJU_HOME'] = home
        environments_path = os.path.join(home, 'environments.yaml')
        with open(environments_path, 'w') as environments:
            yaml.dump({'environments': {
                'foo': {'type': 'local'}
            }}, environments)
        yield


class TestController(TestCase):

    def test_controller(self):
        controller = Controller('ctrl')
        self.assertEqual('ctrl', controller.name)


class TestSimpleEnvironment(TestCase):

    def test_default_controller(self):
        default = SimpleEnvironment('foo')
        self.assertEqual('foo', default.controller.name)

    def test_clone(self):
        orig = SimpleEnvironment('foo', {'type': 'bar'}, 'myhome')
        orig.local = 'local1'
        orig.kvm = 'kvm1'
        orig.maas = 'maas1'
        orig.joyent = 'joyent1'
        copy = orig.clone()
        self.assertIs(SimpleEnvironment, type(copy))
        self.assertIsNot(orig, copy)
        self.assertEqual(copy.environment, 'foo')
        self.assertIsNot(orig.config, copy.config)
        self.assertEqual({'type': 'bar'}, copy.config)
        self.assertEqual('myhome', copy.juju_home)
        self.assertEqual('local1', copy.local)
        self.assertEqual('kvm1', copy.kvm)
        self.assertEqual('maas1', copy.maas)
        self.assertEqual('joyent1', copy.joyent)
        self.assertIs(orig.controller, copy.controller)

    def test_clone_model_name(self):
        orig = SimpleEnvironment('foo', {'type': 'bar', 'name': 'oldname'},
                                 'myhome')
        copy = orig.clone(model_name='newname')
        self.assertEqual('newname', copy.environment)
        self.assertEqual('newname', copy.config['name'])

    def test_set_model_name(self):
        env = SimpleEnvironment('foo', {})
        env.set_model_name('bar')
        self.assertEqual(env.environment, 'bar')
        self.assertEqual(env.controller.name, 'bar')
        self.assertEqual(env.config['name'], 'bar')

    def test_set_model_name_not_controller(self):
        env = SimpleEnvironment('foo', {})
        env.set_model_name('bar', set_controller=False)
        self.assertEqual(env.environment, 'bar')
        self.assertEqual(env.controller.name, 'foo')
        self.assertEqual(env.config['name'], 'bar')

    def test_local_from_config(self):
        env = SimpleEnvironment('local', {'type': 'openstack'})
        self.assertFalse(env.local, 'Does not respect config type.')
        env = SimpleEnvironment('local', {'type': 'local'})
        self.assertTrue(env.local, 'Does not respect config type.')

    def test_kvm_from_config(self):
        env = SimpleEnvironment('local', {'type': 'local'})
        self.assertFalse(env.kvm, 'Does not respect config type.')
        env = SimpleEnvironment('local',
                                {'type': 'local', 'container': 'kvm'})
        self.assertTrue(env.kvm, 'Does not respect config type.')

    def test_from_config(self):
        with temp_config():
            env = SimpleEnvironment.from_config('foo')
            self.assertIs(SimpleEnvironment, type(env))
            self.assertEqual({'type': 'local'}, env.config)

    def test_from_bogus_config(self):
        with temp_config():
            with self.assertRaises(NoSuchEnvironment):
                SimpleEnvironment.from_config('bar')

    def test_from_config_none(self):
        with temp_config():
            os.environ['JUJU_ENV'] = 'foo'
            # GZ 2015-10-15: Currently default_env calls the juju on path here.
            with patch('jujuconfig.default_env', autospec=True,
                       return_value='foo') as cde_mock:
                env = SimpleEnvironment.from_config(None)
            self.assertEqual(env.environment, 'foo')
            cde_mock.assert_called_once_with()

    def test_juju_home(self):
        env = SimpleEnvironment('foo')
        self.assertIs(None, env.juju_home)
        env = SimpleEnvironment('foo', juju_home='baz')
        self.assertEqual('baz', env.juju_home)

    def test_make_jes_home(self):
        with temp_dir() as juju_home:
            with SimpleEnvironment('foo').make_jes_home(
                    juju_home, 'bar', {'baz': 'qux'}) as jes_home:
                pass
            with open(get_environments_path(jes_home)) as env_file:
                env = yaml.safe_load(env_file)
        self.assertEqual(env, {'baz': 'qux'})
        self.assertEqual(jes_home, jes_home_path(juju_home, 'bar'))

    def test_make_jes_home_clean_existing(self):
        env = SimpleEnvironment('foo')
        with temp_dir() as juju_home:
            with env.make_jes_home(juju_home, 'bar',
                                   {'baz': 'qux'}) as jes_home:
                foo_path = os.path.join(jes_home, 'foo')
                with open(foo_path, 'w') as foo:
                    foo.write('foo')
                self.assertTrue(os.path.isfile(foo_path))
            with env.make_jes_home(juju_home, 'bar',
                                   {'baz': 'qux'}) as jes_home:
                self.assertFalse(os.path.exists(foo_path))

    def test_dump_yaml(self):
        env = SimpleEnvironment('baz', {'type': 'qux'}, 'home')
        with temp_dir() as path:
            env.dump_yaml(path, {'foo': 'bar'})
            self.assertItemsEqual(
                ['environments.yaml'], os.listdir(path))
            with open(os.path.join(path, 'environments.yaml')) as f:
                self.assertEqual({'foo': 'bar'}, yaml.safe_load(f))


class TestJujuData(TestCase):

    def test_clone(self):
        orig = JujuData('foo', {'type': 'bar'}, 'myhome')
        orig.credentials = {'secret': 'password'}
        orig.clouds = {'name': {'meta': 'data'}}
        copy = orig.clone()
        self.assertIs(JujuData, type(copy))
        self.assertIsNot(orig, copy)
        self.assertEqual(copy.environment, 'foo')
        self.assertIsNot(orig.config, copy.config)
        self.assertEqual({'type': 'bar'}, copy.config)
        self.assertEqual('myhome', copy.juju_home)
        self.assertIsNot(orig.credentials, copy.credentials)
        self.assertEqual(orig.credentials, copy.credentials)
        self.assertIsNot(orig.clouds, copy.clouds)
        self.assertEqual(orig.clouds, copy.clouds)

    def test_clone_model_name(self):
        orig = JujuData('foo', {'type': 'bar', 'name': 'oldname'}, 'myhome')
        orig.credentials = {'secret': 'password'}
        orig.clouds = {'name': {'meta': 'data'}}
        copy = orig.clone(model_name='newname')
        self.assertEqual('newname', copy.environment)
        self.assertEqual('newname', copy.config['name'])

    def test_get_cloud_random_provider(self):
        self.assertEqual(
            'bar', JujuData('foo', {'type': 'bar'}, 'home').get_cloud())

    def test_get_cloud_ec2(self):
        self.assertEqual(
            'aws', JujuData('foo', {'type': 'ec2', 'region': 'bar'},
                            'home').get_cloud())
        self.assertEqual(
            'aws-china', JujuData('foo', {
                'type': 'ec2', 'region': 'cn-north-1'
                }, 'home').get_cloud())

    def test_get_cloud_gce(self):
        self.assertEqual(
            'google', JujuData('foo', {'type': 'gce', 'region': 'bar'},
                               'home').get_cloud())

    def test_get_cloud_maas(self):
        data = JujuData('foo', {'type': 'maas', 'maas-server': 'bar'}, 'home')
        data.clouds = {'clouds': {
            'baz': {'type': 'maas', 'endpoint': 'bar'},
            'qux': {'type': 'maas', 'endpoint': 'qux'},
            }}
        self.assertEqual('baz', data.get_cloud())

    def test_get_cloud_maas_wrong_type(self):
        data = JujuData('foo', {'type': 'maas', 'maas-server': 'bar'}, 'home')
        data.clouds = {'clouds': {
            'baz': {'type': 'foo', 'endpoint': 'bar'},
            }}
        with self.assertRaisesRegexp(LookupError, 'No such endpoint: bar'):
            self.assertEqual(data.get_cloud())

    def test_get_cloud_openstack(self):
        data = JujuData('foo', {'type': 'openstack', 'auth-url': 'bar'},
                        'home')
        data.clouds = {'clouds': {
            'baz': {'type': 'openstack', 'endpoint': 'bar'},
            'qux': {'type': 'openstack', 'endpoint': 'qux'},
            }}
        self.assertEqual('baz', data.get_cloud())

    def test_get_cloud_openstack_wrong_type(self):
        data = JujuData('foo', {'type': 'openstack', 'auth-url': 'bar'},
                        'home')
        data.clouds = {'clouds': {
            'baz': {'type': 'maas', 'endpoint': 'bar'},
            }}
        with self.assertRaisesRegexp(LookupError, 'No such endpoint: bar'):
            data.get_cloud()

    def test_get_region(self):
        self.assertEqual(
            'bar', JujuData('foo', {'type': 'foo', 'region': 'bar'},
                            'home').get_region())

    def test_get_region_old_azure(self):
        self.assertEqual('northeu', JujuData('foo', {
            'type': 'azure', 'location': 'North EU'}, 'home').get_region())

    def test_get_region_azure_arm(self):
        self.assertEqual('bar', JujuData('foo', {
            'type': 'azure', 'location': 'bar', 'tenant-id': 'baz'},
            'home').get_region())

    def test_get_region_joyent(self):
        self.assertEqual('bar', JujuData('foo', {
            'type': 'joyent', 'sdc-url': 'https://bar.api.joyentcloud.com'},
            'home').get_region())

    def test_get_region_lxd(self):
        self.assertEqual('localhost', JujuData('foo', {'type': 'lxd'},
                                               'home').get_region())

    def test_get_region_maas(self):
        self.assertIs(None, JujuData('foo', {'type': 'maas', 'region': 'bar'},
                                     'home').get_region())

    def test_get_region_manual(self):
        self.assertEqual('baz', JujuData('foo', {
            'type': 'manual', 'region': 'bar',
            'bootstrap-host': 'baz'}, 'home').get_region())

    def test_dump_yaml(self):
        cloud_dict = {'clouds': {'foo': {}}}
        credential_dict = {'credential': {'bar': {}}}
        data = JujuData('baz', {'type': 'qux'}, 'home')
        data.clouds = dict(cloud_dict)
        data.credentials = dict(credential_dict)
        with temp_dir() as path:
            data.dump_yaml(path, {})
            self.assertItemsEqual(
                ['clouds.yaml', 'credentials.yaml'], os.listdir(path))
            with open(os.path.join(path, 'clouds.yaml')) as f:
                self.assertEqual(cloud_dict, yaml.safe_load(f))
            with open(os.path.join(path, 'credentials.yaml')) as f:
                self.assertEqual(credential_dict, yaml.safe_load(f))

    def test_load_yaml(self):
        cloud_dict = {'clouds': {'foo': {}}}
        credential_dict = {'credential': {'bar': {}}}
        with temp_dir() as path:
            with open(os.path.join(path, 'clouds.yaml'), 'w') as f:
                yaml.safe_dump(cloud_dict, f)
            with open(os.path.join(path, 'credentials.yaml'), 'w') as f:
                yaml.safe_dump(credential_dict, f)
            data = JujuData('baz', {'type': 'qux'}, path)
            data.load_yaml()


class TestGroupReporter(TestCase):

    def test_single(self):
        sio = StringIO.StringIO()
        reporter = GroupReporter(sio, "done")
        self.assertEqual(sio.getvalue(), "")
        reporter.update({"working": ["1"]})
        self.assertEqual(sio.getvalue(), "working: 1")
        reporter.update({"done": ["1"]})
        self.assertEqual(sio.getvalue(), "working: 1\n")

    def test_single_ticks(self):
        sio = StringIO.StringIO()
        reporter = GroupReporter(sio, "done")
        reporter.update({"working": ["1"]})
        self.assertEqual(sio.getvalue(), "working: 1")
        reporter.update({"working": ["1"]})
        self.assertEqual(sio.getvalue(), "working: 1 .")
        reporter.update({"working": ["1"]})
        self.assertEqual(sio.getvalue(), "working: 1 ..")
        reporter.update({"done": ["1"]})
        self.assertEqual(sio.getvalue(), "working: 1 ..\n")

    def test_multiple_values(self):
        sio = StringIO.StringIO()
        reporter = GroupReporter(sio, "done")
        reporter.update({"working": ["1", "2"]})
        self.assertEqual(sio.getvalue(), "working: 1, 2")
        reporter.update({"working": ["1"], "done": ["2"]})
        self.assertEqual(sio.getvalue(), "working: 1, 2\nworking: 1")
        reporter.update({"done": ["1", "2"]})
        self.assertEqual(sio.getvalue(), "working: 1, 2\nworking: 1\n")

    def test_multiple_groups(self):
        sio = StringIO.StringIO()
        reporter = GroupReporter(sio, "done")
        reporter.update({"working": ["1", "2"], "starting": ["3"]})
        first = "starting: 3 | working: 1, 2"
        self.assertEqual(sio.getvalue(), first)
        reporter.update({"working": ["1", "3"], "done": ["2"]})
        second = "working: 1, 3"
        self.assertEqual(sio.getvalue(), "\n".join([first, second]))
        reporter.update({"done": ["1", "2", "3"]})
        self.assertEqual(sio.getvalue(), "\n".join([first, second, ""]))

    def test_finish(self):
        sio = StringIO.StringIO()
        reporter = GroupReporter(sio, "done")
        self.assertEqual(sio.getvalue(), "")
        reporter.update({"working": ["1"]})
        self.assertEqual(sio.getvalue(), "working: 1")
        reporter.finish()
        self.assertEqual(sio.getvalue(), "working: 1\n")

    def test_finish_unchanged(self):
        sio = StringIO.StringIO()
        reporter = GroupReporter(sio, "done")
        self.assertEqual(sio.getvalue(), "")
        reporter.finish()
        self.assertEqual(sio.getvalue(), "")

    def test_wrap_to_width(self):
        sio = StringIO.StringIO()
        reporter = GroupReporter(sio, "done")
        self.assertEqual(sio.getvalue(), "")
        for _ in range(150):
            reporter.update({"working": ["1"]})
        reporter.finish()
        self.assertEqual(sio.getvalue(), """\
working: 1 ....................................................................
...............................................................................
..
""")

    def test_wrap_to_width_exact(self):
        sio = StringIO.StringIO()
        reporter = GroupReporter(sio, "done")
        reporter.wrap_width = 12
        self.assertEqual(sio.getvalue(), "")
        changes = []
        for _ in range(20):
            reporter.update({"working": ["1"]})
            changes.append(sio.getvalue())
        self.assertEqual(changes[::4], [
            "working: 1",
            "working: 1 .\n...",
            "working: 1 .\n.......",
            "working: 1 .\n...........",
            "working: 1 .\n............\n...",
        ])
        reporter.finish()
        self.assertEqual(sio.getvalue(), changes[-1] + "\n")

    def test_wrap_to_width_overflow(self):
        sio = StringIO.StringIO()
        reporter = GroupReporter(sio, "done")
        reporter.wrap_width = 8
        self.assertEqual(sio.getvalue(), "")
        changes = []
        for _ in range(16):
            reporter.update({"working": ["1"]})
            changes.append(sio.getvalue())
        self.assertEqual(changes[::4], [
            "working: 1",
            "working: 1\n....",
            "working: 1\n........",
            "working: 1\n........\n....",
        ])
        reporter.finish()
        self.assertEqual(sio.getvalue(), changes[-1] + "\n")

    def test_wrap_to_width_multiple_groups(self):
        sio = StringIO.StringIO()
        reporter = GroupReporter(sio, "done")
        reporter.wrap_width = 16
        self.assertEqual(sio.getvalue(), "")
        changes = []
        for _ in range(6):
            reporter.update({"working": ["1", "2"]})
            changes.append(sio.getvalue())
        for _ in range(10):
            reporter.update({"working": ["1"], "done": ["2"]})
            changes.append(sio.getvalue())
        self.assertEqual(changes[::4], [
            "working: 1, 2",
            "working: 1, 2 ..\n..",
            "working: 1, 2 ..\n...\n"
            "working: 1 ..",
            "working: 1, 2 ..\n...\n"
            "working: 1 .....\n.",
        ])
        reporter.finish()
        self.assertEqual(sio.getvalue(), changes[-1] + "\n")


class TestMakeClient(TestCase):

    @contextmanager
    def make_client_cxt(self):
        td = temp_dir()
        te = temp_env({'environments': {'foo': {
            'orig-name': 'foo', 'name': 'foo'}}})
        with td as juju_path, te, patch('subprocess.Popen',
                                        side_effect=ValueError):
            with patch('subprocess.check_output') as co_mock:
                co_mock.return_value = '1.18'
                juju_path = os.path.join(juju_path, 'juju')
                yield juju_path

    def test_make_client(self):
        with self.make_client_cxt() as juju_path:
            client = make_client(juju_path, False, 'foo', 'bar')
        self.assertEqual(client.full_path, juju_path)
        self.assertEqual(client.debug, False)
        self.assertEqual(client.env.config['orig-name'], 'foo')
        self.assertEqual(client.env.config['name'], 'bar')
        self.assertEqual(client.env.environment, 'bar')

    def test_make_client_debug(self):
        with self.make_client_cxt() as juju_path:
            client = make_client(juju_path, True, 'foo', 'bar')
        self.assertEqual(client.debug, True)

    def test_make_client_no_temp_env_name(self):
        with self.make_client_cxt() as juju_path:
            client = make_client(juju_path, False, 'foo', None)
        self.assertEqual(client.full_path, juju_path)
        self.assertEqual(client.env.config['orig-name'], 'foo')
        self.assertEqual(client.env.config['name'], 'foo')
        self.assertEqual(client.env.environment, 'foo')


class AssessParseStateServerFromErrorTestCase(TestCase):

    def test_parse_new_state_server_from_error(self):
        output = dedent("""
            Waiting for address
            Attempting to connect to 10.0.0.202:22
            Attempting to connect to 1.2.3.4:22
            The fingerprint for the ECDSA key sent by the remote host is
            """)
        error = subprocess.CalledProcessError(1, ['foo'], output)
        address = parse_new_state_server_from_error(error)
        self.assertEqual('1.2.3.4', address)

    def test_parse_new_state_server_from_error_output_none(self):
        error = subprocess.CalledProcessError(1, ['foo'], None)
        address = parse_new_state_server_from_error(error)
        self.assertIs(None, address)

    def test_parse_new_state_server_from_error_no_output(self):
        address = parse_new_state_server_from_error(Exception())
        self.assertIs(None, address)


class TestGetMachineDNSName(TestCase):

    log_level = logging.DEBUG

    machine_0_no_addr = """\
        machines:
            "0":
                instance-id: pending
        """

    machine_0_hostname = """\
        machines:
            "0":
                dns-name: a-host
        """

    machine_0_ipv6 = """\
        machines:
            "0":
                dns-name: 2001:db8::3
        """

    def test_gets_host(self):
        status = Status.from_text(self.machine_0_hostname)
        fake_client = Mock(spec=['status_until'])
        fake_client.status_until.return_value = [status]
        host = get_machine_dns_name(fake_client, '0')
        self.assertEqual(host, "a-host")
        fake_client.status_until.assert_called_once_with(timeout=600)
        self.assertEqual(self.log_stream.getvalue(), "")

    def test_retries_for_dns_name(self):
        status_pending = Status.from_text(self.machine_0_no_addr)
        status_host = Status.from_text(self.machine_0_hostname)
        fake_client = Mock(spec=['status_until'])
        fake_client.status_until.return_value = [status_pending, status_host]
        host = get_machine_dns_name(fake_client, '0')
        self.assertEqual(host, "a-host")
        fake_client.status_until.assert_called_once_with(timeout=600)
        self.assertEqual(
            self.log_stream.getvalue(),
            "DEBUG No dns-name yet for machine 0\n")

    def test_retries_gives_up(self):
        status = Status.from_text(self.machine_0_no_addr)
        fake_client = Mock(spec=['status_until'])
        fake_client.status_until.return_value = [status] * 3
        host = get_machine_dns_name(fake_client, '0', timeout=10)
        self.assertEqual(host, None)
        fake_client.status_until.assert_called_once_with(timeout=10)
        self.assertEqual(
            self.log_stream.getvalue(),
            "DEBUG No dns-name yet for machine 0\n" * 3)

    def test_gets_ipv6(self):
        status = Status.from_text(self.machine_0_ipv6)
        fake_client = Mock(spec=['status_until'])
        fake_client.status_until.return_value = [status]
        host = get_machine_dns_name(fake_client, '0')
        self.assertEqual(host, "2001:db8::3")
        fake_client.status_until.assert_called_once_with(timeout=600)
        self.assertEqual(
            self.log_stream.getvalue(),
            "WARNING Selected IPv6 address for machine 0: '2001:db8::3'\n")

    def test_gets_ipv6_unsupported(self):
        status = Status.from_text(self.machine_0_ipv6)
        fake_client = Mock(spec=['status_until'])
        fake_client.status_until.return_value = [status]
        with patch('utility.socket', wraps=socket) as wrapped_socket:
            del wrapped_socket.inet_pton
            host = get_machine_dns_name(fake_client, '0')
        self.assertEqual(host, "2001:db8::3")
        fake_client.status_until.assert_called_once_with(timeout=600)
        self.assertEqual(self.log_stream.getvalue(), "")<|MERGE_RESOLUTION|>--- conflicted
+++ resolved
@@ -493,17 +493,6 @@
     def _jes_enabled(self):
         raise Exception
 
-<<<<<<< HEAD
-=======
-    @property
-    def model_name(self):
-        return self.env.environment
-
-    @property
-    def feature_flags(self):
-        return frozenset(self._backend._feature_flags)
-
->>>>>>> 4a7e2057
     def clone(self, env, full_path=None, debug=None):
         if full_path is None:
             full_path = self.full_path
