#!/bin/bash -e
# juju_version will return only the version and not the architecture/substrate
# of the juju version. If JUJU_VERSION is defined in CI this value will be used
# otherwise we interrogate the juju binary on path.
juju_version() {
	# Match only major, minor, and patch or tag + build number
	if [ -n "${JUJU_VERSION:-}" ]; then
		version=${JUJU_VERSION}
	else
		version=$(juju version | grep -oE '^[[:digit:]]+\.[[:digit:]]+(\.[[:digit:]]+|-\w+){1}(\.[[:digit:]]+)?')
	fi
	echo "${version}"
}

jujud_version() {
	version=$(jujud version)

	# shellcheck disable=SC2116
	version=$(echo "${version%-*}")
	# shellcheck disable=SC2116
	version=$(echo "${version%-*}")

	echo "${version}"
}

# ensure will check if there is a bootstrapped controller that it can take
# advantage of, failing that it will bootstrap a new controller for you.
#
# ```
# ensure <model name> <file to output logs>
# ```
ensure() {
	local model output

	model=${1}
	shift

	output=${1}
	shift

	export BOOTSTRAP_REUSE="true"
	bootstrap "${model}" "${output}"
}

# bootstrap will attempt to bootstrap a controller on the correct cloud.
# It will check if there is an existing controller with the same name and bail,
# if there is.
#
# The name of the controller is randomised, but the model name is used to
# override the default model name for that controller. That way we have a
# unique namespaced models instead of the "default" model name.
# This helps with providing encapsulated tests without having to bootstrap a
# controller for every test in a suite.
#
# The stdout of the file can be piped to an optional output file.
#
# ```
# bootstrap <cloud name> <controller name> <file to output logs> <model name>
# ```
bootstrap() {
	local cloud name output model bootstrapped_name
	case "${BOOTSTRAP_PROVIDER:-}" in
	"ec2")
		cloud="aws"
		;;
	"gce")
		cloud="google"
		;;
	"azure")
		cloud="azure"
		;;
	"localhost" | "lxd")
		cloud="localhost"
		;;
	"lxd-remote" | "vsphere" | "openstack" | "k8s" | "maas")
		cloud="${BOOTSTRAP_CLOUD}"
		;;
	"manual")
		manual_name=${1}
		shift

		cloud="${manual_name}"
		;;
	*)
		echo "Unexpected bootstrap provider (${BOOTSTRAP_PROVIDER})."
		exit 1
		;;
	esac

	model=${1}
	shift

	output=${1}
	shift

	rnd=$(rnd_str)
	name="ctrl-${rnd}"

	if [[ ! -f "${TEST_DIR}/jujus" ]]; then
		touch "${TEST_DIR}/jujus"
	fi
	bootstrapped_name=$({ grep "." "${TEST_DIR}/jujus" || echo ""; } | tail -n 1)
	if [[ -z ${bootstrapped_name} ]]; then
		# shellcheck disable=SC2236
		if [[ -n ${BOOTSTRAP_REUSE_LOCAL} ]]; then
			bootstrapped_name="${BOOTSTRAP_REUSE_LOCAL}"
			export BOOTSTRAP_REUSE="true"
		else
			# No bootstrapped juju found, unset the the variable.
			echo "====> Unable to reuse bootstrapped juju"
			export BOOTSTRAP_REUSE="false"
		fi
	fi
	if [[ ${BOOTSTRAP_REUSE} == "true" && ${BOOTSTRAP_PROVIDER} != "k8s" ]]; then
		# juju show-machine not supported with k8s controllers
		OUT=$(juju show-machine -m "${bootstrapped_name}":controller --format=json | jq -r ".machines | .[] | .series")
		if [[ -n ${OUT} ]]; then
			OUT=$(echo "${OUT}" | grep -oh "${BOOTSTRAP_SERIES}" || true)
			if [[ ${OUT} != "${BOOTSTRAP_SERIES}" ]]; then
				echo "====> Unable to reuse bootstrapped juju"
				export BOOTSTRAP_REUSE="false"
			fi
		fi
	fi

	version=$(juju_version)

	START_TIME=$(date +%s)
	if [[ ${BOOTSTRAP_REUSE} == "true" ]]; then
		echo "====> Reusing bootstrapped juju ($(green "${version}:${cloud}"))"

		OUT=$(juju models -c "${bootstrapped_name}" --format=json 2>/dev/null | jq -r ".models[] | .[\"short-name\"] | select(. == \"${model}\")" || true)
		if [[ -n ${OUT} ]]; then
			echo "${model} already exists. Use the following to clean up the environment:"
			echo "    juju switch ${bootstrapped_name}"
			echo "    juju destroy-model --no-prompt ${model}"
			exit 1
		fi

		add_model "${model}" "${cloud}" "${bootstrapped_name}" "${output}"
		name="${bootstrapped_name}"
		BOOTSTRAPPED_CLOUD=$(juju show-model controller | yq -o=j | jq -r '.[] | .cloud')
		export BOOTSTRAPPED_CLOUD
		BOOTSTRAPPED_CLOUD_REGION=$(juju show-model controller | yq -o=j | jq -r '.[] | (.cloud + "/" + .region)')
		export BOOTSTRAPPED_CLOUD_REGION
	else
		local cloud_region
		if [[ -n ${BOOTSTRAP_REGION:-} ]]; then
			cloud_region="${cloud}/${BOOTSTRAP_REGION}"
		else
			cloud_region="${cloud}"
		fi
		echo "====> Bootstrapping juju ($(green "${version}:${cloud_region}"))"
		juju_bootstrap "${cloud_region}" "${name}" "${model}" "${output}"
		export BOOTSTRAPPED_CLOUD="${cloud}"
		export BOOTSTRAPPED_CLOUD_REGION="${cloud_region}"
	fi

	END_TIME=$(date +%s)

	echo "====> Bootstrapped juju ($((END_TIME - START_TIME))s)"

	export BOOTSTRAPPED_JUJU_CTRL_NAME="${name}"
}

# add_model is used to add a model for tracking. This is for internal use only
# and shouldn't be used by any of the tests directly.
add_model() {
	local model cloud controller

	model=${1}
	cloud=${2}
	controller=${3}
	output=${4}

	OUT=$(juju controllers --format=json | jq '.controllers | .["${bootstrapped_name}"] | .cloud' | grep "${cloud}" || true)
	if [[ -n ${OUT} ]]; then
		juju add-model -c "${controller}" "${model}" 2>&1 | OUTPUT "${output}"
	else
		juju add-model -c "${controller}" "${model}" "${cloud}" 2>&1 | OUTPUT "${output}"
	fi

	post_add_model

	echo "${model}" >>"${TEST_DIR}/models"
}

# add_images_for_vsphere is used to add-image with known vSphere template paths for LTS series
# and shouldn't be used by any of the tests directly.
add_images_for_vsphere() {
	juju metadata add-image juju-ci-root/templates/jammy-test-template --series jammy
	juju metadata add-image juju-ci-root/templates/focal-test-template --series focal
}

# setup_vsphere_simplestreams generates image metadata for use during vSphere bootstrap.  There is
# an assumption made with regards to the template name in the Boston vSphere.  This is for internal
# use only and shouldn't be used by any of the tests directly.
setup_vsphere_simplestreams() {
	local dir series

	dir=${1}
	series=${2:-"jammy"}

	if [[ ! -f ${dir} ]]; then
		mkdir "${dir}" || true
	fi

	cloud_endpoint=$(juju clouds --client --format=json | jq -r ".[\"$BOOTSTRAP_CLOUD\"] | .endpoint")
	# pipe output to test dir, otherwise becomes part of the return value.
	juju metadata generate-image -i juju-ci-root/templates/"${series}"-test-template -r "${BOOTSTRAP_REGION}" -d "${dir}" -u "${cloud_endpoint}" -s "${series}" >>"${TEST_DIR}"/simplestreams 2>&1
}

# juju_bootstrap is used to bootstrap a model for tracking. This is for internal
# use only and shouldn't be used by any of the tests directly.
juju_bootstrap() {
	local cloud_region name model output

	cloud_region=${1}
	shift

	name=${1}
	shift

	model=${1}
	shift

	output=${1}
	shift

	series=
	if [[ ${BOOTSTRAP_PROVIDER} != "k8s" ]]; then
		case "${BOOTSTRAP_SERIES}" in
		"${CURRENT_LTS}")
			series="--bootstrap-series=${BOOTSTRAP_SERIES} --config image-stream=daily --force"
			;;
		"") ;;

		*)
			series="--bootstrap-series=${BOOTSTRAP_SERIES}"
			;;
		esac
	fi

	pre_bootstrap

	command="juju bootstrap ${series} ${cloud_region} ${name} --add-model ${model} ${BOOTSTRAP_ADDITIONAL_ARGS}"
	# keep $@ here, otherwise hit SC2124
	${command} "$@" 2>&1 | OUTPUT "${output}"
	echo "${name}" >>"${TEST_DIR}/jujus"

	post_bootstrap
}

# pre_bootstrap contains setup required before bootstrap specific to providers
# and shouldn't be used by any of the tests directly.
pre_bootstrap() {
	# ensure BOOTSTRAP_ADDITIONAL_ARGS is defined, even if not necessary.
	export BOOTSTRAP_ADDITIONAL_ARGS=${BOOTSTRAP_ADDITIONAL_ARGS:-}
	case "${BOOTSTRAP_PROVIDER:-}" in
	"vsphere")
		echo "====> Creating image simplestream metadata for juju ($(green "${version}:${cloud}"))"

		image_streams_dir=${TEST_DIR}/image-streams
		setup_vsphere_simplestreams "${image_streams_dir}" "${BOOTSTRAP_SERIES}"
		export BOOTSTRAP_ADDITIONAL_ARGS="${BOOTSTRAP_ADDITIONAL_ARGS} --metadata-source ${image_streams_dir}"
		;;
	esac

	if [[ ${BUILD_AGENT:-} == true ]]; then
		export BOOTSTRAP_ADDITIONAL_ARGS="${BOOTSTRAP_ADDITIONAL_ARGS:-} --build-agent=${BUILD_AGENT}"
	else
		# In CI tests, both Build and OfficialBuild are set.
		# Juju confuses when it needs to decide the operator image tag to use.
		# So we need to explicitly set the agent version for CI tests.
		if [[ -n ${JUJU_VERSION:-} ]]; then
			version=${JUJU_VERSION}
		else
			version=$(juju_version)
		fi
		export BOOTSTRAP_ADDITIONAL_ARGS="${BOOTSTRAP_ADDITIONAL_ARGS:-} --agent-version=${version}"
	fi

	if [[ -n ${SHORT_GIT_COMMIT:-} ]]; then
		export BOOTSTRAP_ADDITIONAL_ARGS="${BOOTSTRAP_ADDITIONAL_ARGS:-} --model-default agent-metadata-url=https://ci-run-streams.s3.amazonaws.com/builds/build-${SHORT_GIT_COMMIT}/"
		export BOOTSTRAP_ADDITIONAL_ARGS="${BOOTSTRAP_ADDITIONAL_ARGS:-} --model-default agent-stream=build-${SHORT_GIT_COMMIT}"
	fi

	if [[ -n ${BOOTSTRAP_ARCH:-} ]]; then
		export BOOTSTRAP_ADDITIONAL_ARGS="${BOOTSTRAP_ADDITIONAL_ARGS:-} --bootstrap-constraints arch=${BOOTSTRAP_ARCH}"
	fi

	if [[ -n ${OPERATOR_IMAGE_ACCOUNT:-} ]]; then
		export BOOTSTRAP_ADDITIONAL_ARGS="${BOOTSTRAP_ADDITIONAL_ARGS:-} --config caas-image-repo=${OPERATOR_IMAGE_ACCOUNT}"
	fi

	echo "BOOTSTRAP_ADDITIONAL_ARGS => ${BOOTSTRAP_ADDITIONAL_ARGS}"
}

# post_bootstrap contains actions required after bootstrap specific to providers
# and shouldn't be used by any of the tests directly.  Calls post_add_model
# models are added during bootstrap.
post_bootstrap() {
	case "${BOOTSTRAP_PROVIDER:-}" in
	"vsphere")
		rm -r "${TEST_DIR}"/image-streams
		;;
	esac
	post_add_model
}

# post_add_model does provider specific config required after a new model is added
# and shouldn't be used by any of the tests directly.
post_add_model() {
	case "${BOOTSTRAP_PROVIDER:-}" in
	"vsphere")
		add_images_for_vsphere
		;;
	esac

	if [[ -n ${MODEL_ARCH:-} ]]; then
		juju set-model-constraints "arch=${MODEL_ARCH}"
	fi
}

# destroy_model takes a model name and destroys a model. It first checks if the
# model is found before attempting to do so.
#
# ```
# destroy_model <model name> [<timeout>]
# ```
destroy_model() {
	local name timeout

	name=${1}
	timeout=${2:-30m}
	shift

	# shellcheck disable=SC2034
	OUT=$(juju models --format=json | jq '.models | .[] | .["short-name"]' | grep "${name}" || true)
	# shellcheck disable=SC2181
	if [[ -z ${OUT} ]]; then
		return
	fi

	output="${TEST_DIR}/${name}-destroy.log"

	echo "====> Destroying juju model ${name}"
	echo "${name}" | xargs -I % juju destroy-model --no-prompt --destroy-storage --timeout="$timeout" % >"${output}" 2>&1 || true
	CHK=$(cat "${output}" | grep -i "ERROR\|Unable to get the model status from the API" || true)
	if [[ -n ${CHK} ]]; then
		printf '\nFound some issues\n'
		cat "${output}"
		exit 1
	fi
	echo "====> Destroyed juju model ${name}"
}

# destroy_controller takes a controller name and destroys the controller. It
# also destroys all the models at the same time.
#
# ```
# destroy_controller <controller name>
# ```
destroy_controller() {
	local name

	name=${1}
	shift

	# shellcheck disable=SC2034
	OUT=$(juju controllers --format=json | jq '.controllers | keys[]' | grep "${name}" || true)
	# shellcheck disable=SC2181
	if [[ -z ${OUT} ]]; then
		OUT=$(juju models --format=json | jq -r '.models | .[] | .["short-name"]' | grep "^${name}$" || true)
		if [[ -z ${OUT} ]]; then
			echo "====> ERROR Destroy controller/model. Unable to locate $(red "${name}")"
			exit 1
		fi
		echo "====> Destroying model ($(green "${name}"))"

		output="${TEST_DIR}/${name}-destroy-model.log"
		echo "${name}" | xargs -I % juju destroy-model --no-prompt % >"${output}" 2>&1 || true

		echo "====> Destroyed model ($(green "${name}"))"
		return
	fi

	set +e

	echo "====> Introspection gathering"
	introspect_controller "${name}" || true
	echo "====> Introspection gathered"

	# Unfortunately having any offers on a model, leads to failure to clean
	# up a controller.
	# See discussion under https://bugs.launchpad.net/juju/+bug/1830292.
	echo "====> Removing offers"
	remove_controller_offers "${name}"
	echo "====> Removed offers"

	set_verbosity

	output="${TEST_DIR}/${name}-destroy-controller.log"

	echo "====> Destroying juju ($(green "${name}"))"
	if [[ ${KILL_CONTROLLER:-} != "true" ]]; then
<<<<<<< HEAD
		echo "${name}" | xargs -I % juju destroy-controller --destroy-all-models --no-prompt % >"${output}" 2>&1
	else
		echo "${name}" | xargs -I % juju kill-controller -t 0 --no-prompt % >"${output}" 2>&1
=======
		echo "${name}" | xargs -I % juju destroy-controller --destroy-all-models -y % 2>&1 | OUTPUT "${output}"
	else
		echo "${name}" | xargs -I % juju kill-controller -t 0 -y % 2>&1 | OUTPUT "${output}"
>>>>>>> 243fd66d
	fi

	set +e
	CHK=$(cat "${output}" | grep -i "ERROR" || true)
	if [[ -n ${CHK} ]]; then
		printf '\nFound some issues\n'
		cat "${output}"
		exit 1
	fi
	set_verbosity

	sed -i "/^${name}$/d" "${TEST_DIR}/jujus"
	echo "====> Destroyed juju ($(green "${name}"))"
}

# cleanup_jujus is used to destroy all the known controllers the test suite
# knows about. This is for internal use only and shouldn't be used by any of the
# tests directly.
cleanup_jujus() {
	if [[ -f "${TEST_DIR}/jujus" ]]; then
		echo "====> Cleaning up jujus"

		while read -r juju_name; do
			destroy_controller "${juju_name}"
		done <"${TEST_DIR}/jujus"
		rm -f "${TEST_DIR}/jujus" || true
	fi
	echo "====> Completed cleaning up jujus"
}

introspect_controller() {
	local name

	name=${1}

	if [[ ${BOOTSTRAP_PROVIDER} == "k8s" ]]; then
		echo "====> TODO: Implement introspection for k8s"
		return
	fi

	idents=$(juju machines -m "${name}:controller" --format=json | jq ".machines | keys | .[]")
	if [[ -z ${idents} ]]; then
		return
	fi

	echo "${idents}" | xargs -I % juju ssh -m "${name}:controller" % bash -lc "juju_engine_report" >"${TEST_DIR}/${name}-juju_engine_reports.log" 2>/dev/null
	echo "${idents}" | xargs -I % juju ssh -m "${name}:controller" % bash -lc "juju_goroutines" >"${TEST_DIR}/${name}-juju_goroutines.log" 2>/dev/null
}

remove_controller_offers() {
	local name

	name=${1}

	OUT=$(juju models -c "${name}" --format=json | jq -r '.["models"] | .[] | select(.["is-controller"] == false) | .name' || true)
	if [[ -n ${OUT} ]]; then
		echo "${OUT}" | while read -r model; do
			OUT=$(juju offers -m "${name}:${model}" --format=json | jq -r '.[] | .["offer-url"]' || true)
			echo "${OUT}" | while read -r offer; do
				if [[ -n ${offer} ]]; then
					juju remove-offer --force -y -c "${name}" "${offer}"
					echo "${offer}" >>"${TEST_DIR}/${name}-juju_removed_offers.log"
				fi
			done
		done
	fi
}<|MERGE_RESOLUTION|>--- conflicted
+++ resolved
@@ -404,15 +404,9 @@
 
 	echo "====> Destroying juju ($(green "${name}"))"
 	if [[ ${KILL_CONTROLLER:-} != "true" ]]; then
-<<<<<<< HEAD
-		echo "${name}" | xargs -I % juju destroy-controller --destroy-all-models --no-prompt % >"${output}" 2>&1
+		echo "${name}" | xargs -I % juju destroy-controller --destroy-all-models --no-prompt % 2>&1 | OUTPUT "${output}"
 	else
-		echo "${name}" | xargs -I % juju kill-controller -t 0 --no-prompt % >"${output}" 2>&1
-=======
-		echo "${name}" | xargs -I % juju destroy-controller --destroy-all-models -y % 2>&1 | OUTPUT "${output}"
-	else
-		echo "${name}" | xargs -I % juju kill-controller -t 0 -y % 2>&1 | OUTPUT "${output}"
->>>>>>> 243fd66d
+		echo "${name}" | xargs -I % juju kill-controller -t 0 --no-prompt % 2>&1 | OUTPUT "${output}"
 	fi
 
 	set +e
