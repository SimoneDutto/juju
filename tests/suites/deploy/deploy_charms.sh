# NOTE: when making changes, remember that all the tests here need to be able
# to run on amd64 AND arm64.

run_deploy_charm() {
	echo

	file="${TEST_DIR}/test-deploy-charm.log"

	ensure "test-deploy-charm" "${file}"

	juju deploy jameinel-ubuntu-lite
	wait_for "ubuntu-lite" "$(idle_condition "ubuntu-lite")"

	destroy_model "test-deploy-charm"
}

run_deploy_specific_series() {
	echo

	file="${TEST_DIR}/test-deploy-specific-series.log"

	ensure "test-deploy-specific-series" "${file}"

<<<<<<< HEAD
	juju deploy jameinel-ubuntu-lite --base ubuntu@20.04
	base_name=$(juju status --format=json | jq '.applications."ubuntu-lite".base.name')
	base_channel=$(juju status --format=json | jq '.applications."ubuntu-lite".base.channel')

	wait_for "ubuntu-lite" "$(idle_condition "ubuntu-lite")"
=======
	charm_name="juju-qa-refresher"
	# Have to check against default base, to avoid false positives.
	# These two bases should be different.
	default_base="ubuntu@22.04"
	specific_base="ubuntu@20.04"

	juju deploy "$charm_name" app1
	juju deploy "$charm_name" app2 --base "$specific_base"
	base_name1=$(juju status --format=json | jq -r ".applications.app1.base.name")
	base_chan1=$(juju status --format=json | jq -r ".applications.app1.base.channel")
	base_name2=$(juju status --format=json | jq -r ".applications.app2.base.name")
	base_chan2=$(juju status --format=json | jq -r ".applications.app2.base.channel")
>>>>>>> 289ce4e9

	destroy_model "test-deploy-specific-series"

	echo "$base_name1@$base_chan1" | check "$default_base"
	echo "$base_name2@$base_chan2" | check "$specific_base"
}

run_deploy_lxd_profile_charm() {
	echo

	file="${TEST_DIR}/test-deploy-lxd-profile.log"

	ensure "test-deploy-lxd-profile" "${file}"

	juju deploy juju-qa-lxd-profile-without-devices
	wait_for "lxd-profile-without-devices" "$(idle_condition "lxd-profile-without-devices")"

	juju status --format=json | jq '.machines | .["0"] | .["lxd-profiles"] | keys[0]' | check "juju-test-deploy-lxd-profile-lxd-profile"

	destroy_model "test-deploy-lxd-profile"
}

run_deploy_lxd_profile_charm_container() {
	echo

	file="${TEST_DIR}/test-deploy-lxd-profile.log"

	ensure "test-deploy-lxd-profile-container" "${file}"

	juju deploy juju-qa-lxd-profile-without-devices --to lxd
	wait_for "lxd-profile-without-devices" "$(idle_condition "lxd-profile-without-devices")"

	juju status --format=json | jq '.machines | .["0"] | .containers | .["0/lxd/0"] | .["lxd-profiles"] | keys[0]' |
		check "juju-test-deploy-lxd-profile-container-lxd-profile"

	destroy_model "test-deploy-lxd-profile-container"
}

run_deploy_local_predeployed_charm() {
	echo

	model_name="test-deploy-local-predeployed-charm"
	file="${TEST_DIR}/${model_name}.log"

	ensure "${model_name}" "${file}"

	juju deploy ./testcharms/charms/lxd-profile --base ubuntu@22.04
	wait_for "lxd-profile" "$(idle_condition "lxd-profile")"

	juju deploy local:jammy/lxd-profile-0 another-lxd-profile-app
	wait_for "another-lxd-profile-app" "$(idle_condition "another-lxd-profile-app")"
	wait_for "active" '.applications["another-lxd-profile-app"] | ."application-status".current'

	destroy_model "${model_name}"
}

run_deploy_local_lxd_profile_charm() {
	echo

	file="${TEST_DIR}/test-deploy-local-lxd-profile.log"

	ensure "test-deploy-local-lxd-profile" "${file}"

	juju deploy ./testcharms/charms/lxd-profile
	juju deploy ./testcharms/charms/lxd-profile-subordinate
	juju integrate lxd-profile-subordinate lxd-profile

	wait_for "lxd-profile" "$(idle_condition "lxd-profile")"
	wait_for "lxd-profile-subordinate" ".applications | keys[1]"

	lxd_profile_name="juju-test-deploy-local-lxd-profile-lxd-profile"
	lxd_profile_sub_name="juju-test-deploy-local-lxd-profile-lxd-profile-subordinate"

	# subordinates take longer to show, so use wait_for
	machine_0="$(machine_path 0)"
	wait_for "${lxd_profile_sub_name}" "${machine_0}"

	juju status --format=json | jq "${machine_0}" | check "${lxd_profile_name}"
	juju status --format=json | jq "${machine_0}" | check "${lxd_profile_sub_name}"

	juju add-unit "lxd-profile"

	machine_1="$(machine_path 1)"
	wait_for "${lxd_profile_sub_name}" "${machine_1}"

	juju status --format=json | jq "${machine_1}" | check "${lxd_profile_name}"
	juju status --format=json | jq "${machine_1}" | check "${lxd_profile_sub_name}"

	juju add-unit "lxd-profile" --to lxd

	machine_2="$(machine_container_path 2 2/lxd/0)"
	wait_for "${lxd_profile_sub_name}" "${machine_2}"

	juju status --format=json | jq "${machine_2}" | check "${lxd_profile_name}"
	juju status --format=json | jq "${machine_2}" | check "${lxd_profile_sub_name}"

	destroy_model "test-deploy-local-lxd-profile"
}

run_deploy_lxd_to_machine() {
	echo

	model_name="test-deploy-lxd-machine"
	file="${TEST_DIR}/${model_name}.log"

	ensure "${model_name}" "${file}"

	juju add-machine -n 2 --series=jammy

	charm=./tests/suites/deploy/charms/lxd-profile-alt
	juju deploy "${charm}" --to 0 --base ubuntu@22.04

	# Test the case where we wait for the machine to start
	# before deploying the unit.
	wait_for_machine_agent_status "1" "started"
	juju add-unit lxd-profile-alt --to 1

	wait_for "lxd-profile-alt" "$(idle_condition "lxd-profile-alt")"

	lxc profile show "juju-test-deploy-lxd-machine-lxd-profile-alt-0" |
		grep -E "linux.kernel_modules: ([a-zA-Z0-9\_,]+)?ip_tables,ip6_tables([a-zA-Z0-9\_,]+)?"

	juju refresh "lxd-profile-alt" --path "${charm}"

	# Ensure that an upgrade will be kicked off. This doesn't mean an upgrade
	# has finished though, just started.
	wait_for "lxd-profile-alt" "$(charm_rev "lxd-profile-alt" 1)"
	wait_for "lxd-profile-alt" "$(idle_condition "lxd-profile-alt")"

	attempt=0
	while true; do
		OUT=$(lxc profile show "juju-test-deploy-lxd-machine-lxd-profile-alt-1" | grep -E "linux.kernel_modules: ([a-zA-Z0-9\_,]+)?ip_tables,ip6_tables([a-zA-Z0-9\_,]+)?" || echo 'NOT FOUND')
		if [ "${OUT}" != "NOT FOUND" ]; then
			break
		fi
		lxc profile show "juju-test-deploy-lxd-machine-lxd-profile-alt-1"
		attempt=$((attempt + 1))
		if [ $attempt -eq 10 ]; then
			# shellcheck disable=SC2046
			echo $(red "timeout: waiting for lxc profile to show 50sec")
			exit 5
		fi
		sleep 5
	done

	# Ensure that the old one is removed
	attempt=0
	while true; do
		OUT=$(lxc profile show "juju-test-deploy-lxd-machine-lxd-profile-alt-0" || echo 'NOT FOUND')
		if [[ ${OUT} == "NOT FOUND" ]]; then
			break
		fi
		attempt=$((attempt + 1))
		if [ $attempt -eq 10 ]; then
			# shellcheck disable=SC2046
			echo $(red "timeout: waiting for removal of lxc profile 50sec")
			exit 5
		fi
		sleep 5
	done

	destroy_model "${model_name}"
}

run_deploy_lxd_to_container() {
	echo

	model_name="test-deploy-lxd-container"
	file="${TEST_DIR}/${model_name}.log"

	ensure "${model_name}" "${file}"

	charm=./tests/suites/deploy/charms/lxd-profile-alt
	juju deploy "${charm}" --to lxd

	wait_for "lxd-profile-alt" "$(idle_condition "lxd-profile-alt")"

	OUT=$(juju exec --machine 0 -- sh -c 'sudo lxc profile show "juju-test-deploy-lxd-container-lxd-profile-alt-0"')
	echo "${OUT}" | grep -E "linux.kernel_modules: ([a-zA-Z0-9\_,]+)?ip_tables,ip6_tables([a-zA-Z0-9\_,]+)?"

	juju refresh "lxd-profile-alt" --path "${charm}"

	# Ensure that an upgrade will be kicked off. This doesn't mean an upgrade
	# has finished though, just started.
	wait_for "lxd-profile-alt" "$(charm_rev "lxd-profile-alt" 1)"
	wait_for "lxd-profile-alt" "$(idle_condition "lxd-profile-alt")"

	attempt=0
	while true; do
		OUT=$(juju exec --machine 0 -- sh -c 'sudo lxc profile show "juju-test-deploy-lxd-container-lxd-profile-alt-1"' || echo 'NOT FOUND')
		if echo "${OUT}" | grep -E -q "linux.kernel_modules: ([a-zA-Z0-9\_,]+)?ip_tables,ip6_tables([a-zA-Z0-9\_,]+)?"; then
			break
		fi
		attempt=$((attempt + 1))
		if [ $attempt -eq 10 ]; then
			# shellcheck disable=SC2046
			echo $(red "timeout: waiting for lxc profile to show 50sec")
			exit 5
		fi
		sleep 5
	done

	# Ensure that the old one is removed
	attempt=0
	while true; do
		OUT=$(juju exec --machine 0 -- sh -c "sudo lxc profile list" || echo 'NOT FOUND')
		if echo "${OUT}" | grep -v "juju-test-deploy-lxd-container-lxd-profile-alt-0"; then
			break
		fi
		attempt=$((attempt + 1))
		if [ $attempt -eq 10 ]; then
			# shellcheck disable=SC2046
			echo $(red "timeout: waiting for removal of lxc profile 50sec")
			exit 5
		fi
		sleep 5
	done

	destroy_model "${model_name}"
}

# Checks the install hook resolving with --no-retry flag
run_resolve_charm() {
	echo

	model_name="test-resolve-charm"
	file="${TEST_DIR}/${model_name}.log"

	ensure "${model_name}" "${file}"

	charm=./testcharms/charms/simple-resolve
	juju deploy "${charm}"

	wait_for "error" '.applications["simple-resolve"] | ."application-status".current'

	juju resolve --no-retry simple-resolve/0

	wait_for "No install hook" '.applications["simple-resolve"] | ."application-status".message'
	wait_for "active" '.applications["simple-resolve"] | ."application-status".current'

	destroy_model "${model_name}"
}

test_deploy_charms() {
	if [ "$(skip 'test_deploy_charms')" ]; then
		echo "==> TEST SKIPPED: deploy charms"
		return
	fi

	(
		set_verbosity

		cd .. || exit

		run "run_deploy_charm"
		run "run_deploy_specific_series"
		run "run_deploy_lxd_to_container"
		run "run_deploy_lxd_profile_charm_container"
		run "run_resolve_charm"

		case "${BOOTSTRAP_PROVIDER:-}" in
		"lxd" | "localhost")
			run "run_deploy_lxd_to_machine"
			run "run_deploy_lxd_profile_charm"
			run "run_deploy_local_predeployed_charm"
			run "run_deploy_local_lxd_profile_charm"
			;;
		*)
			echo "==> TEST SKIPPED: deploy_lxd_to_machine - tests for LXD only"
			echo "==> TEST SKIPPED: deploy_lxd_profile_charm - tests for LXD only"
			echo "==> TEST SKIPPED: deploy_local_lxd_profile_charm - tests for LXD only"
			;;
		esac
	)
}

machine_path() {
	local machine

	machine=${1}

	echo ".machines | .[\"${machine}\"] | .[\"lxd-profiles\"] | keys"
}

machine_container_path() {
	local machine container

	machine=${1}
	container=${2}

	echo ".machines | .[\"${machine}\"] | .containers | .[\"${container}\"] | .[\"lxd-profiles\"] | keys"
}<|MERGE_RESOLUTION|>--- conflicted
+++ resolved
@@ -21,13 +21,6 @@
 
 	ensure "test-deploy-specific-series" "${file}"
 
-<<<<<<< HEAD
-	juju deploy jameinel-ubuntu-lite --base ubuntu@20.04
-	base_name=$(juju status --format=json | jq '.applications."ubuntu-lite".base.name')
-	base_channel=$(juju status --format=json | jq '.applications."ubuntu-lite".base.channel')
-
-	wait_for "ubuntu-lite" "$(idle_condition "ubuntu-lite")"
-=======
 	charm_name="juju-qa-refresher"
 	# Have to check against default base, to avoid false positives.
 	# These two bases should be different.
@@ -40,7 +33,6 @@
 	base_chan1=$(juju status --format=json | jq -r ".applications.app1.base.channel")
 	base_name2=$(juju status --format=json | jq -r ".applications.app2.base.name")
 	base_chan2=$(juju status --format=json | jq -r ".applications.app2.base.channel")
->>>>>>> 289ce4e9
 
 	destroy_model "test-deploy-specific-series"
 
