series: bionic
machines:
  '0': {}
  '1': {}
  '2': {}
  '3': {}
applications:
  lxd-profile:
    charm: juju-qa-lxd-profile-without-devices
<<<<<<< HEAD
    channel: beta
=======
>>>>>>> 61ae1e2f
    num_units: 8
    to:
      - lxd:0
      - lxd:1
      - lxd:2
      - lxd:3
      - lxd:0
      - lxd:1
      - lxd:2
      - lxd:3
  ubuntu:
    charm: jameinel-ubuntu-lite
    num_units: 4
    to:
      - "0"
      - "1"
      - "2"
      - "3"<|MERGE_RESOLUTION|>--- conflicted
+++ resolved
@@ -7,10 +7,6 @@
 applications:
   lxd-profile:
     charm: juju-qa-lxd-profile-without-devices
-<<<<<<< HEAD
-    channel: beta
-=======
->>>>>>> 61ae1e2f
     num_units: 8
     to:
       - lxd:0
