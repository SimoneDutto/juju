test_manual() {
	if [ "$(skip 'test_manual')" ]; then
		echo "==> TEST SKIPPED: Manual tests"
		return
	fi

	set_verbosity

	echo "==> Checking for dependencies"
	check_dependencies juju petname

<<<<<<< HEAD
    test_deploy_manual
    test_spaces_manual
=======
	test_deploy_manual
>>>>>>> 9a754955
}<|MERGE_RESOLUTION|>--- conflicted
+++ resolved
@@ -9,10 +9,6 @@
 	echo "==> Checking for dependencies"
 	check_dependencies juju petname
 
-<<<<<<< HEAD
     test_deploy_manual
     test_spaces_manual
-=======
-	test_deploy_manual
->>>>>>> 9a754955
 }