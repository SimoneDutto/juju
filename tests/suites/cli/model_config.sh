--- conflicted
+++ resolved
@@ -6,13 +6,9 @@
 
   FILE=$(mktemp)
 
-<<<<<<< HEAD
   juju model-config --format=yaml | juju model-config --ignore-read-only-fields -
-=======
-  juju model-config --format=yaml | juju model-config --ignore-agent-version -
 
   destroy_model "model-config-isomorphic"
->>>>>>> afa3d678
 }
 
 run_model_config_cloudinit_userdata() {
