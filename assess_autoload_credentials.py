--- conflicted
+++ resolved
@@ -4,11 +4,8 @@
 from __future__ import print_function
 
 import argparse
-<<<<<<< HEAD
+from collections import namedtuple
 import json
-=======
-from collections import namedtuple
->>>>>>> 3af86216
 import logging
 import os
 import sys
