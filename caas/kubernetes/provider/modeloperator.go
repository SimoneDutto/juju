--- conflicted
+++ resolved
@@ -62,13 +62,7 @@
 }
 
 const (
-<<<<<<< HEAD
 	modelOperatorPortLabel = "api"
-=======
-	LabelModelOperatorDisableWebhook = "model.juju.is/disable-webhook"
-	labelModelOperator               = "juju-modeloperator"
-	modelOperatorPortLabel           = "api"
->>>>>>> bfc8c5fd
 
 	EnvModelAgentCAASServiceName      = "SERVICE_NAME"
 	EnvModelAgentCAASServiceNamespace = "SERVICE_NAMESPACE"
@@ -78,9 +72,6 @@
 )
 
 var (
-	LabelsModelOperatorDisableWebhook = map[string]string{
-		LabelModelOperatorDisableWebhook: "true",
-	}
 	modelOperatorName = "modeloperator"
 )
 
@@ -279,16 +270,6 @@
 	volumes []core.Volume,
 	volumeMounts []core.VolumeMount,
 ) (*apps.Deployment, error) {
-
-<<<<<<< HEAD
-=======
-	selectorLabels := modelOperatorLabels(operatorName)
-	moLabels := AppendLabels(
-		nil,
-		selectorLabels,
-		LabelsModelOperatorDisableWebhook)
-
->>>>>>> bfc8c5fd
 	jujudCmd := fmt.Sprintf("$JUJU_TOOLS_DIR/jujud model --model-uuid=%s", modelUUID)
 	jujuDataDir, err := paths.DataDir("kubernetes")
 	if err != nil {
@@ -299,7 +280,10 @@
 		ObjectMeta: meta.ObjectMeta{
 			Name:      operatorName,
 			Namespace: namespace,
-			Labels:    labels,
+			Labels: utils.LabelsMerge(
+				labels,
+				utils.LabelsJujuModelOperatorDisableWebhook,
+			),
 		},
 		Spec: apps.DeploymentSpec{
 			Replicas: int32Ptr(1),
@@ -308,7 +292,10 @@
 			},
 			Template: core.PodTemplateSpec{
 				ObjectMeta: meta.ObjectMeta{
-					Labels: selectorLabels,
+					Labels: utils.LabelsMerge(
+						selectorLabels,
+						utils.LabelsJujuModelOperatorDisableWebhook,
+					),
 				},
 				Spec: core.PodSpec{
 					Containers: []core.Container{{
