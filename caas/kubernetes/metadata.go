--- conflicted
+++ resolved
@@ -48,27 +48,10 @@
 
 // ClusterMetadata defines metadata about a cluster.
 type ClusterMetadata struct {
-<<<<<<< HEAD
-	NominatedStorageClass *StorageProvisioner
-	OperatorStorageClass  *StorageProvisioner
-	Cloud                 string
-	Regions               set.Strings
-}
-
-// PreferredStorage defines preferred storage
-// attributes on a given cluster.
-type PreferredStorage struct {
-	Name              string
-	Provisioner       string
-	Parameters        map[string]string
-	SupportsDefault   bool
-	VolumeBindingMode string
-=======
 	WorkloadStorageClass *storagev1.StorageClass
 	OperatorStorageClass *storagev1.StorageClass
 	Cloud                string
 	Regions              set.Strings
->>>>>>> c71c88a7
 }
 
 // StorageProvisioner defines the a storage provisioner available on a cluster.
@@ -80,25 +63,5 @@
 	Model             string
 	ReclaimPolicy     string
 	VolumeBindingMode string
-<<<<<<< HEAD
 	IsDefault         bool
-}
-
-// NonPreferredStorageError is raised when a cluster does not have
-// the opinionated default storage Juju requires.
-type NonPreferredStorageError struct {
-	PreferredStorage
-}
-
-// Error implements error.
-func (e *NonPreferredStorageError) Error() string {
-	return fmt.Sprintf("preferred storage %q not available", e.Provisioner)
-}
-
-// IsNonPreferredStorageError returns true if err is a NonPreferredStorageError.
-func IsNonPreferredStorageError(err error) bool {
-	_, ok := err.(*NonPreferredStorageError)
-	return ok
-=======
->>>>>>> c71c88a7
 }