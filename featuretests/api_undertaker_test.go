--- conflicted
+++ resolved
@@ -36,13 +36,8 @@
 	}
 }
 
-<<<<<<< HEAD
-func (s *undertakerSuite) TestStateEnvionInfo(c *gc.C) {
+func (s *undertakerSuite) TestStateEnvironInfo(c *gc.C) {
 	st, _ := s.OpenAPIAsNewMachine(c, state.JobManageModel)
-=======
-func (s *undertakerSuite) TestStateEnvironInfo(c *gc.C) {
-	st, _ := s.OpenAPIAsNewMachine(c, state.JobManageEnviron)
->>>>>>> 1cb8f03c
 	undertakerClient := undertaker.NewClient(st)
 	c.Assert(undertakerClient, gc.NotNil)
 
