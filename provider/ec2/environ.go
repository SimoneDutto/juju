--- conflicted
+++ resolved
@@ -1367,10 +1367,6 @@
 		AvailabilityZones: []string{subnet.AvailZone},
 		Disabled:          false,
 		NoAutoStart:       false,
-<<<<<<< HEAD
-		ConfigType:        network.ConfigDHCP,
-=======
->>>>>>> 4d120ac5
 		InterfaceType:     network.EthernetDevice,
 		// The describe interface responses that we get back from EC2
 		// define a *list* of private IP addresses with one entry that
@@ -1382,29 +1378,18 @@
 			iface.PrivateIPAddress,
 			network.WithScope(network.ScopeCloudLocal),
 			network.WithCIDR(subnet.CIDRBlock),
-<<<<<<< HEAD
-=======
 			network.WithConfigType(network.ConfigDHCP),
->>>>>>> 4d120ac5
 		)},
 		Origin: network.OriginProvider,
 	}
 
 	for _, privAddr := range iface.PrivateIPs {
 		if privAddr.Association.PublicIP != "" {
-<<<<<<< HEAD
-			ni.ShadowAddresses = append(
-				ni.ShadowAddresses,
-				network.NewProviderAddress(
-					privAddr.Association.PublicIP, network.WithScope(network.ScopePublic)),
-			)
-=======
 			ni.ShadowAddresses = append(ni.ShadowAddresses, network.NewProviderAddress(
 				privAddr.Association.PublicIP,
 				network.WithScope(network.ScopePublic),
 				network.WithConfigType(network.ConfigDHCP),
 			))
->>>>>>> 4d120ac5
 		}
 
 		if privAddr.Address == iface.PrivateIPAddress {
@@ -1417,10 +1402,7 @@
 			iface.PrivateIPAddress,
 			network.WithScope(network.ScopeCloudLocal),
 			network.WithCIDR(subnet.CIDRBlock),
-<<<<<<< HEAD
-=======
 			network.WithConfigType(network.ConfigDHCP),
->>>>>>> 4d120ac5
 		))
 	}
 
