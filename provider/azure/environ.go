// Copyright 2015 Canonical Ltd.
// Licensed under the AGPLv3, see LICENCE file for details.

package azure

import (
	"fmt"
	"net/http"
	"path"
	"sort"
	"strings"
	"sync"

	"github.com/Azure/azure-sdk-for-go/Godeps/_workspace/src/github.com/Azure/go-autorest/autorest"
	"github.com/Azure/azure-sdk-for-go/Godeps/_workspace/src/github.com/Azure/go-autorest/autorest/to"
	"github.com/Azure/azure-sdk-for-go/arm/compute"
	"github.com/Azure/azure-sdk-for-go/arm/network"
	"github.com/Azure/azure-sdk-for-go/arm/resources"
	"github.com/Azure/azure-sdk-for-go/arm/storage"
	azurestorage "github.com/Azure/azure-sdk-for-go/storage"
	"github.com/juju/errors"
	"github.com/juju/loggo"
	"github.com/juju/names"
	"github.com/juju/utils/arch"
	"github.com/juju/utils/os"
	jujuseries "github.com/juju/utils/series"
	"github.com/juju/utils/set"

	"github.com/juju/juju/cloudconfig/instancecfg"
	"github.com/juju/juju/cloudconfig/providerinit"
	"github.com/juju/juju/constraints"
	"github.com/juju/juju/environs"
	"github.com/juju/juju/environs/config"
	"github.com/juju/juju/environs/instances"
	"github.com/juju/juju/environs/tags"
	"github.com/juju/juju/instance"
	jujunetwork "github.com/juju/juju/network"
	internalazurestorage "github.com/juju/juju/provider/azure/internal/azurestorage"
	"github.com/juju/juju/provider/common"
	"github.com/juju/juju/state"
	"github.com/juju/juju/state/multiwatcher"
)

const jujuMachineNameTag = tags.JujuTagPrefix + "machine-name"

type azureEnviron struct {
	common.SupportsUnitPlacementPolicy

	// provider is the azureEnvironProvider used to open this environment.
	provider *azureEnvironProvider

	// resourceGroup is the name of the Resource Group in the Azure
	// subscription that corresponds to the environment.
	resourceGroup string

	// controllerResourceGroup is the name of the Resource Group in the
	// Azure subscription that corresponds to the Juju controller
	// environment.
	controllerResourceGroup string

	// envName is the name of the environment.
	envName string

	mu            sync.Mutex
	config        *azureEnvironConfig
	instanceTypes map[string]instances.InstanceType
	// azure management clients
	compute       compute.ManagementClient
	resources     resources.ManagementClient
	storage       storage.ManagementClient
	network       network.ManagementClient
	storageClient azurestorage.Client
}

var _ environs.Environ = (*azureEnviron)(nil)
var _ state.Prechecker = (*azureEnviron)(nil)

// newEnviron creates a new azureEnviron.
func newEnviron(provider *azureEnvironProvider, cfg *config.Config) (*azureEnviron, error) {
	env := azureEnviron{provider: provider}
	err := env.SetConfig(cfg)
	if err != nil {
		return nil, err
	}
	env.resourceGroup = resourceGroupName(cfg)
	env.controllerResourceGroup = env.config.controllerResourceGroup
	env.envName = cfg.Name()
	return &env, nil
}

// Bootstrap is specified in the Environ interface.
func (env *azureEnviron) Bootstrap(
	ctx environs.BootstrapContext,
	args environs.BootstrapParams,
) (*environs.BootstrapResult, error) {

	cfg, err := env.initResourceGroup()
	if err != nil {
		return nil, errors.Annotate(err, "creating controller resource group")
	}
	if err := env.SetConfig(cfg); err != nil {
		return nil, errors.Annotate(err, "updating config")
	}

	result, err := common.Bootstrap(ctx, env, args)
	if err != nil {
		logger.Errorf("bootstrap failed, destroying environment: %v", err)
		if err := env.Destroy(); err != nil {
			logger.Errorf("failed to destroy environment: %v", err)
		}
		return nil, errors.Trace(err)
	}
	return result, nil
}

// initResourceGroup creates and initialises a resource group for this
// environment. The resource group will have a storage account and a
// subnet associated with it (but not necessarily contained within:
// see subnet creation).
func (env *azureEnviron) initResourceGroup() (*config.Config, error) {
	location := env.config.location
	tags, _ := env.config.ResourceTags()
	resourceGroupsClient := resources.GroupsClient{env.resources}

	logger.Debugf("creating resource group %q", env.resourceGroup)
	_, err := resourceGroupsClient.CreateOrUpdate(env.resourceGroup, resources.Group{
		Location: to.StringPtr(location),
		Tags:     toTagsPtr(tags),
	})
	if err != nil {
		return nil, errors.Annotate(err, "creating resource group")
	}

	var vnetPtr *network.VirtualNetwork
	if env.resourceGroup == env.controllerResourceGroup {
		// Create an internal network for all VMs to connect to.
		vnetPtr, err = createInternalVirtualNetwork(
			env.network, env.controllerResourceGroup, location, tags,
		)
		if err != nil {
			return nil, errors.Annotate(err, "creating virtual network")
		}
	} else {
		// We're creating a hosted environment, so we need to fetch
		// the virtual network to create a subnet below.
		vnetClient := network.VirtualNetworksClient{env.network}
		vnet, err := vnetClient.Get(env.controllerResourceGroup, internalNetworkName)
		if err != nil {
			return nil, errors.Annotate(err, "getting virtual network")
		}
		vnetPtr = &vnet
	}

	_, err = createInternalSubnet(
		env.network, env.resourceGroup, env.controllerResourceGroup,
		vnetPtr, location, tags,
	)
	if err != nil {
		return nil, errors.Annotate(err, "creating subnet")
	}

	// Create a storage account for the resource group.
	storageAccountsClient := storage.AccountsClient{env.storage}
	storageAccountName, storageAccountKey, err := createStorageAccount(
		storageAccountsClient, env.config.storageAccountType,
		env.resourceGroup, location, tags,
		env.provider.config.StorageAccountNameGenerator,
	)
	if err != nil {
		return nil, errors.Annotate(err, "creating storage account")
	}
	return env.config.Config.Apply(map[string]interface{}{
		configAttrStorageAccount:    storageAccountName,
		configAttrStorageAccountKey: storageAccountKey,
	})
}

func createStorageAccount(
	client storage.AccountsClient,
	accountType storage.AccountType,
	resourceGroup string,
	location string,
	tags map[string]string,
	accountNameGenerator func() string,
) (string, string, error) {
	logger.Debugf("creating storage account (finding available name)")
	const maxAttempts = 10
	for remaining := maxAttempts; remaining > 0; remaining-- {
		accountName := accountNameGenerator()
		logger.Debugf("- checking storage account name %q", accountName)
		result, err := client.CheckNameAvailability(
			storage.AccountCheckNameAvailabilityParameters{
				Name: to.StringPtr(accountName),
				// Azure is a little inconsistent with when Type is
				// required. It's required here.
				Type: to.StringPtr("Microsoft.Storage/storageAccounts"),
			},
		)
		if err != nil {
			return "", "", errors.Annotate(err, "checking account name availability")
		}
		if !to.Bool(result.NameAvailable) {
			logger.Debugf(
				"%q is not available (%v): %v",
				accountName, result.Reason, result.Message,
			)
			continue
		}
		createParams := storage.AccountCreateParameters{
			Location: to.StringPtr(location),
			Tags:     toTagsPtr(tags),
			Properties: &storage.AccountPropertiesCreateParameters{
				AccountType: accountType,
			},
		}
		logger.Debugf("- creating %q storage account %q", accountType, accountName)
		// TODO(axw) account creation can fail if the account name is
		// available, but contains profanity. We should retry a set
		// number of times even if creating fails.
		if _, err := client.Create(resourceGroup, accountName, createParams); err != nil {
			return "", "", errors.Trace(err)
		}
		logger.Debugf("- listing storage account keys")
		listKeysResult, err := client.ListKeys(resourceGroup, accountName)
		if err != nil {
			return "", "", errors.Annotate(err, "listing storage account keys")
		}
		return accountName, to.String(listKeysResult.Key1), nil
	}
	return "", "", errors.New("could not find available storage account name")
}

// StateServerInstances is specified in the Environ interface.
func (env *azureEnviron) StateServerInstances() ([]instance.Id, error) {
	// State servers are tagged with tags.JujuStateServer, so just
	// list the instances in the controller resource group and pick
	// those ones out.
	instances, err := env.allInstances(env.controllerResourceGroup, true)
	if err != nil {
		return nil, err
	}
	var ids []instance.Id
	for _, inst := range instances {
		azureInstance := inst.(*azureInstance)
		if toTags(azureInstance.Tags)[tags.JujuStateServer] == "true" {
			ids = append(ids, inst.Id())
		}
	}
	if len(ids) == 0 {
		return nil, environs.ErrNoInstances
	}
	return ids, nil
}

// Config is specified in the Environ interface.
func (env *azureEnviron) Config() *config.Config {
	env.mu.Lock()
	defer env.mu.Unlock()
	return env.config.Config
}

// SetConfig is specified in the Environ interface.
func (env *azureEnviron) SetConfig(cfg *config.Config) error {
	env.mu.Lock()
	defer env.mu.Unlock()

	var old *config.Config
	if env.config != nil {
		old = env.config.Config
	}
	ecfg, err := validateConfig(cfg, old)
	if err != nil {
		return err
	}
	env.config = ecfg

	// Initialise clients.
	baseURI := "https://management.azure.com"
	if strings.Contains(ecfg.location, "china") {
		baseURI = "https://management.chinacloudapi.cn"
	}
	env.compute = compute.NewWithBaseURI(baseURI, env.config.subscriptionId)
	env.resources = resources.NewWithBaseURI(baseURI, env.config.subscriptionId)
	env.storage = storage.NewWithBaseURI(baseURI, env.config.subscriptionId)
	env.network = network.NewWithBaseURI(baseURI, env.config.subscriptionId)
	clients := map[string]*autorest.Client{
		"azure.compute":   &env.compute.Client,
		"azure.resources": &env.resources.Client,
		"azure.storage":   &env.storage.Client,
		"azure.network":   &env.network.Client,
	}
	if env.provider.config.Sender != nil {
		env.config.token.SetSender(env.provider.config.Sender)
	}
	for id, client := range clients {
		client.Authorizer = env.config.token
		logger := loggo.GetLogger(id)
		if env.provider.config.Sender != nil {
			client.Sender = env.provider.config.Sender
		}
		client.ResponseInspector = tracingRespondDecorator(logger)
		client.RequestInspector = tracingPrepareDecorator(logger)
		if env.provider.config.RequestInspector != nil {
			tracer := client.RequestInspector
			inspector := env.provider.config.RequestInspector
			client.RequestInspector = func(p autorest.Preparer) autorest.Preparer {
				p = tracer(p)
				p = inspector(p)
				return p
			}
		}
	}

	// Invalidate instance types when the location changes.
	if old != nil {
		oldLocation := old.UnknownAttrs()["location"].(string)
		if env.config.location != oldLocation {
			env.instanceTypes = nil
		}
	}

	return nil
}

// SupportedArchitectures is specified on the EnvironCapability interface.
func (env *azureEnviron) SupportedArchitectures() ([]string, error) {
<<<<<<< HEAD
	env.archMutex.Lock()
	defer env.archMutex.Unlock()
	if env.supportedArchitectures != nil {
		return env.supportedArchitectures, nil
	}
	// Create a filter to get all images from our region and for the correct stream.
	ecfg := env.getSnapshot().ecfg
	cloudSpec, err := env.Region()
	if err != nil {
		return nil, err
	}
	imageConstraint := imagemetadata.NewImageConstraint(simplestreams.LookupParams{
		CloudSpec: cloudSpec,
		Stream:    ecfg.ImageStream(),
	})
	env.supportedArchitectures, err = common.SupportedArchitectures(env, imageConstraint)
	return env.supportedArchitectures, err
}

// selectInstanceTypeAndImage returns the appropriate instances.InstanceType and
// the OS image name for launching a virtual machine with the given parameters.
func (env *azureEnviron) selectInstanceTypeAndImage(constraint *instances.InstanceConstraint) (*instances.InstanceType, string, error) {
	ecfg := env.getSnapshot().ecfg
	sourceImageName := ecfg.forceImageName()
	if sourceImageName != "" {
		// Configuration forces us to use a specific image.  There may
		// not be a suitable image in the simplestreams database.
		// This means we can't use Juju's normal selection mechanism,
		// because it combines instance-type and image selection: if
		// there are no images we can use, it won't offer us an
		// instance type either.
		//
		// Select the instance type using simple, Azure-specific code.
		instanceType, err := selectMachineType(env, defaultToBaselineSpec(constraint.Constraints))
		if err != nil {
			return nil, "", err
		}
		return instanceType, sourceImageName, nil
	}

	// Choose the most suitable instance type and OS image, based on simplestreams information.
	spec, err := findInstanceSpec(env, constraint)
	if err != nil {
		return nil, "", err
	}
	return &spec.InstanceType, spec.Image.Id, nil
=======
	return env.supportedArchitectures(), nil
>>>>>>> da5ec85d
}

func (env *azureEnviron) supportedArchitectures() []string {
	return []string{arch.AMD64}
}

// ConstraintsValidator is defined on the Environs interface.
func (env *azureEnviron) ConstraintsValidator() (constraints.Validator, error) {
	instanceTypes, err := env.getInstanceTypes()
	if err != nil {
		return nil, err
	}
	instTypeNames := make([]string, 0, len(instanceTypes))
	for instTypeName := range instanceTypes {
		instTypeNames = append(instTypeNames, instTypeName)
	}
	sort.Strings(instTypeNames)

	validator := constraints.NewValidator()
	validator.RegisterUnsupported([]string{
		constraints.CpuPower,
		constraints.Tags,
	})
	validator.RegisterVocabulary(
		constraints.Arch,
		env.supportedArchitectures(),
	)
	validator.RegisterVocabulary(
		constraints.InstanceType,
		instTypeNames,
	)
	validator.RegisterConflicts(
		[]string{constraints.InstanceType},
		[]string{
			constraints.Mem,
			constraints.CpuCores,
			constraints.Arch,
			constraints.RootDisk,
		},
	)
	return validator, nil
}

// PrecheckInstance is defined on the state.Prechecker interface.
func (env *azureEnviron) PrecheckInstance(series string, cons constraints.Value, placement string) error {
	if placement != "" {
		return fmt.Errorf("unknown placement directive: %s", placement)
	}
	if !cons.HasInstanceType() {
		return nil
	}
	// Constraint has an instance-type constraint so let's see if it is valid.
	instanceTypes, err := env.getInstanceTypes()
	if err != nil {
		return err
	}
	for _, instanceType := range instanceTypes {
		if instanceType.Name == *cons.InstanceType {
			return nil
		}
	}
	return fmt.Errorf("invalid instance type %q", *cons.InstanceType)
}

// MaintainInstance is specified in the InstanceBroker interface.
func (*azureEnviron) MaintainInstance(args environs.StartInstanceParams) error {
	return nil
}

// StartInstance is specified in the InstanceBroker interface.
func (env *azureEnviron) StartInstance(args environs.StartInstanceParams) (*environs.StartInstanceResult, error) {
	if args.InstanceConfig.HasNetworks() {
		return nil, errors.New("starting instances with networks is not supported yet")
	}

	err := instancecfg.FinishInstanceConfig(args.InstanceConfig, env.Config())
	if err != nil {
		return nil, err
	}

	// Pick envtools.  Needed for the custom data (which is what we normally
	// call userdata).
	args.InstanceConfig.Tools = args.Tools[0]
	logger.Infof("picked tools %q", args.InstanceConfig.Tools)

	// Get the required configuration and config-dependent information
	// required to create the instance. We take the lock just once, to
	// ensure we obtain all information based on the same configuration.
	env.mu.Lock()
	location := env.config.location
	envTags, _ := env.config.ResourceTags()
	apiPort := env.config.APIPort()
	vmClient := compute.VirtualMachinesClient{env.compute}
	availabilitySetClient := compute.AvailabilitySetsClient{env.compute}
	networkClient := env.network
	vmImagesClient := compute.VirtualMachineImagesClient{env.compute}
	vmExtensionClient := compute.VirtualMachineExtensionsClient{env.compute}
	subscriptionId := env.config.subscriptionId
	imageStream := env.config.ImageStream()
	storageAccountName := env.config.storageAccount
	instanceTypes, err := env.getInstanceTypesLocked()
	if err != nil {
		env.mu.Unlock()
		return nil, errors.Trace(err)
	}
	internalNetworkSubnet, err := env.getInternalSubnetLocked()
	if err != nil {
		env.mu.Unlock()
		return nil, errors.Trace(err)
	}
	env.mu.Unlock()

	// Identify the instance type and image to provision.
	instanceSpec, err := findInstanceSpec(
		vmImagesClient,
		instanceTypes,
		&instances.InstanceConstraint{
			Region:      location,
			Series:      args.Tools.OneSeries(),
			Arches:      args.Tools.Arches(),
			Constraints: args.Constraints,
		},
		imageStream,
	)
	if err != nil {
		return nil, err
	}

	machineTag := names.NewMachineTag(args.InstanceConfig.MachineId)
	vmName := resourceName(machineTag)
	vmTags := make(map[string]string)
	for k, v := range args.InstanceConfig.Tags {
		vmTags[k] = v
	}
	// jujuMachineNameTag identifies the VM name, in which is encoded
	// the Juju machine name. We tag all resources related to the
	// machine with this.
	vmTags[jujuMachineNameTag] = vmName

	// If the machine will run a state server, then we need to open the
	// API port for it.
	var apiPortPtr *int
	if multiwatcher.AnyJobNeedsState(args.InstanceConfig.Jobs...) {
		apiPortPtr = &apiPort
	}

	// Construct the network security group ID for the environment.
	nsgID := path.Join(
		"/subscriptions", subscriptionId, "resourceGroups",
		env.resourceGroup, "providers", "Microsoft.Network",
		"networkSecurityGroups", internalSecurityGroupName,
	)

	vm, err := createVirtualMachine(
		env.resourceGroup, location, vmName,
		vmTags, envTags,
		instanceSpec, args.InstanceConfig,
		args.DistributionGroup,
		env.Instances,
		apiPortPtr, internalNetworkSubnet, nsgID,
		storageAccountName, networkClient,
		vmClient, availabilitySetClient,
		vmExtensionClient,
	)
	if err != nil {
		logger.Errorf("creating instance failed, destroying: %v", err)
		if err := env.StopInstances(instance.Id(vmName)); err != nil {
			logger.Errorf("could not destroy failed virtual machine: %v", err)
		}
		return nil, errors.Annotatef(err, "creating virtual machine %q", vmName)
	}

	// Note: the instance is initialised without addresses to keep the
	// API chatter down. We will refresh the instance if we need to know
	// the addresses.
	inst := &azureInstance{vm, env, nil, nil}
	amd64 := arch.AMD64
	hc := &instance.HardwareCharacteristics{
		Arch:     &amd64,
		Mem:      &instanceSpec.InstanceType.Mem,
		RootDisk: &instanceSpec.InstanceType.RootDisk,
		CpuCores: &instanceSpec.InstanceType.CpuCores,
	}
	return &environs.StartInstanceResult{
		Instance: inst,
		Hardware: hc,
	}, nil
}

// createVirtualMachine creates a virtual machine and related resources.
//
// All resources created are tagged with the specified "vmTags", so if
// this function fails then all resources can be deleted by tag.
func createVirtualMachine(
	resourceGroup, location, vmName string,
	vmTags, envTags map[string]string,
	instanceSpec *instances.InstanceSpec,
	instanceConfig *instancecfg.InstanceConfig,
	distributionGroupFunc func() ([]instance.Id, error),
	instancesFunc func([]instance.Id) ([]instance.Instance, error),
	apiPort *int,
	internalNetworkSubnet *network.Subnet,
	nsgID, storageAccountName string,
	networkClient network.ManagementClient,
	vmClient compute.VirtualMachinesClient,
	availabilitySetClient compute.AvailabilitySetsClient,
	vmExtensionClient compute.VirtualMachineExtensionsClient,
) (compute.VirtualMachine, error) {

	storageProfile, err := newStorageProfile(
		vmName, instanceConfig.Series,
		instanceSpec, location, storageAccountName,
	)
	if err != nil {
		return compute.VirtualMachine{}, errors.Annotate(err, "creating storage profile")
	}

	osProfile, err := newOSProfile(vmName, instanceConfig)
	if err != nil {
		return compute.VirtualMachine{}, errors.Annotate(err, "creating OS profile")
	}

	networkProfile, err := newNetworkProfile(
		networkClient, vmName, apiPort,
		internalNetworkSubnet, nsgID,
		resourceGroup, location, vmTags,
	)
	if err != nil {
		return compute.VirtualMachine{}, errors.Annotate(err, "creating network profile")
	}

	availabilitySetId, err := createAvailabilitySet(
		availabilitySetClient,
		vmName, resourceGroup, location,
		vmTags, envTags,
		distributionGroupFunc, instancesFunc,
	)
	if err != nil {
		return compute.VirtualMachine{}, errors.Annotate(err, "creating availability set")
	}

	vmArgs := compute.VirtualMachine{
		Location: to.StringPtr(location),
		Tags:     toTagsPtr(vmTags),
		Properties: &compute.VirtualMachineProperties{
			HardwareProfile: &compute.HardwareProfile{
				VMSize: compute.VirtualMachineSizeTypes(
					instanceSpec.InstanceType.Name,
				),
			},
			StorageProfile: storageProfile,
			OsProfile:      osProfile,
			NetworkProfile: networkProfile,
			AvailabilitySet: &compute.SubResource{
				ID: to.StringPtr(availabilitySetId),
			},
		},
	}
	vm, err := vmClient.CreateOrUpdate(resourceGroup, vmName, vmArgs)
	if err != nil {
		return compute.VirtualMachine{}, errors.Annotate(err, "creating virtual machine")
	}

	// On Windows, we must add the CustomScriptExtension VM extension
	// to run the CustomData script.
	if osProfile.WindowsConfiguration != nil {
		const extensionName = "JujuCustomScriptExtension"
		extensionSettings := map[string]*string{
			"commandToExecute": to.StringPtr(
				`move C:\AzureData\CustomData.bin C:\AzureData\CustomData.ps1 && ` +
					`powershell.exe -ExecutionPolicy Unrestricted -File C:\AzureData\CustomData.ps1 && ` +
					`del /q C:\AzureData\CustomData.ps1`,
			),
		}
		extension := compute.VirtualMachineExtension{
			Location: to.StringPtr(location),
			Tags:     toTagsPtr(vmTags),
			Properties: &compute.VirtualMachineExtensionProperties{
				Publisher:               to.StringPtr("Microsoft.Compute"),
				Type:                    to.StringPtr("CustomScriptExtension"),
				TypeHandlerVersion:      to.StringPtr("1.4"),
				AutoUpgradeMinorVersion: to.BoolPtr(true),
				Settings:                &extensionSettings,
			},
		}
		if _, err := vmExtensionClient.CreateOrUpdate(
			resourceGroup, vmName, extensionName, extension,
		); err != nil {
			return compute.VirtualMachine{}, errors.Annotate(
				err, "creating CustomScript extension",
			)
		}
	}

	return vm, nil
}

// createAvailabilitySet creates the availability set for a machine to use
// if it doesn't already exist, and returns the availability set's ID. The
// algorithm used for choosing the availability set is:
//  - if there is a distribution group, use the same availability set as
//    the instances in that group. Instances in the group may be in
//    different availability sets (when multiple services colocated on a
//    machine), so we pick one arbitrarily
//  - if there is no distribution group, create an availability name with
//    a name based on the value of the tags.JujuUnitsDeployed tag in vmTags,
//    if it exists
//  - if there are no units assigned to the machine, then use the "juju"
//    availability set
func createAvailabilitySet(
	client compute.AvailabilitySetsClient,
	vmName, resourceGroup, location string,
	vmTags, envTags map[string]string,
	distributionGroupFunc func() ([]instance.Id, error),
	instancesFunc func([]instance.Id) ([]instance.Instance, error),
) (string, error) {
	logger.Debugf("selecting availability set for %q", vmName)

	// First we check if there's a distribution group, and if so,
	// use the availability set of the first instance we find in it.
	var instanceIds []instance.Id
	if distributionGroupFunc != nil {
		var err error
		instanceIds, err = distributionGroupFunc()
		if err != nil {
			return "", errors.Annotate(
				err, "querying distribution group",
			)
		}
	}
	instances, err := instancesFunc(instanceIds)
	switch err {
	case nil, environs.ErrPartialInstances, environs.ErrNoInstances:
	default:
		return "", errors.Annotate(
			err, "querying distribution group instances",
		)
	}
	for _, instance := range instances {
		if instance == nil {
			continue
		}
		instance := instance.(*azureInstance)
		availabilitySetSubResource := instance.Properties.AvailabilitySet
		if availabilitySetSubResource == nil || availabilitySetSubResource.ID == nil {
			continue
		}
		logger.Debugf("- selecting availability set of %q", instance.Name)
		return to.String(availabilitySetSubResource.ID), nil
	}

	// We'll have to create an availability set. Use the name of one of the
	// services assigned to the machine.
	availabilitySetName := "juju"
	if unitNames, ok := vmTags[tags.JujuUnitsDeployed]; ok {
		for _, unitName := range strings.Fields(unitNames) {
			if !names.IsValidUnit(unitName) {
				continue
			}
			serviceName, err := names.UnitService(unitName)
			if err != nil {
				return "", errors.Annotate(
					err, "getting service name",
				)
			}
			availabilitySetName = serviceName
			break
		}
	}

	logger.Debugf("- creating availability set %q", availabilitySetName)
	availabilitySet, err := client.CreateOrUpdate(
		resourceGroup, availabilitySetName, compute.AvailabilitySet{
			Location: to.StringPtr(location),
			// NOTE(axw) we do *not* want to use vmTags here,
			// because an availability set is shared by machines.
			Tags: toTagsPtr(envTags),
		},
	)
	if err != nil {
		return "", errors.Annotatef(
			err, "creating availability set %q", availabilitySetName,
		)
	}
	return to.String(availabilitySet.ID), nil
}

// newStorageProfile creates the storage profile for a virtual machine,
// based on the series and chosen instance spec.
func newStorageProfile(
	vmName string,
	series string,
	instanceSpec *instances.InstanceSpec,
	location, storageAccountName string,
) (*compute.StorageProfile, error) {
	logger.Debugf("creating storage profile for %q", vmName)

	urnParts := strings.SplitN(instanceSpec.Image.Id, ":", 4)
	if len(urnParts) != 4 {
		return nil, errors.Errorf("invalid image ID %q", instanceSpec.Image.Id)
	}
	publisher := urnParts[0]
	offer := urnParts[1]
	sku := urnParts[2]
	version := urnParts[3]

	osDisksRoot := osDiskVhdRoot(location, storageAccountName)
	osDiskName := vmName
	osDisk := &compute.OSDisk{
		Name:         to.StringPtr(osDiskName),
		CreateOption: compute.FromImage,
		Caching:      compute.ReadWrite,
		Vhd: &compute.VirtualHardDisk{
			URI: to.StringPtr(
				osDisksRoot + osDiskName + vhdExtension,
			),
		},
	}
	return &compute.StorageProfile{
		ImageReference: &compute.ImageReference{
			Publisher: to.StringPtr(publisher),
			Offer:     to.StringPtr(offer),
			Sku:       to.StringPtr(sku),
			Version:   to.StringPtr(version),
		},
		OsDisk: osDisk,
	}, nil
}

func newOSProfile(vmName string, instanceConfig *instancecfg.InstanceConfig) (*compute.OSProfile, error) {
	logger.Debugf("creating OS profile for %q", vmName)

	customData, err := providerinit.ComposeUserData(instanceConfig, nil, AzureRenderer{})
	if err != nil {
		return nil, errors.Annotate(err, "composing user data")
	}

	osProfile := &compute.OSProfile{
		ComputerName: to.StringPtr(vmName),
		CustomData:   to.StringPtr(string(customData)),
	}

	seriesOS, err := jujuseries.GetOSFromSeries(instanceConfig.Series)
	if err != nil {
		return nil, errors.Trace(err)
	}
	switch seriesOS {
	case os.Ubuntu, os.CentOS, os.Arch:
		// SSH keys are handled by custom data, but must also be
		// specified in order to forego providing a password, and
		// disable password authentication.
		publicKeys := []compute.SSHPublicKey{{
			Path:    to.StringPtr("/home/ubuntu/.ssh/authorized_keys"),
			KeyData: to.StringPtr(instanceConfig.AuthorizedKeys),
		}}
		osProfile.AdminUsername = to.StringPtr("ubuntu")
		osProfile.LinuxConfiguration = &compute.LinuxConfiguration{
			DisablePasswordAuthentication: to.BoolPtr(true),
			SSH: &compute.SSHConfiguration{PublicKeys: &publicKeys},
		}
	case os.Windows:
		osProfile.AdminUsername = to.StringPtr("JujuAdministrator")
		// A password is required by Azure, but we will never use it.
		// We generate something sufficiently long and random that it
		// should be infeasible to guess.
		osProfile.AdminPassword = to.StringPtr(randomAdminPassword())
		osProfile.WindowsConfiguration = &compute.WindowsConfiguration{
			ProvisionVMAgent:       to.BoolPtr(true),
			EnableAutomaticUpdates: to.BoolPtr(true),
			// TODO(?) add WinRM configuration here.
		}
	default:
		return nil, errors.NotSupportedf("%s", seriesOS)
	}
	return osProfile, nil
}

// StopInstances is specified in the InstanceBroker interface.
func (env *azureEnviron) StopInstances(ids ...instance.Id) error {
	env.mu.Lock()
	computeClient := env.compute
	networkClient := env.network
	env.mu.Unlock()
	storageClient, err := env.getStorageClient()
	if err != nil {
		return errors.Trace(err)
	}

	// Query the instances, so we can inspect the VirtualMachines
	// and delete related resources.
	instances, err := env.Instances(ids)
	switch err {
	case environs.ErrNoInstances:
		return nil
	default:
		return errors.Trace(err)
	case nil, environs.ErrPartialInstances:
		// handled below
		break
	}

	for _, inst := range instances {
		if inst == nil {
			continue
		}
		if err := deleteInstance(
			inst.(*azureInstance), computeClient, networkClient, storageClient,
		); err != nil {
			return errors.Annotatef(err, "deleting instance %q", inst.Id())
		}
	}
	return nil
}

// deleteInstances deletes a virtual machine and all of the resources that
// it owns, and any corresponding network security rules.
func deleteInstance(
	inst *azureInstance,
	computeClient compute.ManagementClient,
	networkClient network.ManagementClient,
	storageClient internalazurestorage.Client,
) error {
	vmName := string(inst.Id())
	vmClient := compute.VirtualMachinesClient{computeClient}
	nicClient := network.InterfacesClient{networkClient}
	nsgClient := network.SecurityGroupsClient{networkClient}
	securityRuleClient := network.SecurityRulesClient{networkClient}
	publicIPClient := network.PublicIPAddressesClient{networkClient}
	logger.Debugf("deleting instance %q", vmName)

	logger.Debugf("- deleting virtual machine")
	deleteResult, err := vmClient.Delete(inst.env.resourceGroup, vmName)
	if err != nil {
		if deleteResult.Response == nil || deleteResult.StatusCode != http.StatusNotFound {
			return errors.Annotate(err, "deleting virtual machine")
		}
	}

	// Delete the VM's OS disk VHD.
	logger.Debugf("- deleting OS VHD")
	blobClient := storageClient.GetBlobService()
	if _, err := blobClient.DeleteBlobIfExists(osDiskVHDContainer, vmName); err != nil {
		return errors.Annotate(err, "deleting OS VHD")
	}

	// Delete network security rules that refer to the VM.
	logger.Debugf("- deleting security rules")
	if err := deleteInstanceNetworkSecurityRules(
		inst.env.resourceGroup, inst.Id(), nsgClient, securityRuleClient,
	); err != nil {
		return errors.Annotate(err, "deleting network security rules")
	}

	// Detach public IPs from NICs. This must be done before public
	// IPs can be deleted. In the future, VMs may not necessarily
	// have a public IP, so we don't use the presence of a public
	// IP to indicate the existence of an instance.
	logger.Debugf("- detaching public IP addresses")
	for _, nic := range inst.networkInterfaces {
		if nic.Properties.IPConfigurations == nil {
			continue
		}
		var detached bool
		for i, ipConfiguration := range *nic.Properties.IPConfigurations {
			if ipConfiguration.Properties.PublicIPAddress == nil {
				continue
			}
			ipConfiguration.Properties.PublicIPAddress = nil
			(*nic.Properties.IPConfigurations)[i] = ipConfiguration
			detached = true
		}
		if detached {
			if _, err := nicClient.CreateOrUpdate(
				inst.env.resourceGroup, to.String(nic.Name), nic,
			); err != nil {
				return errors.Annotate(err, "detaching public IP addresses")
			}
		}
	}

	// Delete public IPs.
	logger.Debugf("- deleting public IPs")
	for _, pip := range inst.publicIPAddresses {
		pipName := to.String(pip.Name)
		logger.Tracef("deleting public IP %q", pipName)
		result, err := publicIPClient.Delete(inst.env.resourceGroup, pipName)
		if err != nil {
			if result.Response == nil || result.StatusCode != http.StatusNotFound {
				return errors.Annotate(err, "deleting public IP")
			}
		}
	}

	// Delete NICs.
	//
	// NOTE(axw) this *must* be deleted last, or we risk leaking resources.
	logger.Debugf("- deleting network interfaces")
	for _, nic := range inst.networkInterfaces {
		nicName := to.String(nic.Name)
		logger.Tracef("deleting NIC %q", nicName)
		result, err := nicClient.Delete(inst.env.resourceGroup, nicName)
		if err != nil {
			if result.Response == nil || result.StatusCode != http.StatusNotFound {
				return errors.Annotate(err, "deleting NIC")
			}
		}
	}

	return nil
}

// Instances is specified in the Environ interface.
func (env *azureEnviron) Instances(ids []instance.Id) ([]instance.Instance, error) {
	return env.instances(env.resourceGroup, ids, true /* refresh addresses */)
}

func (env *azureEnviron) instances(
	resourceGroup string,
	ids []instance.Id,
	refreshAddresses bool,
) ([]instance.Instance, error) {
	if len(ids) == 0 {
		return nil, nil
	}
	all, err := env.allInstances(resourceGroup, refreshAddresses)
	if err != nil {
		return nil, errors.Trace(err)
	}
	byId := make(map[instance.Id]instance.Instance)
	for _, inst := range all {
		byId[inst.Id()] = inst
	}
	var found int
	matching := make([]instance.Instance, len(ids))
	for i, id := range ids {
		inst, ok := byId[id]
		if !ok {
			continue
		}
		matching[i] = inst
		found++
	}
	if found == 0 {
		return nil, environs.ErrNoInstances
	} else if found < len(ids) {
		return matching, environs.ErrPartialInstances
	}
	return matching, nil
}

// AllInstances is specified in the InstanceBroker interface.
func (env *azureEnviron) AllInstances() ([]instance.Instance, error) {
	return env.allInstances(env.resourceGroup, true /* refresh addresses */)
}

// allInstances returns all of the instances in the given resource group,
// and optionally ensures that each instance's addresses are up-to-date.
func (env *azureEnviron) allInstances(
	resourceGroup string,
	refreshAddresses bool,
) ([]instance.Instance, error) {
	env.mu.Lock()
	vmClient := compute.VirtualMachinesClient{env.compute}
	nicClient := network.InterfacesClient{env.network}
	pipClient := network.PublicIPAddressesClient{env.network}
	env.mu.Unlock()

	// Due to how deleting instances works, we have to get creative about
	// listing instances. We list NICs and return an instance for each
	// unique value of the jujuMachineNameTag tag.
	//
	// The machine provisioner will call AllInstances so it can delete
	// unknown instances. StopInstances must delete VMs before NICs and
	// public IPs, because a VM cannot have less than 1 NIC. Thus, we can
	// potentially delete a VM but then fail to delete its NIC.
	nicsResult, err := nicClient.List(resourceGroup)
	if err != nil {
		if nicsResult.Response.Response != nil && nicsResult.StatusCode == http.StatusNotFound {
			// This will occur if the resource group does not
			// exist, e.g. in a fresh hosted environment.
			return nil, nil
		}
		return nil, errors.Trace(err)
	}
	if nicsResult.Value == nil || len(*nicsResult.Value) == 0 {
		return nil, nil
	}

	// Create an azureInstance for each VM.
	result, err := vmClient.List(resourceGroup)
	if err != nil {
		return nil, errors.Annotate(err, "listing virtual machines")
	}
	vmNames := make(set.Strings)
	var azureInstances []*azureInstance
	if result.Value != nil {
		azureInstances = make([]*azureInstance, len(*result.Value))
		for i, vm := range *result.Value {
			inst := &azureInstance{vm, env, nil, nil}
			azureInstances[i] = inst
			vmNames.Add(to.String(vm.Name))
		}
	}

	// Create additional azureInstances for NICs without machines. See
	// comments above for rationale. This needs to happen before calling
	// setInstanceAddresses, so we still associate the NICs/PIPs.
	for _, nic := range *nicsResult.Value {
		vmName, ok := toTags(nic.Tags)[jujuMachineNameTag]
		if !ok || vmNames.Contains(vmName) {
			continue
		}
		vm := compute.VirtualMachine{
			Name: to.StringPtr(vmName),
			Properties: &compute.VirtualMachineProperties{
				ProvisioningState: to.StringPtr("Partially Deleted"),
			},
		}
		inst := &azureInstance{vm, env, nil, nil}
		azureInstances = append(azureInstances, inst)
		vmNames.Add(to.String(vm.Name))
	}

	if len(azureInstances) > 0 && refreshAddresses {
		if err := setInstanceAddresses(
			pipClient, resourceGroup, azureInstances, nicsResult,
		); err != nil {
			return nil, errors.Trace(err)
		}
	}
	instances := make([]instance.Instance, len(azureInstances))
	for i, inst := range azureInstances {
		instances[i] = inst
	}
	return instances, nil
}

// Destroy is specified in the Environ interface.
func (env *azureEnviron) Destroy() error {
	logger.Debugf("destroying environment %q", env.envName)
	logger.Debugf("- deleting resource group")
	if err := env.deleteResourceGroup(); err != nil {
		return errors.Trace(err)
	}
	if env.resourceGroup == env.controllerResourceGroup {
		// This is the controller resource group; once it has been
		// deleted, there's nothing left.
		return nil
	}
	logger.Debugf("- deleting internal subnet")
	if err := env.deleteInternalSubnet(); err != nil {
		return errors.Trace(err)
	}
	return nil
}

func (env *azureEnviron) deleteResourceGroup() error {
	client := resources.GroupsClient{env.resources}
	result, err := client.Delete(env.resourceGroup)
	if err != nil {
		if result.Response == nil || result.StatusCode != http.StatusNotFound {
			return errors.Annotatef(err, "deleting resource group %q", env.resourceGroup)
		}
	}
	return nil
}

var errNoFwGlobal = errors.New("global firewall mode is not supported")

// OpenPorts is specified in the Environ interface. However, Azure does not
// support the global firewall mode.
func (env *azureEnviron) OpenPorts(ports []jujunetwork.PortRange) error {
	return errNoFwGlobal
}

// ClosePorts is specified in the Environ interface. However, Azure does not
// support the global firewall mode.
func (env *azureEnviron) ClosePorts(ports []jujunetwork.PortRange) error {
	return errNoFwGlobal
}

// Ports is specified in the Environ interface.
func (env *azureEnviron) Ports() ([]jujunetwork.PortRange, error) {
	return nil, errNoFwGlobal
}

// Provider is specified in the Environ interface.
func (env *azureEnviron) Provider() environs.EnvironProvider {
	return env.provider
}

// resourceGroupName returns the name of the environment's resource group.
func resourceGroupName(cfg *config.Config) string {
	uuid, _ := cfg.UUID()
	// UUID is always available for azure environments, since the (new)
	// provider was introduced after environment UUIDs.
	envTag := names.NewEnvironTag(uuid)
	return fmt.Sprintf(
		"juju-%s-%s", cfg.Name(),
		resourceName(envTag),
	)
}

// resourceName returns the string to use for a resource's Name tag,
// to help users identify Juju-managed resources in the Azure portal.
//
// Since resources are grouped under resource groups, we just use the
// tag.
func resourceName(tag names.Tag) string {
	return tag.String()
}

// getInstanceTypes gets the instance types available for the configured
// location, keyed by name.
func (env *azureEnviron) getInstanceTypes() (map[string]instances.InstanceType, error) {
	env.mu.Lock()
	defer env.mu.Unlock()
	instanceTypes, err := env.getInstanceTypesLocked()
	if err != nil {
		return nil, errors.Annotate(err, "getting instance types")
	}
	return instanceTypes, nil
}

// getInstanceTypesLocked returns the instance types for Azure, by listing the
// role sizes available to the subscription.
func (env *azureEnviron) getInstanceTypesLocked() (map[string]instances.InstanceType, error) {
	if env.instanceTypes != nil {
		return env.instanceTypes, nil
	}

	location := env.config.location
	client := compute.VirtualMachineSizesClient{env.compute}

	result, err := client.List(location)
	if err != nil {
		return nil, errors.Trace(err)
	}
	instanceTypes := make(map[string]instances.InstanceType)
	if result.Value != nil {
		for _, size := range *result.Value {
			instanceType := newInstanceType(size)
			instanceTypes[instanceType.Name] = instanceType
			// Create aliases for standard role sizes.
			if strings.HasPrefix(instanceType.Name, "Standard_") {
				instanceTypes[instanceType.Name[len("Standard_"):]] = instanceType
			}
		}
	}
	env.instanceTypes = instanceTypes
	return instanceTypes, nil
}

<<<<<<< HEAD
// TODO(ericsnow) lp-1398055
// Implement the ZonedEnviron interface.

// Region is specified in the HasRegion interface.
func (env *azureEnviron) Region() (simplestreams.CloudSpec, error) {
	ecfg := env.getSnapshot().ecfg
	return simplestreams.CloudSpec{
		Region:   ecfg.location(),
		Endpoint: getEndpoint(ecfg.location()),
	}, nil
=======
// getInternalSubnetLocked queries the internal subnet for the environment.
func (env *azureEnviron) getInternalSubnetLocked() (*network.Subnet, error) {
	client := network.SubnetsClient{env.network}
	vnetName := internalNetworkName
	subnetName := env.resourceGroup
	subnet, err := client.Get(env.controllerResourceGroup, vnetName, subnetName)
	if err != nil {
		return nil, errors.Annotate(err, "getting internal subnet")
	}
	return &subnet, nil
>>>>>>> da5ec85d
}

// getStorageClient queries the storage account key, and uses it to construct
// a new storage client.
func (env *azureEnviron) getStorageClient() (internalazurestorage.Client, error) {
	env.mu.Lock()
	defer env.mu.Unlock()
	client, err := getStorageClient(env.provider.config.NewStorageClient, env.config)
	if err != nil {
		return nil, errors.Annotate(err, "getting storage client")
	}
	return client, nil
}<|MERGE_RESOLUTION|>--- conflicted
+++ resolved
@@ -324,56 +324,7 @@
 
 // SupportedArchitectures is specified on the EnvironCapability interface.
 func (env *azureEnviron) SupportedArchitectures() ([]string, error) {
-<<<<<<< HEAD
-	env.archMutex.Lock()
-	defer env.archMutex.Unlock()
-	if env.supportedArchitectures != nil {
-		return env.supportedArchitectures, nil
-	}
-	// Create a filter to get all images from our region and for the correct stream.
-	ecfg := env.getSnapshot().ecfg
-	cloudSpec, err := env.Region()
-	if err != nil {
-		return nil, err
-	}
-	imageConstraint := imagemetadata.NewImageConstraint(simplestreams.LookupParams{
-		CloudSpec: cloudSpec,
-		Stream:    ecfg.ImageStream(),
-	})
-	env.supportedArchitectures, err = common.SupportedArchitectures(env, imageConstraint)
-	return env.supportedArchitectures, err
-}
-
-// selectInstanceTypeAndImage returns the appropriate instances.InstanceType and
-// the OS image name for launching a virtual machine with the given parameters.
-func (env *azureEnviron) selectInstanceTypeAndImage(constraint *instances.InstanceConstraint) (*instances.InstanceType, string, error) {
-	ecfg := env.getSnapshot().ecfg
-	sourceImageName := ecfg.forceImageName()
-	if sourceImageName != "" {
-		// Configuration forces us to use a specific image.  There may
-		// not be a suitable image in the simplestreams database.
-		// This means we can't use Juju's normal selection mechanism,
-		// because it combines instance-type and image selection: if
-		// there are no images we can use, it won't offer us an
-		// instance type either.
-		//
-		// Select the instance type using simple, Azure-specific code.
-		instanceType, err := selectMachineType(env, defaultToBaselineSpec(constraint.Constraints))
-		if err != nil {
-			return nil, "", err
-		}
-		return instanceType, sourceImageName, nil
-	}
-
-	// Choose the most suitable instance type and OS image, based on simplestreams information.
-	spec, err := findInstanceSpec(env, constraint)
-	if err != nil {
-		return nil, "", err
-	}
-	return &spec.InstanceType, spec.Image.Id, nil
-=======
 	return env.supportedArchitectures(), nil
->>>>>>> da5ec85d
 }
 
 func (env *azureEnviron) supportedArchitectures() []string {
@@ -1227,18 +1178,6 @@
 	return instanceTypes, nil
 }
 
-<<<<<<< HEAD
-// TODO(ericsnow) lp-1398055
-// Implement the ZonedEnviron interface.
-
-// Region is specified in the HasRegion interface.
-func (env *azureEnviron) Region() (simplestreams.CloudSpec, error) {
-	ecfg := env.getSnapshot().ecfg
-	return simplestreams.CloudSpec{
-		Region:   ecfg.location(),
-		Endpoint: getEndpoint(ecfg.location()),
-	}, nil
-=======
 // getInternalSubnetLocked queries the internal subnet for the environment.
 func (env *azureEnviron) getInternalSubnetLocked() (*network.Subnet, error) {
 	client := network.SubnetsClient{env.network}
@@ -1249,7 +1188,6 @@
 		return nil, errors.Annotate(err, "getting internal subnet")
 	}
 	return &subnet, nil
->>>>>>> da5ec85d
 }
 
 // getStorageClient queries the storage account key, and uses it to construct
