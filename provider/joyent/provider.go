--- conflicted
+++ resolved
@@ -37,11 +37,7 @@
 
 var errNotImplemented = errors.New("not implemented in Joyent provider")
 
-<<<<<<< HEAD
 func (joyentProvider) Prepare(cfg *config.Config) (environs.Environ, error) {
-=======
-func (environProvider) Prepare(ctx environs.BootstrapContext, cfg *config.Config) (environs.Environ, error) {
->>>>>>> 42b633ae
 	// This method may be called with an incomplete cfg. It should make every
 	// reasonable effort to create a valid configuration based on the supplied,
 	// and open the resulting environment.
