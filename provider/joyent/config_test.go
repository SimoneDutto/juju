// Copyright 2013 Joyent Inc.
// Licensed under the AGPLv3, see LICENCE file for details.

package joyent_test

import (
	"github.com/juju/testing"
	gc "launchpad.net/gocheck"

	"launchpad.net/juju-core/environs"
	"launchpad.net/juju-core/environs/config"
<<<<<<< HEAD
	jp "launchpad.net/juju-core/provider/joyent"
	"launchpad.net/juju-core/testing"
=======
	"launchpad.net/juju-core/provider/joyent"
	coretesting "launchpad.net/juju-core/testing"
>>>>>>> 51d8e184
	"launchpad.net/juju-core/testing/testbase"
)

func newConfig(c *gc.C, attrs coretesting.Attrs) *config.Config {
	attrs = coretesting.FakeConfig().Merge(attrs)
	cfg, err := config.New(config.NoDefaults, attrs)
	c.Assert(err, gc.IsNil)
	return cfg
}

func validAttrs() coretesting.Attrs {
	return coretesting.FakeConfig().Merge(coretesting.Attrs{
		"type":         "joyent",
		"sdc-user":     "juju-test",
		"sdc-key-id":   "00:11:22:33:44:55:66:77:88:99:aa:bb:cc:dd:ee:ff",
		"sdc-url":      "https://test.api.joyentcloud.com",
		"manta-user":   "juju-test",
		"manta-key-id": "00:11:22:33:44:55:66:77:88:99:aa:bb:cc:dd:ee:ff",
		"manta-url":    "https://test.manta.joyent.com",
		"key-file":     "~/.ssh/id_rsa",
		"algorithm":    "rsa-sha256",
		"control-dir":  "juju-test",
	})
}

type ConfigSuite struct {
	testbase.LoggingSuite
	originalValues map[string]testing.Restorer
}

var _ = gc.Suite(&ConfigSuite{})

func (s *ConfigSuite) SetUpSuite(c *gc.C) {
	restoreSdcAccount := testbase.PatchEnvironment(jp.SdcAccount, "tester")
	s.AddSuiteCleanup(func(*gc.C) { restoreSdcAccount() })
	restoreSdcKeyId := testbase.PatchEnvironment(jp.SdcKeyId, "ff:ee:dd:cc:bb:aa:99:88:77:66:55:44:33:22:11:00")
	s.AddSuiteCleanup(func(*gc.C) { restoreSdcKeyId() })
	restoreMantaUser := testbase.PatchEnvironment(jp.MantaUser, "tester")
	s.AddSuiteCleanup(func(*gc.C) { restoreMantaUser() })
	restoreMantaKeyId := testbase.PatchEnvironment(jp.MantaKeyId, "ff:ee:dd:cc:bb:aa:99:88:77:66:55:44:33:22:11:00")
	s.AddSuiteCleanup(func(*gc.C) { restoreMantaKeyId() })
}

var newConfigTests = []struct {
	info   string
	insert coretesting.Attrs
	remove []string
	expect coretesting.Attrs
	err    string
}{{
	info:   "sdc-user is required",
	remove: []string{"sdc-user"},
	err:    "sdc-user: expected string, got nothing",
}, {
	info:   "sdc-user cannot be empty",
	insert: coretesting.Attrs{"sdc-user": ""},
	err:    "sdc-user: must not be empty",
}, {
	info:   "sdc-key-id is required",
	remove: []string{"sdc-key-id"},
	err:    "sdc-key-id: expected string, got nothing",
}, {
	info:   "sdc-key-id cannot be empty",
	insert: coretesting.Attrs{"sdc-key-id": ""},
	err:    "sdc-key-id: must not be empty",
}, {
<<<<<<< HEAD
	info:   "sdc-url is inserted if missing",
	expect: testing.Attrs{"sdc-url": "https://test.api.joyentcloud.com"},
}, {
	info:   "sdc-url cannot be empty",
	insert: testing.Attrs{"sdc-url": ""},
	err:    "sdc-url: must not be empty",
}, {
	info:   "sdc-url is untouched if present",
	insert: testing.Attrs{"sdc-url": "https://test.api.joyentcloud.com"},
	expect: testing.Attrs{"sdc-url": "https://test.api.joyentcloud.com"},
=======
	info:   "sdc-region is inserted if missing",
	expect: coretesting.Attrs{"sdc-region": "us-west-1"},
}, {
	info:   "sdc-region cannot be empty",
	insert: coretesting.Attrs{"sdc-region": ""},
	err:    "sdc-region: must not be empty",
}, {
	info:   "sdc-region is untouched if present",
	insert: coretesting.Attrs{"sdc-region": "us-west-1"},
	expect: coretesting.Attrs{"sdc-region": "us-west-1"},
>>>>>>> 51d8e184
}, {
	info:   "manta-user is required",
	remove: []string{"manta-user"},
	err:    "manta-user: expected string, got nothing",
}, {
	info:   "manta-user cannot be empty",
	insert: coretesting.Attrs{"manta-user": ""},
	err:    "manta-user: must not be empty",
}, {
	info:   "manta-key-id is required",
	remove: []string{"manta-key-id"},
	err:    "manta-key-id: expected string, got nothing",
}, {
	info:   "manta-key-id cannot be empty",
	insert: coretesting.Attrs{"manta-key-id": ""},
	err:    "manta-key-id: must not be empty",
}, {
<<<<<<< HEAD
	info:   "manta-url is inserted if missing",
	expect: testing.Attrs{"manta-url": "https://test.manta.joyent.com"},
}, {
	info:   "manta-url cannot be empty",
	insert: testing.Attrs{"manta-url": ""},
	err:    "manta-url: must not be empty",
}, {
	info:   "manta-url is untouched if present",
	insert: testing.Attrs{"manta-url": "https://test.manta.joyent.com"},
	expect: testing.Attrs{"manta-url": "https://test.manta.joyent.com"},
}, {
	info:   "key-file is inserted if missing",
	expect: testing.Attrs{"key-file": "~/.ssh/id_rsa"},
}, {
	info:   "key-file cannot be empty",
	insert: testing.Attrs{"key-file": ""},
	err:    "key-file: must not be empty",
}, {
	info:   "algorithm is inserted if missing",
	expect: testing.Attrs{"algorithm": "rsa-sha256"},
}, {
	info:   "algorithm cannot be empty",
	insert: testing.Attrs{"algorithm": ""},
	err:    "algorithm: must not be empty",
=======
	info:   "manta-region is inserted if missing",
	expect: coretesting.Attrs{"manta-region": "us-east"},
}, {
	info:   "manta-region cannot be empty",
	insert: coretesting.Attrs{"manta-region": ""},
	err:    "manta-region: must not be empty",
}, {
	info:   "manta-region is untouched if present",
	insert: coretesting.Attrs{"manta-region": "us-east"},
	expect: coretesting.Attrs{"manta-region": "us-east"},
>>>>>>> 51d8e184
}, {
	info:   "unknown field is not touched",
	insert: coretesting.Attrs{"unknown-field": 12345},
	expect: coretesting.Attrs{"unknown-field": 12345},
}}

func (*ConfigSuite) TestNewEnvironConfig(c *gc.C) {
	for i, test := range newConfigTests {
		c.Logf("test %d: %s", i, test.info)
		attrs := validAttrs().Merge(test.insert).Delete(test.remove...)
		testConfig := newConfig(c, attrs)
		environ, err := environs.New(testConfig)
		if test.err == "" {
			c.Assert(err, gc.IsNil)
			attrs := environ.Config().AllAttrs()
			for field, value := range test.expect {
				c.Check(attrs[field], gc.Equals, value)
			}
		} else {
			c.Assert(environ, gc.IsNil)
			c.Check(err, gc.ErrorMatches, test.err)
		}
	}
}

func (*ConfigSuite) TestValidateNewConfig(c *gc.C) {
	for i, test := range newConfigTests {
		c.Logf("test %d: %s", i, test.info)
		attrs := validAttrs().Merge(test.insert).Delete(test.remove...)
		testConfig := newConfig(c, attrs)
		validatedConfig, err := jp.Provider.Validate(testConfig, nil)
		if test.err == "" {
			c.Assert(err, gc.IsNil)
			attrs := validatedConfig.AllAttrs()
			for field, value := range test.expect {
				c.Check(attrs[field], gc.Equals, value)
			}
		} else {
			c.Assert(validatedConfig, gc.IsNil)
			c.Check(err, gc.ErrorMatches, "invalid Joyent provider config: "+test.err)
		}
	}
}

func (*ConfigSuite) TestValidateOldConfig(c *gc.C) {
	knownGoodConfig := newConfig(c, validAttrs())
	for i, test := range newConfigTests {
		c.Logf("test %d: %s", i, test.info)
		attrs := validAttrs().Merge(test.insert).Delete(test.remove...)
		testConfig := newConfig(c, attrs)
		validatedConfig, err := jp.Provider.Validate(knownGoodConfig, testConfig)
		if test.err == "" {
			c.Assert(err, gc.IsNil)
			attrs := validatedConfig.AllAttrs()
			for field, value := range validAttrs() {
				c.Check(attrs[field], gc.Equals, value)
			}
		} else {
			c.Assert(validatedConfig, gc.IsNil)
			c.Check(err, gc.ErrorMatches, "original Joyent provider config is invalid: "+test.err)
		}
	}
}

var changeConfigTests = []struct {
	info   string
	insert coretesting.Attrs
	remove []string
	expect coretesting.Attrs
	err    string
}{{
	info:   "no change, no error",
	expect: validAttrs(),
}, {
	info:   "can change sdc-user",
	insert: coretesting.Attrs{"sdc-user": "joyent_user"},
	expect: coretesting.Attrs{"sdc-user": "joyent_user"},
}, {
	info:   "can change sdc-key-id",
<<<<<<< HEAD
	insert: testing.Attrs{"sdc-key-id": "ff:ee:dd:cc:bb:aa:99:88:77:66:55:44:33:22:11:00"},
	expect: testing.Attrs{"sdc-key-id": "ff:ee:dd:cc:bb:aa:99:88:77:66:55:44:33:22:11:00"},
}, {
	info:   "can change sdc-url",
	insert: testing.Attrs{"sdc-url": "https://test.api.joyentcloud.com"},
	expect: testing.Attrs{"sdc-url": "https://test.api.joyentcloud.com"},
=======
	insert: coretesting.Attrs{"sdc-key-id": "11:c4:b6:c0:a3:24:22:96:a8:1f:07:53:3f:8e:14:7a"},
	expect: coretesting.Attrs{"sdc-key-id": "11:c4:b6:c0:a3:24:22:96:a8:1f:07:53:3f:8e:14:7a"},
}, {
	info:   "can change sdc-region",
	insert: coretesting.Attrs{"sdc-region": "us-west-1"},
	expect: coretesting.Attrs{"sdc-region": "us-west-1"},
>>>>>>> 51d8e184
}, {
	info:   "can change manta-user",
	insert: coretesting.Attrs{"manta-user": "manta_user"},
	expect: coretesting.Attrs{"manta-user": "manta_user"},
}, {
	info:   "can change manta-key-id",
<<<<<<< HEAD
	insert: testing.Attrs{"manta-key-id": "ff:ee:dd:cc:bb:aa:99:88:77:66:55:44:33:22:11:00"},
	expect: testing.Attrs{"manta-key-id": "ff:ee:dd:cc:bb:aa:99:88:77:66:55:44:33:22:11:00"},
}, {
	info:   "can change manta-url",
	insert: testing.Attrs{"manta-url": "https://test.manta.joyent.com"},
	expect: testing.Attrs{"manta-url": "https://test.manta.joyent.com"},
=======
	insert: coretesting.Attrs{"manta-key-id": "11:c4:b6:c0:a3:24:22:96:a8:1f:07:53:3f:8e:14:7a"},
	expect: coretesting.Attrs{"manta-key-id": "11:c4:b6:c0:a3:24:22:96:a8:1f:07:53:3f:8e:14:7a"},
}, {
	info:   "can change manta-region",
	insert: coretesting.Attrs{"manta-region": "us-east"},
	expect: coretesting.Attrs{"manta-region": "us-east"},
>>>>>>> 51d8e184
}, {
	info:   "can insert unknown field",
	insert: coretesting.Attrs{"unknown": "ignoti"},
	expect: coretesting.Attrs{"unknown": "ignoti"},
}}

func (s *ConfigSuite) TestValidateChange(c *gc.C) {
	baseConfig := newConfig(c, validAttrs())
	for i, test := range changeConfigTests {
		c.Logf("test %d: %s", i, test.info)
		attrs := validAttrs().Merge(test.insert).Delete(test.remove...)
		testConfig := newConfig(c, attrs)
		validatedConfig, err := jp.Provider.Validate(testConfig, baseConfig)
		if test.err == "" {
			c.Assert(err, gc.IsNil)
			attrs := validatedConfig.AllAttrs()
			for field, value := range test.expect {
				c.Check(attrs[field], gc.Equals, value)
			}
		} else {
			c.Assert(validatedConfig, gc.IsNil)
			c.Check(err, gc.ErrorMatches, "invalid config change: "+test.err)
		}
	}
}

func (s *ConfigSuite) TestSetConfig(c *gc.C) {
	baseConfig := newConfig(c, validAttrs())
	for i, test := range changeConfigTests {
		c.Logf("test %d: %s", i, test.info)
		environ, err := environs.New(baseConfig)
		c.Assert(err, gc.IsNil)
		attrs := validAttrs().Merge(test.insert).Delete(test.remove...)
		testConfig := newConfig(c, attrs)
		err = environ.SetConfig(testConfig)
		newAttrs := environ.Config().AllAttrs()
		if test.err == "" {
			c.Assert(err, gc.IsNil)
			for field, value := range test.expect {
				c.Check(newAttrs[field], gc.Equals, value)
			}
		} else {
			c.Check(err, gc.ErrorMatches, test.err)
			for field, value := range baseConfig.UnknownAttrs() {
				c.Check(newAttrs[field], gc.Equals, value)
			}
		}
	}
}

var prepareConfigTests = []struct {
	info   string
	insert coretesting.Attrs
	remove []string
	expect coretesting.Attrs
	err    string
}{{
	info:   "All value provided, nothig to do",
	expect: validAttrs(),
}, {
	info:   "can get sdc-user from env variable",
	insert: coretesting.Attrs{"sdc-user": ""},
	expect: coretesting.Attrs{"sdc-user": "tester"},
}, {
	info:   "can get sdc-key-id from env variable",
<<<<<<< HEAD
	insert: testing.Attrs{"sdc-key-id": ""},
	expect: testing.Attrs{"sdc-key-id": "ff:ee:dd:cc:bb:aa:99:88:77:66:55:44:33:22:11:00"},
=======
	insert: coretesting.Attrs{"sdc-key-id": ""},
	expect: coretesting.Attrs{"sdc-key-id": "11:c4:b6:c0:a3:24:22:96:a8:1f:07:53:3f:8e:14:7a"},
>>>>>>> 51d8e184
}, {
	info:   "can get manta-user from env variable",
	insert: coretesting.Attrs{"manta-user": ""},
	expect: coretesting.Attrs{"manta-user": "tester"},
}, {
	info:   "can get manta-key-id from env variable",
<<<<<<< HEAD
	insert: testing.Attrs{"manta-key-id": ""},
	expect: testing.Attrs{"manta-key-id": "ff:ee:dd:cc:bb:aa:99:88:77:66:55:44:33:22:11:00"},
=======
	insert: coretesting.Attrs{"manta-key-id": ""},
	expect: coretesting.Attrs{"manta-key-id": "11:c4:b6:c0:a3:24:22:96:a8:1f:07:53:3f:8e:14:7a"},
>>>>>>> 51d8e184
}}

func (s *ConfigSuite) TestPrepare(c *gc.C) {
	ctx := testing.Context(c)
	for i, test := range prepareConfigTests {
		c.Logf("test %d: %s", i, test.info)
		attrs := validAttrs().Merge(test.insert).Delete(test.remove...)
		testConfig := newConfig(c, attrs)
<<<<<<< HEAD
		preparedConfig, err := jp.Provider.Prepare(ctx, testConfig)
=======
		preparedConfig, err := joyent.Provider.Prepare(coretesting.Context(c), testConfig)
>>>>>>> 51d8e184
		if test.err == "" {
			c.Assert(err, gc.IsNil)
			attrs := preparedConfig.Config().AllAttrs()
			for field, value := range test.expect {
				c.Check(attrs[field], gc.Equals, value)
			}
		} else {
			c.Assert(preparedConfig, gc.IsNil)
			c.Check(err, gc.ErrorMatches, "invalid prepare config: "+test.err)
		}
	}
}<|MERGE_RESOLUTION|>--- conflicted
+++ resolved
@@ -9,13 +9,8 @@
 
 	"launchpad.net/juju-core/environs"
 	"launchpad.net/juju-core/environs/config"
-<<<<<<< HEAD
 	jp "launchpad.net/juju-core/provider/joyent"
-	"launchpad.net/juju-core/testing"
-=======
-	"launchpad.net/juju-core/provider/joyent"
 	coretesting "launchpad.net/juju-core/testing"
->>>>>>> 51d8e184
 	"launchpad.net/juju-core/testing/testbase"
 )
 
@@ -82,29 +77,16 @@
 	insert: coretesting.Attrs{"sdc-key-id": ""},
 	err:    "sdc-key-id: must not be empty",
 }, {
-<<<<<<< HEAD
 	info:   "sdc-url is inserted if missing",
-	expect: testing.Attrs{"sdc-url": "https://test.api.joyentcloud.com"},
+	expect: coretesting.Attrs{"sdc-url": "https://test.api.joyentcloud.com"},
 }, {
 	info:   "sdc-url cannot be empty",
-	insert: testing.Attrs{"sdc-url": ""},
+	insert: coretesting.Attrs{"sdc-url": ""},
 	err:    "sdc-url: must not be empty",
 }, {
 	info:   "sdc-url is untouched if present",
-	insert: testing.Attrs{"sdc-url": "https://test.api.joyentcloud.com"},
-	expect: testing.Attrs{"sdc-url": "https://test.api.joyentcloud.com"},
-=======
-	info:   "sdc-region is inserted if missing",
-	expect: coretesting.Attrs{"sdc-region": "us-west-1"},
-}, {
-	info:   "sdc-region cannot be empty",
-	insert: coretesting.Attrs{"sdc-region": ""},
-	err:    "sdc-region: must not be empty",
-}, {
-	info:   "sdc-region is untouched if present",
-	insert: coretesting.Attrs{"sdc-region": "us-west-1"},
-	expect: coretesting.Attrs{"sdc-region": "us-west-1"},
->>>>>>> 51d8e184
+	insert: coretesting.Attrs{"sdc-url": "https://test.api.joyentcloud.com"},
+	expect: coretesting.Attrs{"sdc-url": "https://test.api.joyentcloud.com"},
 }, {
 	info:   "manta-user is required",
 	remove: []string{"manta-user"},
@@ -122,43 +104,30 @@
 	insert: coretesting.Attrs{"manta-key-id": ""},
 	err:    "manta-key-id: must not be empty",
 }, {
-<<<<<<< HEAD
 	info:   "manta-url is inserted if missing",
-	expect: testing.Attrs{"manta-url": "https://test.manta.joyent.com"},
+	expect: coretesting.Attrs{"manta-url": "https://test.manta.joyent.com"},
 }, {
 	info:   "manta-url cannot be empty",
-	insert: testing.Attrs{"manta-url": ""},
+	insert: coretesting.Attrs{"manta-url": ""},
 	err:    "manta-url: must not be empty",
 }, {
 	info:   "manta-url is untouched if present",
-	insert: testing.Attrs{"manta-url": "https://test.manta.joyent.com"},
-	expect: testing.Attrs{"manta-url": "https://test.manta.joyent.com"},
+	insert: coretesting.Attrs{"manta-url": "https://test.manta.joyent.com"},
+	expect: coretesting.Attrs{"manta-url": "https://test.manta.joyent.com"},
 }, {
 	info:   "key-file is inserted if missing",
-	expect: testing.Attrs{"key-file": "~/.ssh/id_rsa"},
+	expect: coretesting.Attrs{"key-file": "~/.ssh/id_rsa"},
 }, {
 	info:   "key-file cannot be empty",
-	insert: testing.Attrs{"key-file": ""},
+	insert: coretesting.Attrs{"key-file": ""},
 	err:    "key-file: must not be empty",
 }, {
 	info:   "algorithm is inserted if missing",
-	expect: testing.Attrs{"algorithm": "rsa-sha256"},
+	expect: coretesting.Attrs{"algorithm": "rsa-sha256"},
 }, {
 	info:   "algorithm cannot be empty",
-	insert: testing.Attrs{"algorithm": ""},
+	insert: coretesting.Attrs{"algorithm": ""},
 	err:    "algorithm: must not be empty",
-=======
-	info:   "manta-region is inserted if missing",
-	expect: coretesting.Attrs{"manta-region": "us-east"},
-}, {
-	info:   "manta-region cannot be empty",
-	insert: coretesting.Attrs{"manta-region": ""},
-	err:    "manta-region: must not be empty",
-}, {
-	info:   "manta-region is untouched if present",
-	insert: coretesting.Attrs{"manta-region": "us-east"},
-	expect: coretesting.Attrs{"manta-region": "us-east"},
->>>>>>> 51d8e184
 }, {
 	info:   "unknown field is not touched",
 	insert: coretesting.Attrs{"unknown-field": 12345},
@@ -238,42 +207,24 @@
 	expect: coretesting.Attrs{"sdc-user": "joyent_user"},
 }, {
 	info:   "can change sdc-key-id",
-<<<<<<< HEAD
-	insert: testing.Attrs{"sdc-key-id": "ff:ee:dd:cc:bb:aa:99:88:77:66:55:44:33:22:11:00"},
-	expect: testing.Attrs{"sdc-key-id": "ff:ee:dd:cc:bb:aa:99:88:77:66:55:44:33:22:11:00"},
+	insert: coretesting.Attrs{"sdc-key-id": "ff:ee:dd:cc:bb:aa:99:88:77:66:55:44:33:22:11:00"},
+	expect: coretesting.Attrs{"sdc-key-id": "ff:ee:dd:cc:bb:aa:99:88:77:66:55:44:33:22:11:00"},
 }, {
 	info:   "can change sdc-url",
-	insert: testing.Attrs{"sdc-url": "https://test.api.joyentcloud.com"},
-	expect: testing.Attrs{"sdc-url": "https://test.api.joyentcloud.com"},
-=======
-	insert: coretesting.Attrs{"sdc-key-id": "11:c4:b6:c0:a3:24:22:96:a8:1f:07:53:3f:8e:14:7a"},
-	expect: coretesting.Attrs{"sdc-key-id": "11:c4:b6:c0:a3:24:22:96:a8:1f:07:53:3f:8e:14:7a"},
-}, {
-	info:   "can change sdc-region",
-	insert: coretesting.Attrs{"sdc-region": "us-west-1"},
-	expect: coretesting.Attrs{"sdc-region": "us-west-1"},
->>>>>>> 51d8e184
+	insert: coretesting.Attrs{"sdc-url": "https://test.api.joyentcloud.com"},
+	expect: coretesting.Attrs{"sdc-url": "https://test.api.joyentcloud.com"},
 }, {
 	info:   "can change manta-user",
 	insert: coretesting.Attrs{"manta-user": "manta_user"},
 	expect: coretesting.Attrs{"manta-user": "manta_user"},
 }, {
 	info:   "can change manta-key-id",
-<<<<<<< HEAD
-	insert: testing.Attrs{"manta-key-id": "ff:ee:dd:cc:bb:aa:99:88:77:66:55:44:33:22:11:00"},
-	expect: testing.Attrs{"manta-key-id": "ff:ee:dd:cc:bb:aa:99:88:77:66:55:44:33:22:11:00"},
+	insert: coretesting.Attrs{"manta-key-id": "ff:ee:dd:cc:bb:aa:99:88:77:66:55:44:33:22:11:00"},
+	expect: coretesting.Attrs{"manta-key-id": "ff:ee:dd:cc:bb:aa:99:88:77:66:55:44:33:22:11:00"},
 }, {
 	info:   "can change manta-url",
-	insert: testing.Attrs{"manta-url": "https://test.manta.joyent.com"},
-	expect: testing.Attrs{"manta-url": "https://test.manta.joyent.com"},
-=======
-	insert: coretesting.Attrs{"manta-key-id": "11:c4:b6:c0:a3:24:22:96:a8:1f:07:53:3f:8e:14:7a"},
-	expect: coretesting.Attrs{"manta-key-id": "11:c4:b6:c0:a3:24:22:96:a8:1f:07:53:3f:8e:14:7a"},
-}, {
-	info:   "can change manta-region",
-	insert: coretesting.Attrs{"manta-region": "us-east"},
-	expect: coretesting.Attrs{"manta-region": "us-east"},
->>>>>>> 51d8e184
+	insert: coretesting.Attrs{"manta-url": "https://test.manta.joyent.com"},
+	expect: coretesting.Attrs{"manta-url": "https://test.manta.joyent.com"},
 }, {
 	info:   "can insert unknown field",
 	insert: coretesting.Attrs{"unknown": "ignoti"},
@@ -339,39 +290,25 @@
 	expect: coretesting.Attrs{"sdc-user": "tester"},
 }, {
 	info:   "can get sdc-key-id from env variable",
-<<<<<<< HEAD
-	insert: testing.Attrs{"sdc-key-id": ""},
-	expect: testing.Attrs{"sdc-key-id": "ff:ee:dd:cc:bb:aa:99:88:77:66:55:44:33:22:11:00"},
-=======
 	insert: coretesting.Attrs{"sdc-key-id": ""},
-	expect: coretesting.Attrs{"sdc-key-id": "11:c4:b6:c0:a3:24:22:96:a8:1f:07:53:3f:8e:14:7a"},
->>>>>>> 51d8e184
+	expect: coretesting.Attrs{"sdc-key-id": "ff:ee:dd:cc:bb:aa:99:88:77:66:55:44:33:22:11:00"},
 }, {
 	info:   "can get manta-user from env variable",
 	insert: coretesting.Attrs{"manta-user": ""},
 	expect: coretesting.Attrs{"manta-user": "tester"},
 }, {
 	info:   "can get manta-key-id from env variable",
-<<<<<<< HEAD
-	insert: testing.Attrs{"manta-key-id": ""},
-	expect: testing.Attrs{"manta-key-id": "ff:ee:dd:cc:bb:aa:99:88:77:66:55:44:33:22:11:00"},
-=======
 	insert: coretesting.Attrs{"manta-key-id": ""},
-	expect: coretesting.Attrs{"manta-key-id": "11:c4:b6:c0:a3:24:22:96:a8:1f:07:53:3f:8e:14:7a"},
->>>>>>> 51d8e184
+	expect: coretesting.Attrs{"manta-key-id": "ff:ee:dd:cc:bb:aa:99:88:77:66:55:44:33:22:11:00"},
 }}
 
 func (s *ConfigSuite) TestPrepare(c *gc.C) {
-	ctx := testing.Context(c)
+	ctx := coretesting.Context(c)
 	for i, test := range prepareConfigTests {
 		c.Logf("test %d: %s", i, test.info)
 		attrs := validAttrs().Merge(test.insert).Delete(test.remove...)
 		testConfig := newConfig(c, attrs)
-<<<<<<< HEAD
 		preparedConfig, err := jp.Provider.Prepare(ctx, testConfig)
-=======
-		preparedConfig, err := joyent.Provider.Prepare(coretesting.Context(c), testConfig)
->>>>>>> 51d8e184
 		if test.err == "" {
 			c.Assert(err, gc.IsNil)
 			attrs := preparedConfig.Config().AllAttrs()
