// Copyright 2012, 2013 Canonical Ltd.
// Licensed under the AGPLv3, see LICENCE file for details.

// The dummy provider implements an environment provider for testing
// purposes, registered with environs under the name "dummy".
//
// The configuration YAML for the testing environment
// must specify a "state-server" property with a boolean
// value. If this is true, a state server will be started
// when the environment is bootstrapped.
//
// The configuration data also accepts a "broken" property
// of type boolean. If this is non-empty, any operation
// after the environment has been opened will return
// the error "broken environment", and will also log that.
//
// The DNS name of instances is the same as the Id,
// with ".dns" appended.
//
// To avoid enumerating all possible series and architectures,
// any series or architecture with the prefix "unknown" is
// treated as bad when starting a new instance.
package dummy

import (
	"errors"
	"fmt"
	"net"
	"net/http"
	"os"
	"strconv"
	"strings"
	"sync"
	"time"

	"github.com/juju/loggo"
	"github.com/juju/names"
	"github.com/juju/schema"
	gitjujutesting "github.com/juju/testing"

	"github.com/juju/juju/agent"
	"github.com/juju/juju/constraints"
	"github.com/juju/juju/environmentserver/authentication"
	"github.com/juju/juju/environs"
	"github.com/juju/juju/environs/cloudinit"
	"github.com/juju/juju/environs/config"
	"github.com/juju/juju/environs/imagemetadata"
	"github.com/juju/juju/environs/simplestreams"
	"github.com/juju/juju/environs/storage"
	"github.com/juju/juju/environs/tools"
	"github.com/juju/juju/instance"
	"github.com/juju/juju/juju/arch"
	"github.com/juju/juju/mongo"
	"github.com/juju/juju/network"
	"github.com/juju/juju/provider"
	"github.com/juju/juju/provider/common"
	"github.com/juju/juju/state"
	"github.com/juju/juju/state/api"
	"github.com/juju/juju/state/api/params"
	"github.com/juju/juju/state/apiserver"
	"github.com/juju/juju/testing"
	coretools "github.com/juju/juju/tools"
)

var logger = loggo.GetLogger("juju.provider.dummy")

const (
	BootstrapInstanceId = instance.Id("localhost")
)

// SampleConfig() returns an environment configuration with all required
// attributes set.
func SampleConfig() testing.Attrs {
	return testing.Attrs{
		"type":                      "dummy",
		"name":                      "only",
		"uuid":                      "90168e4c-2f10-4e9c-83c2-feedfacee5a9",
		"authorized-keys":           testing.FakeAuthKeys,
		"firewall-mode":             config.FwInstance,
		"admin-secret":              testing.DefaultMongoPassword,
		"ca-cert":                   testing.CACert,
		"ca-private-key":            testing.CAKey,
		"ssl-hostname-verification": true,
		"development":               false,
		"state-port":                1234,
		"api-port":                  4321,
		"syslog-port":               2345,
		"default-series":            "precise",

		"secret":       "pork",
		"state-server": true,
		"prefer-ipv6":  true,
	}
}

// stateInfo returns a *state.Info which allows clients to connect to the
// shared dummy state, if it exists. If preferIPv6 is true, an IPv6 endpoint
// will be added as primary.
func stateInfo(preferIPv6 bool) *authentication.MongoInfo {
	if gitjujutesting.MgoServer.Addr() == "" {
		panic("dummy environ state tests must be run with MgoTestPackage")
	}
	mongoPort := strconv.Itoa(gitjujutesting.MgoServer.Port())
	var addrs []string
	if preferIPv6 {
		addrs = []string{
			net.JoinHostPort("::1", mongoPort),
			net.JoinHostPort("localhost", mongoPort),
		}
	} else {
		addrs = []string{net.JoinHostPort("localhost", mongoPort)}
	}
	return &authentication.MongoInfo{
		Info: mongo.Info{
			Addrs:  addrs,
			CACert: testing.CACert,
		},
	}
}

// Operation represents an action on the dummy provider.
type Operation interface{}

type OpBootstrap struct {
	Context environs.BootstrapContext
	Env     string
	Args    environs.BootstrapParams
}

type OpFinalizeBootstrap struct {
	Context       environs.BootstrapContext
	Env           string
	MachineConfig *cloudinit.MachineConfig
}

type OpDestroy struct {
	Env   string
	Error error
}

type OpAllocateAddress struct {
	Env        string
	InstanceId instance.Id
	NetworkId  network.Id
	Address    network.Address
}

type OpListNetworks struct {
	Env  string
	Info []network.BasicInfo
}

type OpStartInstance struct {
	Env           string
	MachineId     string
	MachineNonce  string
	PossibleTools coretools.List
	Instance      instance.Instance
	Constraints   constraints.Value
	Networks      []string
	NetworkInfo   []network.Info
	Info          *authentication.MongoInfo
	Jobs          []params.MachineJob
	APIInfo       *api.Info
	Secret        string
}

type OpStopInstances struct {
	Env string
	Ids []instance.Id
}

type OpOpenPorts struct {
	Env        string
	MachineId  string
	InstanceId instance.Id
	Ports      []network.PortRange
}

type OpClosePorts struct {
	Env        string
	MachineId  string
	InstanceId instance.Id
	Ports      []network.PortRange
}

type OpPutFile struct {
	Env      string
	FileName string
}

// environProvider represents the dummy provider.  There is only ever one
// instance of this type (providerInstance)
type environProvider struct {
	mu          sync.Mutex
	ops         chan<- Operation
	statePolicy state.Policy
	// We have one state for each environment name
	state      map[int]*environState
	maxStateId int
}

var providerInstance environProvider

const noStateId = 0

// environState represents the state of an environment.
// It can be shared between several environ values,
// so that a given environment can be opened several times.
type environState struct {
	id           int
	name         string
	ops          chan<- Operation
	statePolicy  state.Policy
	mu           sync.Mutex
	maxId        int // maximum instance id allocated so far.
	maxAddr      int // maximum allocated address last byte
	insts        map[instance.Id]*dummyInstance
	globalPorts  map[network.PortRange]bool
	bootstrapped bool
	storageDelay time.Duration
	storage      *storageServer
	apiListener  net.Listener
	httpListener net.Listener
	apiServer    *apiserver.Server
	apiState     *state.State
	preferIPv6   bool
}

// environ represents a client's connection to a given environment's
// state.
type environ struct {
	common.SupportsUnitPlacementPolicy

	name         string
	ecfgMutex    sync.Mutex
	ecfgUnlocked *environConfig
}

var _ imagemetadata.SupportsCustomSources = (*environ)(nil)
var _ tools.SupportsCustomSources = (*environ)(nil)
var _ environs.Environ = (*environ)(nil)

// discardOperations discards all Operations written to it.
var discardOperations chan<- Operation

func init() {
	environs.RegisterProvider("dummy", &providerInstance)

	// Prime the first ops channel, so that naive clients can use
	// the testing environment by simply importing it.
	c := make(chan Operation)
	go func() {
		for _ = range c {
		}
	}()
	discardOperations = c
	Reset()

	// parse errors are ignored
	providerDelay, _ = time.ParseDuration(os.Getenv("JUJU_DUMMY_DELAY"))
}

// Reset resets the entire dummy environment and forgets any registered
// operation listener.  All opened environments after Reset will share
// the same underlying state.
func Reset() {
	logger.Infof("reset environment")
	p := &providerInstance
	p.mu.Lock()
	defer p.mu.Unlock()
	providerInstance.ops = discardOperations
	for _, s := range p.state {
		s.httpListener.Close()
		if s.apiListener != nil {
			s.apiListener.Close()
		}
		s.destroy()
	}
	providerInstance.state = make(map[int]*environState)
	if mongoAlive() {
		gitjujutesting.MgoServer.Reset()
	}
	providerInstance.statePolicy = environs.NewStatePolicy()
}

func (state *environState) destroy() {
	state.storage.files = make(map[string][]byte)
	if !state.bootstrapped {
		return
	}
	if state.apiServer != nil {
		if err := state.apiServer.Stop(); err != nil && mongoAlive() {
			panic(err)
		}
		state.apiServer = nil
		if err := state.apiState.Close(); err != nil && mongoAlive() {
			panic(err)
		}
		state.apiState = nil
	}
	if mongoAlive() {
		gitjujutesting.MgoServer.Reset()
	}
	state.bootstrapped = false
}

// mongoAlive reports whether the mongo server is
// still alive (i.e. has not been deliberately destroyed).
// If it has been deliberately destroyed, we will
// expect some errors when closing things down.
func mongoAlive() bool {
	return gitjujutesting.MgoServer.Addr() != ""
}

// GetStateInAPIServer returns the state connection used by the API server
// This is so code in the test suite can trigger Syncs, etc that the API server
// will see, which will then trigger API watchers, etc.
func (e *environ) GetStateInAPIServer() *state.State {
	st, err := e.state()
	if err != nil {
		panic(err)
	}
	return st.apiState
}

// newState creates the state for a new environment with the
// given name and starts an http server listening for
// storage requests.
func newState(name string, ops chan<- Operation, policy state.Policy) *environState {
	s := &environState{
		name:        name,
		ops:         ops,
		statePolicy: policy,
		insts:       make(map[instance.Id]*dummyInstance),
		globalPorts: make(map[network.PortRange]bool),
	}
	s.storage = newStorageServer(s, "/"+name+"/private")
	s.listenStorage()
	return s
}

// listenStorage starts a network listener listening for http
// requests to retrieve files in the state's storage.
func (s *environState) listenStorage() {
	l, err := net.Listen("tcp", ":0")
	if err != nil {
		panic(fmt.Errorf("cannot start listener: %v", err))
	}
	s.httpListener = l
	mux := http.NewServeMux()
	mux.Handle(s.storage.path+"/", http.StripPrefix(s.storage.path+"/", s.storage))
	go http.Serve(l, mux)
}

// listenAPI starts a network listener listening for API
// connections and proxies them to the API server port.
func (s *environState) listenAPI() int {
	l, err := net.Listen("tcp", ":0")
	if err != nil {
		panic(fmt.Errorf("cannot start listener: %v", err))
	}
	s.apiListener = l
	return l.Addr().(*net.TCPAddr).Port
}

// SetStatePolicy sets the state.Policy to use when a
// state server is initialised by dummy.
func SetStatePolicy(policy state.Policy) {
	p := &providerInstance
	p.mu.Lock()
	defer p.mu.Unlock()
	p.statePolicy = policy
}

// Listen closes the previously registered listener (if any).
// Subsequent operations on any dummy environment can be received on c
// (if not nil).
func Listen(c chan<- Operation) {
	p := &providerInstance
	p.mu.Lock()
	defer p.mu.Unlock()
	if c == nil {
		c = discardOperations
	}
	if p.ops != discardOperations {
		close(p.ops)
	}
	p.ops = c
	for _, st := range p.state {
		st.mu.Lock()
		st.ops = c
		st.mu.Unlock()
	}
}

// SetStorageDelay causes any storage download operation in any current
// environment to be delayed for the given duration.
func SetStorageDelay(d time.Duration) {
	p := &providerInstance
	p.mu.Lock()
	defer p.mu.Unlock()
	for _, st := range p.state {
		st.mu.Lock()
		st.storageDelay = d
		st.mu.Unlock()
	}
}

var configFields = schema.Fields{
	"state-server": schema.Bool(),
	"broken":       schema.String(),
	"secret":       schema.String(),
	"state-id":     schema.String(),
}
var configDefaults = schema.Defaults{
	"broken":   "",
	"secret":   "pork",
	"state-id": schema.Omit,
}

type environConfig struct {
	*config.Config
	attrs map[string]interface{}
}

func (c *environConfig) stateServer() bool {
	return c.attrs["state-server"].(bool)
}

func (c *environConfig) broken() string {
	return c.attrs["broken"].(string)
}

func (c *environConfig) secret() string {
	return c.attrs["secret"].(string)
}

func (c *environConfig) stateId() int {
	idStr, ok := c.attrs["state-id"].(string)
	if !ok {
		return noStateId
	}
	id, err := strconv.Atoi(idStr)
	if err != nil {
		panic(fmt.Errorf("unexpected state-id %q (should have pre-checked)", idStr))
	}
	return id
}

func (p *environProvider) newConfig(cfg *config.Config) (*environConfig, error) {
	valid, err := p.Validate(cfg, nil)
	if err != nil {
		return nil, err
	}
	return &environConfig{valid, valid.UnknownAttrs()}, nil
}

func (p *environProvider) Validate(cfg, old *config.Config) (valid *config.Config, err error) {
	// Check for valid changes for the base config values.
	if err := config.Validate(cfg, old); err != nil {
		return nil, err
	}
	validated, err := cfg.ValidateUnknownAttrs(configFields, configDefaults)
	if err != nil {
		return nil, err
	}
	if idStr, ok := validated["state-id"].(string); ok {
		if _, err := strconv.Atoi(idStr); err != nil {
			return nil, fmt.Errorf("invalid state-id %q", idStr)
		}
	}
	// Apply the coerced unknown values back into the config.
	return cfg.Apply(validated)
}

func (e *environ) state() (*environState, error) {
	stateId := e.ecfg().stateId()
	if stateId == noStateId {
		return nil, provider.ErrNotPrepared
	}
	p := &providerInstance
	p.mu.Lock()
	defer p.mu.Unlock()
	if state := p.state[stateId]; state != nil {
		return state, nil
	}
	return nil, provider.ErrDestroyed
}

func (p *environProvider) Open(cfg *config.Config) (environs.Environ, error) {
	p.mu.Lock()
	defer p.mu.Unlock()
	ecfg, err := p.newConfig(cfg)
	if err != nil {
		return nil, err
	}
	if ecfg.stateId() == noStateId {
		return nil, provider.ErrNotPrepared
	}
	env := &environ{
		name:         ecfg.Name(),
		ecfgUnlocked: ecfg,
	}
	if err := env.checkBroken("Open"); err != nil {
		return nil, err
	}
	return env, nil
}

func (p *environProvider) Prepare(ctx environs.BootstrapContext, cfg *config.Config) (environs.Environ, error) {
	cfg, err := p.prepare(cfg)
	if err != nil {
		return nil, err
	}
	return p.Open(cfg)
}

// prepare is the internal version of Prepare - it prepares the
// environment but does not open it.
func (p *environProvider) prepare(cfg *config.Config) (*config.Config, error) {
	ecfg, err := p.newConfig(cfg)
	if err != nil {
		return nil, err
	}
	p.mu.Lock()
	defer p.mu.Unlock()
	name := cfg.Name()
	if ecfg.stateId() != noStateId {
		return cfg, nil
	}
	if ecfg.stateServer() && len(p.state) != 0 {
		for _, old := range p.state {
			panic(fmt.Errorf("cannot share a state between two dummy environs; old %q; new %q", old.name, name))
		}
	}
	// The environment has not been prepared,
	// so create it and set its state identifier accordingly.
	state := newState(name, p.ops, p.statePolicy)
	p.maxStateId++
	state.id = p.maxStateId
	p.state[state.id] = state

	attrs := map[string]interface{}{"state-id": fmt.Sprint(state.id)}
	if ecfg.stateServer() {
		attrs["api-port"] = state.listenAPI()
	}
	return cfg.Apply(attrs)
}

func (*environProvider) SecretAttrs(cfg *config.Config) (map[string]string, error) {
	ecfg, err := providerInstance.newConfig(cfg)
	if err != nil {
		return nil, err
	}
	return map[string]string{
		"secret": ecfg.secret(),
	}, nil
}

func (*environProvider) BoilerplateConfig() string {
	return `
# Fake configuration for dummy provider.
dummy:
    type: dummy

`[1:]
}

var errBroken = errors.New("broken environment")

// Override for testing - the data directory with which the state api server is initialised.
var DataDir = ""
var LogDir = ""

func (e *environ) ecfg() *environConfig {
	e.ecfgMutex.Lock()
	ecfg := e.ecfgUnlocked
	e.ecfgMutex.Unlock()
	return ecfg
}

func (e *environ) checkBroken(method string) error {
	for _, m := range strings.Fields(e.ecfg().broken()) {
		if m == method {
			return fmt.Errorf("dummy.%s is broken", method)
		}
	}
	return nil
}

// SupportedArchitectures is specified on the EnvironCapability interface.
func (*environ) SupportedArchitectures() ([]string, error) {
	return []string{arch.AMD64, arch.I386, arch.PPC64}, nil
}

// SupportNetworks is specified on the EnvironCapability interface.
func (*environ) SupportNetworks() bool {
	return true
}

// PrecheckInstance is specified in the state.Prechecker interface.
func (*environ) PrecheckInstance(series string, cons constraints.Value, placement string) error {
	if placement != "" && placement != "valid" {
		return fmt.Errorf("%s placement is invalid", placement)
	}
	return nil
}

// GetImageSources returns a list of sources which are used to search for simplestreams image metadata.
func (e *environ) GetImageSources() ([]simplestreams.DataSource, error) {
	return []simplestreams.DataSource{
		storage.NewStorageSimpleStreamsDataSource("cloud storage", e.Storage(), storage.BaseImagesPath)}, nil
}

// GetToolsSources returns a list of sources which are used to search for simplestreams tools metadata.
func (e *environ) GetToolsSources() ([]simplestreams.DataSource, error) {
	return []simplestreams.DataSource{
		storage.NewStorageSimpleStreamsDataSource("cloud storage", e.Storage(), storage.BaseToolsPath)}, nil
}

func (e *environ) Bootstrap(ctx environs.BootstrapContext, args environs.BootstrapParams) (arch, series string, _ environs.BootstrapFinalizer, _ error) {
	series = config.PreferredSeries(e.Config())
<<<<<<< HEAD
	selectedTools, err := common.EnsureBootstrapTools(ctx, e, series, args.Constraints.Arch)
	if err != nil {
		return "", "", nil, err
	}
	arch = selectedTools.Arches()[0]
=======
	availableTools, err := args.AvailableTools.Match(coretools.Filter{Series: series})
	if err != nil {
		return "", "", nil, err
	}
	arch = availableTools.Arches()[0]
>>>>>>> 52c2ebe5

	defer delay()
	if err := e.checkBroken("Bootstrap"); err != nil {
		return "", "", nil, err
	}
	network.InitializeFromConfig(e.Config())
	password := e.Config().AdminSecret()
	if password == "" {
		return "", "", nil, fmt.Errorf("admin-secret is required for bootstrap")
	}
	if _, ok := e.Config().CACert(); !ok {
		return "", "", nil, fmt.Errorf("no CA certificate in environment configuration")
	}

	logger.Infof("would pick tools from %s", availableTools)
	cfg, err := environs.BootstrapConfig(e.Config())
	if err != nil {
		return "", "", nil, fmt.Errorf("cannot make bootstrap config: %v", err)
	}

	estate, err := e.state()
	if err != nil {
		return "", "", nil, err
	}
	estate.mu.Lock()
	defer estate.mu.Unlock()
	if estate.bootstrapped {
		return "", "", nil, fmt.Errorf("environment is already bootstrapped")
	}
	estate.preferIPv6 = e.Config().PreferIPv6()

	// Create an instance for the bootstrap node.
	logger.Infof("creating bootstrap instance")
	i := &dummyInstance{
		id:           BootstrapInstanceId,
		addresses:    network.NewAddresses("localhost"),
		ports:        make(map[network.PortRange]bool),
		machineId:    agent.BootstrapMachineId,
		series:       series,
		firewallMode: e.Config().FirewallMode(),
		state:        estate,
		stateServer:  true,
	}
	estate.insts[i.id] = i

	if e.ecfg().stateServer() {
		// TODO(rog) factor out relevant code from cmd/jujud/bootstrap.go
		// so that we can call it here.

		info := stateInfo(estate.preferIPv6)
		st, err := state.Initialize(info, cfg, mongo.DefaultDialOpts(), estate.statePolicy)
		if err != nil {
			panic(err)
		}
		if err := st.SetEnvironConstraints(args.Constraints); err != nil {
			panic(err)
		}
		if err := st.SetAdminMongoPassword(password); err != nil {
			panic(err)
		}
		if err := st.MongoSession().DB("admin").Login("admin", password); err != nil {
			panic(err)
		}
		_, err = st.AddAdminUser(password)
		if err != nil {
			panic(err)
		}
		estate.apiServer, err = apiserver.NewServer(st, estate.apiListener, apiserver.ServerConfig{
			Cert:    []byte(testing.ServerCert),
			Key:     []byte(testing.ServerKey),
			DataDir: DataDir,
			LogDir:  LogDir,
		})
		if err != nil {
			panic(err)
		}
		estate.apiState = st
	}
	estate.bootstrapped = true
	estate.ops <- OpBootstrap{Context: ctx, Env: e.name, Args: args}
	finalize := func(ctx environs.BootstrapContext, mcfg *cloudinit.MachineConfig) error {
		estate.ops <- OpFinalizeBootstrap{Context: ctx, Env: e.name, MachineConfig: mcfg}
		return nil
	}
	return arch, series, finalize, nil
}

func (e *environ) StateServerInstances() ([]instance.Id, error) {
	estate, err := e.state()
	if err != nil {
		return nil, err
	}
	estate.mu.Lock()
	defer estate.mu.Unlock()
	if err := e.checkBroken("StateServerInstances"); err != nil {
		return nil, err
	}
	if !estate.bootstrapped {
		return nil, environs.ErrNotBootstrapped
	}
	var stateServerInstances []instance.Id
	for _, v := range estate.insts {
		if v.stateServer {
			stateServerInstances = append(stateServerInstances, v.Id())
		}
	}
	return stateServerInstances, nil
}

func (e *environ) Config() *config.Config {
	return e.ecfg().Config
}

func (e *environ) SetConfig(cfg *config.Config) error {
	if err := e.checkBroken("SetConfig"); err != nil {
		return err
	}
	ecfg, err := providerInstance.newConfig(cfg)
	if err != nil {
		return err
	}
	e.ecfgMutex.Lock()
	e.ecfgUnlocked = ecfg
	e.ecfgMutex.Unlock()
	return nil
}

func (e *environ) Destroy() (res error) {
	defer delay()
	estate, err := e.state()
	if err != nil {
		if err == provider.ErrDestroyed {
			return nil
		}
		return err
	}
	defer func() { estate.ops <- OpDestroy{Env: estate.name, Error: res} }()
	if err := e.checkBroken("Destroy"); err != nil {
		return err
	}
	p := &providerInstance
	p.mu.Lock()
	delete(p.state, estate.id)
	p.mu.Unlock()

	estate.mu.Lock()
	defer estate.mu.Unlock()
	estate.destroy()
	return nil
}

// ConstraintsValidator is defined on the Environs interface.
func (e *environ) ConstraintsValidator() (constraints.Validator, error) {
	validator := constraints.NewValidator()
	validator.RegisterUnsupported([]string{constraints.CpuPower})
	validator.RegisterConflicts([]string{constraints.InstanceType}, []string{constraints.Mem})
	return validator, nil
}

// StartInstance is specified in the InstanceBroker interface.
func (e *environ) StartInstance(args environs.StartInstanceParams) (instance.Instance, *instance.HardwareCharacteristics, []network.Info, error) {

	defer delay()
	machineId := args.MachineConfig.MachineId
	logger.Infof("dummy startinstance, machine %s", machineId)
	if err := e.checkBroken("StartInstance"); err != nil {
		return nil, nil, nil, err
	}
	estate, err := e.state()
	if err != nil {
		return nil, nil, nil, err
	}
	estate.mu.Lock()
	defer estate.mu.Unlock()
	if args.MachineConfig.MachineNonce == "" {
		return nil, nil, nil, fmt.Errorf("cannot start instance: missing machine nonce")
	}
	if _, ok := e.Config().CACert(); !ok {
		return nil, nil, nil, fmt.Errorf("no CA certificate in environment configuration")
	}
	if args.MachineConfig.MongoInfo.Tag != names.NewMachineTag(machineId) {
		return nil, nil, nil, fmt.Errorf("entity tag must match started machine")
	}
	if args.MachineConfig.APIInfo.Tag != names.NewMachineTag(machineId) {
		return nil, nil, nil, fmt.Errorf("entity tag must match started machine")
	}
	logger.Infof("would pick tools from %s", args.Tools)
	series := args.Tools.OneSeries()

	idString := fmt.Sprintf("%s-%d", e.name, estate.maxId)
	addrs := network.NewAddresses(idString+".dns", "127.0.0.1")
	if estate.preferIPv6 {
		addrs = append(addrs, network.NewAddress(fmt.Sprintf("fc00::%x", estate.maxId+1), network.ScopeUnknown))
	}
	logger.Debugf("StartInstance addresses: %v", addrs)
	i := &dummyInstance{
		id:           instance.Id(idString),
		addresses:    addrs,
		ports:        make(map[network.PortRange]bool),
		machineId:    machineId,
		series:       series,
		firewallMode: e.Config().FirewallMode(),
		state:        estate,
	}

	var hc *instance.HardwareCharacteristics
	// To match current system capability, only provide hardware characteristics for
	// environ machines, not containers.
	if state.ParentId(machineId) == "" {
		// We will just assume the instance hardware characteristics exactly matches
		// the supplied constraints (if specified).
		hc = &instance.HardwareCharacteristics{
			Arch:     args.Constraints.Arch,
			Mem:      args.Constraints.Mem,
			RootDisk: args.Constraints.RootDisk,
			CpuCores: args.Constraints.CpuCores,
			CpuPower: args.Constraints.CpuPower,
			Tags:     args.Constraints.Tags,
		}
		// Fill in some expected instance hardware characteristics if constraints not specified.
		if hc.Arch == nil {
			arch := "amd64"
			hc.Arch = &arch
		}
		if hc.Mem == nil {
			mem := uint64(1024)
			hc.Mem = &mem
		}
		if hc.RootDisk == nil {
			disk := uint64(8192)
			hc.RootDisk = &disk
		}
		if hc.CpuCores == nil {
			cores := uint64(1)
			hc.CpuCores = &cores
		}
	}
	// Simulate networks added when requested.
	networks := append(args.Constraints.IncludeNetworks(), args.MachineConfig.Networks...)
	networkInfo := make([]network.Info, len(networks))
	for i, netName := range networks {
		if strings.HasPrefix(netName, "bad-") {
			// Simulate we didn't get correct information for the network.
			networkInfo[i] = network.Info{
				ProviderId:  network.Id(netName),
				NetworkName: netName,
				CIDR:        "invalid",
			}
		} else {
			networkInfo[i] = network.Info{
				ProviderId:    network.Id(netName),
				NetworkName:   netName,
				CIDR:          fmt.Sprintf("0.%d.2.0/24", i+1),
				InterfaceName: fmt.Sprintf("eth%d", i),
				VLANTag:       i,
				MACAddress:    fmt.Sprintf("aa:bb:cc:dd:ee:f%d", i),
			}
		}
	}
	estate.insts[i.id] = i
	estate.maxId++
	estate.ops <- OpStartInstance{
		Env:           e.name,
		MachineId:     machineId,
		MachineNonce:  args.MachineConfig.MachineNonce,
		PossibleTools: args.Tools,
		Constraints:   args.Constraints,
		Networks:      args.MachineConfig.Networks,
		NetworkInfo:   networkInfo,
		Instance:      i,
		Jobs:          args.MachineConfig.Jobs,
		Info:          args.MachineConfig.MongoInfo,
		APIInfo:       args.MachineConfig.APIInfo,
		Secret:        e.ecfg().secret(),
	}
	return i, hc, networkInfo, nil
}

func (e *environ) StopInstances(ids ...instance.Id) error {
	defer delay()
	if err := e.checkBroken("StopInstance"); err != nil {
		return err
	}
	estate, err := e.state()
	if err != nil {
		return err
	}
	estate.mu.Lock()
	defer estate.mu.Unlock()
	for _, id := range ids {
		delete(estate.insts, id)
	}
	estate.ops <- OpStopInstances{
		Env: e.name,
		Ids: ids,
	}
	return nil
}

func (e *environ) Instances(ids []instance.Id) (insts []instance.Instance, err error) {
	defer delay()
	if err := e.checkBroken("Instances"); err != nil {
		return nil, err
	}
	if len(ids) == 0 {
		return nil, nil
	}
	estate, err := e.state()
	if err != nil {
		return nil, err
	}
	estate.mu.Lock()
	defer estate.mu.Unlock()
	notFound := 0
	for _, id := range ids {
		inst := estate.insts[id]
		if inst == nil {
			err = environs.ErrPartialInstances
			notFound++
			insts = append(insts, nil)
		} else {
			insts = append(insts, inst)
		}
	}
	if notFound == len(ids) {
		return nil, environs.ErrNoInstances
	}
	return
}

// AllocateAddress requests a new address to be allocated for the
// given instance on the given network.
func (env *environ) AllocateAddress(instId instance.Id, netId network.Id) (network.Address, error) {
	if err := env.checkBroken("AllocateAddress"); err != nil {
		return network.Address{}, err
	}

	estate, err := env.state()
	if err != nil {
		return network.Address{}, err
	}
	estate.mu.Lock()
	defer estate.mu.Unlock()
	estate.maxAddr++
	// TODO(dimitern) Once we have integrated networks
	// and addresses, make sure we return a valid address
	// for the given network, and we also have the network
	// already registered.
	newAddress := network.NewAddress(
		fmt.Sprintf("0.1.2.%d", estate.maxAddr),
		network.ScopeCloudLocal,
	)
	estate.ops <- OpAllocateAddress{
		Env:        env.name,
		InstanceId: instId,
		NetworkId:  netId,
		Address:    newAddress,
	}
	return newAddress, nil
}

// ListNetworks implements environs.Environ.ListNetworks.
func (env *environ) ListNetworks() ([]network.BasicInfo, error) {
	if err := env.checkBroken("ListNetworks"); err != nil {
		return nil, err
	}

	estate, err := env.state()
	if err != nil {
		return nil, err
	}
	estate.mu.Lock()
	defer estate.mu.Unlock()

	netInfo := []network.BasicInfo{
		{CIDR: "0.10.0.0/8", ProviderId: "dummy-private"},
		{CIDR: "0.20.0.0/24", ProviderId: "dummy-public"},
	}
	estate.ops <- OpListNetworks{
		Env:  env.name,
		Info: netInfo,
	}
	return netInfo, nil
}

func (e *environ) AllInstances() ([]instance.Instance, error) {
	defer delay()
	if err := e.checkBroken("AllInstances"); err != nil {
		return nil, err
	}
	var insts []instance.Instance
	estate, err := e.state()
	if err != nil {
		return nil, err
	}
	estate.mu.Lock()
	defer estate.mu.Unlock()
	for _, v := range estate.insts {
		insts = append(insts, v)
	}
	return insts, nil
}

func (e *environ) OpenPorts(ports []network.PortRange) error {
	if mode := e.ecfg().FirewallMode(); mode != config.FwGlobal {
		return fmt.Errorf("invalid firewall mode %q for opening ports on environment", mode)
	}
	estate, err := e.state()
	if err != nil {
		return err
	}
	estate.mu.Lock()
	defer estate.mu.Unlock()
	for _, p := range ports {
		estate.globalPorts[p] = true
	}
	return nil
}

func (e *environ) ClosePorts(ports []network.PortRange) error {
	if mode := e.ecfg().FirewallMode(); mode != config.FwGlobal {
		return fmt.Errorf("invalid firewall mode %q for closing ports on environment", mode)
	}
	estate, err := e.state()
	if err != nil {
		return err
	}
	estate.mu.Lock()
	defer estate.mu.Unlock()
	for _, p := range ports {
		delete(estate.globalPorts, p)
	}
	return nil
}

func (e *environ) Ports() (ports []network.PortRange, err error) {
	if mode := e.ecfg().FirewallMode(); mode != config.FwGlobal {
		return nil, fmt.Errorf("invalid firewall mode %q for retrieving ports from environment", mode)
	}
	estate, err := e.state()
	if err != nil {
		return nil, err
	}
	estate.mu.Lock()
	defer estate.mu.Unlock()
	for p := range estate.globalPorts {
		ports = append(ports, p)
	}
	network.SortPortRanges(ports)
	return
}

func (*environ) Provider() environs.EnvironProvider {
	return &providerInstance
}

type dummyInstance struct {
	state        *environState
	ports        map[network.PortRange]bool
	id           instance.Id
	status       string
	machineId    string
	series       string
	firewallMode string
	stateServer  bool

	mu        sync.Mutex
	addresses []network.Address
}

func (inst *dummyInstance) Id() instance.Id {
	return inst.id
}

func (inst *dummyInstance) Status() string {
	return inst.status
}

// SetInstanceAddresses sets the addresses associated with the given
// dummy instance.
func SetInstanceAddresses(inst instance.Instance, addrs []network.Address) {
	inst0 := inst.(*dummyInstance)
	inst0.mu.Lock()
	inst0.addresses = append(inst0.addresses[:0], addrs...)
	inst0.mu.Unlock()
}

// SetInstanceStatus sets the status associated with the given
// dummy instance.
func SetInstanceStatus(inst instance.Instance, status string) {
	inst0 := inst.(*dummyInstance)
	inst0.mu.Lock()
	inst0.status = status
	inst0.mu.Unlock()
}

func (*dummyInstance) Refresh() error {
	return nil
}

func (inst *dummyInstance) Addresses() ([]network.Address, error) {
	inst.mu.Lock()
	defer inst.mu.Unlock()
	return append([]network.Address{}, inst.addresses...), nil
}

func (inst *dummyInstance) OpenPorts(machineId string, ports []network.PortRange) error {
	defer delay()
	logger.Infof("openPorts %s, %#v", machineId, ports)
	if inst.firewallMode != config.FwInstance {
		return fmt.Errorf("invalid firewall mode %q for opening ports on instance",
			inst.firewallMode)
	}
	if inst.machineId != machineId {
		panic(fmt.Errorf("OpenPorts with mismatched machine id, expected %q got %q", inst.machineId, machineId))
	}
	inst.state.mu.Lock()
	defer inst.state.mu.Unlock()
	inst.state.ops <- OpOpenPorts{
		Env:        inst.state.name,
		MachineId:  machineId,
		InstanceId: inst.Id(),
		Ports:      ports,
	}
	for _, p := range ports {
		inst.ports[p] = true
	}
	return nil
}

func (inst *dummyInstance) ClosePorts(machineId string, ports []network.PortRange) error {
	defer delay()
	if inst.firewallMode != config.FwInstance {
		return fmt.Errorf("invalid firewall mode %q for closing ports on instance",
			inst.firewallMode)
	}
	if inst.machineId != machineId {
		panic(fmt.Errorf("ClosePorts with mismatched machine id, expected %s got %s", inst.machineId, machineId))
	}
	inst.state.mu.Lock()
	defer inst.state.mu.Unlock()
	inst.state.ops <- OpClosePorts{
		Env:        inst.state.name,
		MachineId:  machineId,
		InstanceId: inst.Id(),
		Ports:      ports,
	}
	for _, p := range ports {
		delete(inst.ports, p)
	}
	return nil
}

func (inst *dummyInstance) Ports(machineId string) (ports []network.PortRange, err error) {
	defer delay()
	if inst.firewallMode != config.FwInstance {
		return nil, fmt.Errorf("invalid firewall mode %q for retrieving ports from instance",
			inst.firewallMode)
	}
	if inst.machineId != machineId {
		panic(fmt.Errorf("Ports with mismatched machine id, expected %q got %q", inst.machineId, machineId))
	}
	inst.state.mu.Lock()
	defer inst.state.mu.Unlock()
	for p := range inst.ports {
		ports = append(ports, p)
	}
	network.SortPortRanges(ports)
	return
}

// providerDelay controls the delay before dummy responds.
// non empty values in JUJU_DUMMY_DELAY will be parsed as
// time.Durations into this value.
var providerDelay time.Duration

// pause execution to simulate the latency of a real provider
func delay() {
	if providerDelay > 0 {
		logger.Infof("pausing for %v", providerDelay)
		<-time.After(providerDelay)
	}
}<|MERGE_RESOLUTION|>--- conflicted
+++ resolved
@@ -621,19 +621,11 @@
 
 func (e *environ) Bootstrap(ctx environs.BootstrapContext, args environs.BootstrapParams) (arch, series string, _ environs.BootstrapFinalizer, _ error) {
 	series = config.PreferredSeries(e.Config())
-<<<<<<< HEAD
-	selectedTools, err := common.EnsureBootstrapTools(ctx, e, series, args.Constraints.Arch)
+	availableTools, err := args.AvailableTools.Match(coretools.Filter{Series: series})
 	if err != nil {
 		return "", "", nil, err
 	}
-	arch = selectedTools.Arches()[0]
-=======
-	availableTools, err := args.AvailableTools.Match(coretools.Filter{Series: series})
-	if err != nil {
-		return "", "", nil, err
-	}
 	arch = availableTools.Arches()[0]
->>>>>>> 52c2ebe5
 
 	defer delay()
 	if err := e.checkBroken("Bootstrap"); err != nil {
