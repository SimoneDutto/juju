// Copyright 2013 Canonical Ltd.
// Licensed under the AGPLv3, see LICENCE file for details.

package maas

import (
	"io/ioutil"

	jc "github.com/juju/testing/checkers"
	"github.com/juju/utils"
	gc "gopkg.in/check.v1"

	"github.com/juju/juju/cloud"
	"github.com/juju/juju/environs"
	"github.com/juju/juju/environs/config"
	"github.com/juju/juju/testing"
)

type EnvironProviderSuite struct {
	providerSuite
}

var _ = gc.Suite(&EnvironProviderSuite{})

func (suite *EnvironProviderSuite) TestSecretAttrsReturnsSensitiveMAASAttributes(c *gc.C) {
	const oauth = "aa:bb:cc"
	attrs := testing.FakeConfig().Merge(testing.Attrs{
		"type":        "maas",
		"maas-oauth":  oauth,
		"maas-server": "http://maas.testing.invalid/maas/",
	})
	config, err := config.New(config.NoDefaults, attrs)
	c.Assert(err, jc.ErrorIsNil)

	secretAttrs, err := providerInstance.SecretAttrs(config)
	c.Assert(err, jc.ErrorIsNil)

	expectedAttrs := map[string]string{"maas-oauth": oauth}
	c.Check(secretAttrs, gc.DeepEquals, expectedAttrs)
}

func (suite *EnvironProviderSuite) TestCredentialsSetup(c *gc.C) {
	attrs := testing.FakeConfig().Merge(testing.Attrs{
		"type": "maas",
	})
	config, err := config.New(config.NoDefaults, attrs)
	c.Assert(err, jc.ErrorIsNil)

	cfg, err := providerInstance.BootstrapConfig(environs.BootstrapConfigParams{
		Config:        config,
		CloudEndpoint: "http://maas.testing.invalid/maas/",
		Credentials: cloud.NewCredential(
			cloud.OAuth1AuthType,
			map[string]string{
				"maas-oauth": "aa:bb:cc",
			},
		),
	})
	c.Assert(err, jc.ErrorIsNil)

	attrs = cfg.UnknownAttrs()
	server, ok := attrs["maas-server"]
	c.Assert(ok, jc.IsTrue)
	c.Assert(server, gc.Equals, "http://maas.testing.invalid/maas/")
	oauth, ok := attrs["maas-oauth"]
	c.Assert(ok, jc.IsTrue)
	c.Assert(oauth, gc.Equals, "aa:bb:cc")
}

func (suite *EnvironProviderSuite) TestUnknownAttrsContainAgentName(c *gc.C) {
	attrs := testing.FakeConfig().Merge(testing.Attrs{
		"type": "maas",
	})
	config, err := config.New(config.NoDefaults, attrs)
	c.Assert(err, jc.ErrorIsNil)

	cfg, err := providerInstance.BootstrapConfig(environs.BootstrapConfigParams{
		Config:        config,
		CloudEndpoint: "http://maas.testing.invalid/maas/",
		Credentials: cloud.NewCredential(
			cloud.OAuth1AuthType,
			map[string]string{
				"maas-oauth": "aa:bb:cc",
			},
		),
	})
	c.Assert(err, jc.ErrorIsNil)

<<<<<<< HEAD
	unknownAttrs := cfg.UnknownAttrs()
=======
	preparedConfig := environ.Config()
	unknownAttrs := preparedConfig.UnknownAttrs()
	c.Assert(unknownAttrs["maas-server"], gc.Equals, "http://maas.testing.invalid/maas/")
>>>>>>> 172f057b

	uuid, ok := unknownAttrs["maas-agent-name"]
	c.Assert(ok, jc.IsTrue)
	c.Assert(uuid, jc.Satisfies, utils.IsValidUUIDString)
}

func (suite *EnvironProviderSuite) TestMAASServerFromRegion(c *gc.C) {
	attrs := testing.FakeConfig().Merge(testing.Attrs{
		"type": "maas",
	})
	config, err := config.New(config.NoDefaults, attrs)
	c.Assert(err, jc.ErrorIsNil)

	ctx := envtesting.BootstrapContext(c)
	environ, err := providerInstance.PrepareForBootstrap(ctx, environs.PrepareForBootstrapParams{
		Config:      config,
		CloudRegion: "maas.testing",
		Credentials: cloud.NewCredential(
			cloud.OAuth1AuthType,
			map[string]string{
				"maas-oauth": "aa:bb:cc",
			},
		),
	})
	c.Assert(err, jc.ErrorIsNil)

	preparedConfig := environ.Config()
	unknownAttrs := preparedConfig.UnknownAttrs()
	c.Assert(unknownAttrs["maas-server"], gc.Equals, "http://maas.testing/MAAS")
}

func (suite *EnvironProviderSuite) TestPrepareSetsAgentName(c *gc.C) {
	attrs := testing.FakeConfig().Merge(testing.Attrs{
		"type":        "maas",
		"maas-oauth":  "aa:bb:cc",
		"maas-server": "http://maas.testing.invalid/maas/",
	})
	config, err := config.New(config.NoDefaults, attrs)
	c.Assert(err, jc.ErrorIsNil)

	config, err = providerInstance.PrepareForCreateEnvironment(config)
	c.Assert(err, jc.ErrorIsNil)

	uuid, ok := config.UnknownAttrs()["maas-agent-name"]
	c.Assert(ok, jc.IsTrue)
	c.Assert(uuid, jc.Satisfies, utils.IsValidUUIDString)
}

func (suite *EnvironProviderSuite) TestPrepareExistingAgentName(c *gc.C) {
	attrs := testing.FakeConfig().Merge(testing.Attrs{
		"type":            "maas",
		"maas-oauth":      "aa:bb:cc",
		"maas-server":     "http://maas.testing.invalid/maas/",
		"maas-agent-name": "foobar",
	})
	config, err := config.New(config.NoDefaults, attrs)
	c.Assert(err, jc.ErrorIsNil)

	_, err = providerInstance.PrepareForCreateEnvironment(config)
	c.Assert(err, gc.Equals, errAgentNameAlreadySet)
}

func (suite *EnvironProviderSuite) TestAgentNameShouldNotBeSetByHand(c *gc.C) {
	attrs := testing.FakeConfig().Merge(testing.Attrs{
		"type":            "maas",
		"maas-agent-name": "foobar",
	})
	config, err := config.New(config.NoDefaults, attrs)
	c.Assert(err, jc.ErrorIsNil)

	_, err = providerInstance.BootstrapConfig(environs.BootstrapConfigParams{
		Config:        config,
		CloudEndpoint: "http://maas.testing.invalid/maas/",
		Credentials: cloud.NewCredential(
			cloud.OAuth1AuthType,
			map[string]string{
				"maas-oauth": "aa:bb:cc",
			},
		),
	})
	c.Assert(err, gc.Equals, errAgentNameAlreadySet)
}

// create a temporary file with the given content.  The file will be cleaned
// up at the end of the test calling this method.
func createTempFile(c *gc.C, content []byte) string {
	file, err := ioutil.TempFile(c.MkDir(), "")
	c.Assert(err, jc.ErrorIsNil)
	filename := file.Name()
	err = ioutil.WriteFile(filename, content, 0644)
	c.Assert(err, jc.ErrorIsNil)
	return filename
}

func (suite *EnvironProviderSuite) TestOpenReturnsNilInterfaceUponFailure(c *gc.C) {
	const oauth = "wrongly-formatted-oauth-string"
	attrs := testing.FakeConfig().Merge(testing.Attrs{
		"type":        "maas",
		"maas-oauth":  oauth,
		"maas-server": "http://maas.testing.invalid/maas/",
	})
	config, err := config.New(config.NoDefaults, attrs)
	c.Assert(err, jc.ErrorIsNil)
	env, err := providerInstance.Open(config)
	// When Open() fails (i.e. returns a non-nil error), it returns an
	// environs.Environ interface object with a nil value and a nil
	// type.
	c.Check(env, gc.Equals, nil)
	c.Check(err, gc.ErrorMatches, ".*malformed maas-oauth.*")
}<|MERGE_RESOLUTION|>--- conflicted
+++ resolved
@@ -86,15 +86,11 @@
 	})
 	c.Assert(err, jc.ErrorIsNil)
 
-<<<<<<< HEAD
 	unknownAttrs := cfg.UnknownAttrs()
-=======
-	preparedConfig := environ.Config()
-	unknownAttrs := preparedConfig.UnknownAttrs()
 	c.Assert(unknownAttrs["maas-server"], gc.Equals, "http://maas.testing.invalid/maas/")
->>>>>>> 172f057b
 
 	uuid, ok := unknownAttrs["maas-agent-name"]
+
 	c.Assert(ok, jc.IsTrue)
 	c.Assert(uuid, jc.Satisfies, utils.IsValidUUIDString)
 }
@@ -106,8 +102,7 @@
 	config, err := config.New(config.NoDefaults, attrs)
 	c.Assert(err, jc.ErrorIsNil)
 
-	ctx := envtesting.BootstrapContext(c)
-	environ, err := providerInstance.PrepareForBootstrap(ctx, environs.PrepareForBootstrapParams{
+	cfg, err := providerInstance.BootstrapConfig(environs.BootstrapConfigParams{
 		Config:      config,
 		CloudRegion: "maas.testing",
 		Credentials: cloud.NewCredential(
@@ -119,8 +114,7 @@
 	})
 	c.Assert(err, jc.ErrorIsNil)
 
-	preparedConfig := environ.Config()
-	unknownAttrs := preparedConfig.UnknownAttrs()
+	unknownAttrs := cfg.UnknownAttrs()
 	c.Assert(unknownAttrs["maas-server"], gc.Equals, "http://maas.testing/MAAS")
 }
 
