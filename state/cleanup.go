--- conflicted
+++ resolved
@@ -659,20 +659,18 @@
 }
 
 func cleanupDyingMachineResources(m *Machine) error {
-<<<<<<< HEAD
 	im, err := m.st.IAASModel()
 	if err != nil {
 		return errors.Trace(err)
 	}
-	volumeAttachments, err := im.MachineVolumeAttachments(m.MachineTag())
-=======
+
 	// Destroy non-detachable machine filesystems first.
-	filesystems, err := m.st.filesystems(bson.D{{"machineid", m.Id()}})
+	filesystems, err := im.filesystems(bson.D{{"machineid", m.Id()}})
 	if err != nil {
 		return errors.Annotate(err, "getting machine filesystems")
 	}
 	for _, f := range filesystems {
-		if err := m.st.DestroyFilesystem(f.FilesystemTag()); err != nil {
+		if err := im.DestroyFilesystem(f.FilesystemTag()); err != nil {
 			return errors.Trace(err)
 		}
 	}
@@ -685,25 +683,44 @@
 	}
 
 	// Detach all filesystems from the machine.
-	filesystemAttachments, err := m.st.MachineFilesystemAttachments(m.MachineTag())
+	filesystemAttachments, err := im.MachineFilesystemAttachments(m.MachineTag())
 	if err != nil {
 		return errors.Annotate(err, "getting machine filesystem attachments")
 	}
 	for _, fsa := range filesystemAttachments {
-		detachable, err := isDetachableFilesystemTag(m.st, fsa.Filesystem())
+		detachable, err := isDetachableFilesystemTag(im.mb.db(), fsa.Filesystem())
 		if err != nil {
 			return errors.Trace(err)
 		}
 		if detachable {
-			if err := m.st.DetachFilesystem(fsa.Machine(), fsa.Filesystem()); err != nil {
+			if err := im.DetachFilesystem(fsa.Machine(), fsa.Filesystem()); err != nil {
 				return errors.Trace(err)
 			}
-		} else if !manual {
-			// For non-manual machines we immediately remove the non-detachable
-			// filesystem attachments, which should have been set to Dying by
-			// the destruction of the machine filesystems above.
-			if err := m.st.RemoveFilesystemAttachment(fsa.Machine(), fsa.Filesystem()); err != nil {
-				return errors.Trace(err)
+		}
+		if !manual {
+			// For non-manual machines we immediately remove the attachments
+			// for non-detachable or volume-backed filesystems, which should
+			// have been set to Dying by the destruction of the machine
+			// filesystems, or filesystem detachment, above.
+			var remove bool
+			if !detachable {
+				remove = true
+			} else {
+				f, err := im.Filesystem(fsa.Filesystem())
+				if err != nil {
+					return errors.Trace(err)
+				}
+				if _, err := f.Volume(); err == nil {
+					// Filesystem is volume-backed.
+					remove = true
+				}
+			}
+			if remove {
+				if err := im.RemoveFilesystemAttachment(
+					fsa.Machine(), fsa.Filesystem(),
+				); err != nil {
+					return errors.Trace(err)
+				}
 			}
 		}
 	}
@@ -717,15 +734,14 @@
 	// filesystems will have to be fixed manually.
 	if !manual {
 		for _, f := range filesystems {
-			if err := m.st.RemoveFilesystem(f.FilesystemTag()); err != nil {
+			if err := im.RemoveFilesystem(f.FilesystemTag()); err != nil {
 				return errors.Trace(err)
 			}
 		}
 	}
 
 	// Detach all remaining volumes from the machine.
-	volumeAttachments, err := m.st.MachineVolumeAttachments(m.MachineTag())
->>>>>>> f3155884
+	volumeAttachments, err := im.MachineVolumeAttachments(m.MachineTag())
 	if err != nil {
 		return errors.Annotate(err, "getting machine volume attachments")
 	}
@@ -746,24 +762,6 @@
 			return errors.Trace(err)
 		}
 	}
-<<<<<<< HEAD
-	filesystemAttachments, err := im.MachineFilesystemAttachments(m.MachineTag())
-	if err != nil {
-		return errors.Annotate(err, "getting machine filesystem attachments")
-	}
-	for _, fsa := range filesystemAttachments {
-		if detachable, err := isDetachableFilesystemTag(im.mb.db(), fsa.Filesystem()); err != nil {
-			return errors.Trace(err)
-		} else if !detachable {
-			// Non-detachable filesystems will be removed along with the machine.
-			continue
-		}
-		if err := im.DetachFilesystem(fsa.Machine(), fsa.Filesystem()); err != nil {
-			return errors.Trace(err)
-		}
-	}
-=======
->>>>>>> f3155884
 	return nil
 }
 
