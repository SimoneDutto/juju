// Copyright 2014 Canonical Ltd.
// Licensed under the AGPLv3, see LICENCE file for details.

package state

import (
	"sort"

	"github.com/juju/charm/v9"
	"github.com/juju/mgo/v3"
	"github.com/juju/mgo/v3/bson"
	"github.com/juju/names/v4"
	jc "github.com/juju/testing/checkers"
	"github.com/juju/utils/v3"
	"github.com/kr/pretty"
	gc "gopkg.in/check.v1"

	"github.com/juju/juju/storage/provider"
	coretesting "github.com/juju/juju/testing"
)

type upgradesSuite struct {
	internalStateSuite
}

var _ = gc.Suite(&upgradesSuite{})

type expectUpgradedData struct {
	coll     *mgo.Collection
	expected []bson.M
	filter   bson.D
}

func upgradedData(coll *mgo.Collection, expected []bson.M) expectUpgradedData {
	return expectUpgradedData{
		coll:     coll,
		expected: expected,
	}
}

func (s *upgradesSuite) assertUpgradedData(c *gc.C, upgrade func(*StatePool) error, expect ...expectUpgradedData) {
	// Two rounds to check idempotency.
	for i := 0; i < 2; i++ {
		c.Logf("Run: %d", i)
		err := upgrade(s.pool)
		c.Assert(err, jc.ErrorIsNil)

		for _, expect := range expect {
			var docs []bson.M
			err = expect.coll.Find(expect.filter).Sort("_id").All(&docs)
			c.Assert(err, jc.ErrorIsNil)
			for i, d := range docs {
				doc := d
				delete(doc, "txn-queue")
				delete(doc, "txn-revno")
				delete(doc, "version")
				docs[i] = doc
			}
			c.Assert(docs, jc.DeepEquals, expect.expected,
				gc.Commentf("differences: %s", pretty.Diff(docs, expect.expected)))
		}
	}
}

func (s *upgradesSuite) makeModel(c *gc.C, name string, attr coretesting.Attrs) *State {
	uuid := utils.MustNewUUID()
	cfg := coretesting.CustomModelConfig(c, coretesting.Attrs{
		"name": name,
		"uuid": uuid.String(),
	}.Merge(attr))
	m, err := s.state.Model()
	c.Assert(err, jc.ErrorIsNil)
	_, st, err := s.controller.NewModel(ModelArgs{
		Type:                    ModelTypeIAAS,
		CloudName:               "dummy",
		CloudRegion:             "dummy-region",
		Config:                  cfg,
		Owner:                   m.Owner(),
		StorageProviderRegistry: provider.CommonStorageProviders(),
<<<<<<< HEAD
=======
	})
	c.Assert(err, jc.ErrorIsNil)
	return st
}

func (s *upgradesSuite) TestAddStatusHistoryPruneSettings(c *gc.C) {
	s.checkAddPruneSettings(c, "max-status-history-age", "max-status-history-size", config.DefaultStatusHistoryAge, config.DefaultStatusHistorySize, AddStatusHistoryPruneSettings)
}

func (s *upgradesSuite) TestAddActionPruneSettings(c *gc.C) {
	s.checkAddPruneSettings(c, "max-action-results-age", "max-action-results-size", config.DefaultActionResultsAge, config.DefaultActionResultsSize, AddActionPruneSettings)
}

func (s *upgradesSuite) TestAddUpdateStatusHookSettings(c *gc.C) {
	settingsColl, settingsCloser := s.state.db().GetRawCollection(settingsC)
	defer settingsCloser()
	_, err := settingsColl.RemoveAll(nil)
	c.Assert(err, jc.ErrorIsNil)

	// One model has a valid setting that is not default.
	m1 := s.makeModel(c, "m1", coretesting.Attrs{
		"update-status-hook-interval": "20m",
	})
	defer m1.Close()

	// This model is missing a setting entirely.
	m2 := s.makeModel(c, "m2", coretesting.Attrs{})
	defer m2.Close()
	// We remove the 'update-status-hook-interval' value to
	// represent an old-style model that needs updating.
	settingsKey := m2.ModelUUID() + ":e"
	err = settingsColl.UpdateId(settingsKey,
		bson.M{"$unset": bson.M{"settings.update-status-hook-interval": ""}})
	c.Assert(err, jc.ErrorIsNil)

	// And something that isn't model settings
	err = settingsColl.Insert(bson.M{
		"_id": "someothersettingshouldnotbetouched",
		// non-model setting: should not be touched
		"settings": bson.M{"key": "value"},
	})
	c.Assert(err, jc.ErrorIsNil)

	model1, err := m1.Model()
	c.Assert(err, jc.ErrorIsNil)
	cfg1, err := model1.ModelConfig()
	c.Assert(err, jc.ErrorIsNil)
	expected1 := cfg1.AllAttrs()
	expected1["resource-tags"] = ""

	model2, err := m2.Model()
	c.Assert(err, jc.ErrorIsNil)
	cfg2, err := model2.ModelConfig()
	c.Assert(err, jc.ErrorIsNil)
	expected2 := cfg2.AllAttrs()
	expected2["update-status-hook-interval"] = "5m"
	expected2["resource-tags"] = ""

	expectedSettings := bsonMById{
		{
			"_id":        m1.ModelUUID() + ":e",
			"settings":   bson.M(expected1),
			"model-uuid": m1.ModelUUID(),
		}, {
			"_id":        m2.ModelUUID() + ":e",
			"settings":   bson.M(expected2),
			"model-uuid": m2.ModelUUID(),
		}, {
			"_id":      "someothersettingshouldnotbetouched",
			"settings": bson.M{"key": "value"},
		},
	}
	sort.Sort(expectedSettings)

	s.assertUpgradedData(c, AddUpdateStatusHookSettings,
		upgradedData(settingsColl, expectedSettings),
	)
}

func (s *upgradesSuite) TestAddStorageInstanceConstraints(c *gc.C) {
	storageInstancesColl, storageInstancesCloser := s.state.db().GetRawCollection(storageInstancesC)
	defer storageInstancesCloser()
	storageConstraintsColl, storageConstraintsCloser := s.state.db().GetRawCollection(storageConstraintsC)
	defer storageConstraintsCloser()
	volumesColl, volumesCloser := s.state.db().GetRawCollection(volumesC)
	defer volumesCloser()
	filesystemsColl, filesystemsCloser := s.state.db().GetRawCollection(filesystemsC)
	defer filesystemsCloser()
	unitsColl, unitsCloser := s.state.db().GetRawCollection(unitsC)
	defer unitsCloser()

	uuid := s.state.ModelUUID()

	err := storageInstancesColl.Insert(bson.M{
		"_id":         uuid + ":pgdata/0",
		"id":          "pgdata/0",
		"model-uuid":  uuid,
		"storagekind": StorageKindUnknown,
		"constraints": bson.M{
			"pool": "goodidea",
			"size": 99,
		},
	}, bson.M{
		// corresponds to volume-0
		"_id":         uuid + ":pgdata/1",
		"id":          "pgdata/1",
		"model-uuid":  uuid,
		"storagekind": StorageKindBlock,
		"storagename": "pgdata",
	}, bson.M{
		// corresponds to volume-1
		"_id":         uuid + ":pgdata/2",
		"id":          "pgdata/2",
		"model-uuid":  uuid,
		"storagekind": StorageKindBlock,
		"storagename": "pgdata",
	}, bson.M{
		// corresponds to filesystem-0
		"_id":         uuid + ":pgdata/3",
		"id":          "pgdata/3",
		"model-uuid":  uuid,
		"storagekind": StorageKindFilesystem,
		"storagename": "pgdata",
	}, bson.M{
		// corresponds to filesystem-1
		"_id":         uuid + ":pgdata/4",
		"id":          "pgdata/4",
		"model-uuid":  uuid,
		"storagekind": StorageKindFilesystem,
		"storagename": "pgdata",
	}, bson.M{
		// no volume or filesystem, owned by postgresql/0
		"_id":         uuid + ":pgdata/5",
		"id":          "pgdata/5",
		"model-uuid":  uuid,
		"storagekind": StorageKindBlock,
		"storagename": "pgdata",
		"owner":       "unit-postgresql-0",
	}, bson.M{
		// no volume, filesystem, or owner
		"_id":         uuid + ":pgdata/6",
		"id":          "pgdata/6",
		"model-uuid":  uuid,
		"storagekind": StorageKindBlock,
		"storagename": "pgdata",
	})
	c.Assert(err, jc.ErrorIsNil)

	err = volumesColl.Insert(bson.M{
		"_id":        uuid + ":0",
		"name":       "0",
		"model-uuid": uuid,
		"storageid":  "pgdata/1",
		"info": bson.M{
			"pool": "modelscoped",
			"size": 1024,
		},
	}, bson.M{
		"_id":        uuid + ":1",
		"name":       "1",
		"model-uuid": uuid,
		"storageid":  "pgdata/2",
		"params": bson.M{
			"pool": "static",
			"size": 2048,
		},
	})
	c.Assert(err, jc.ErrorIsNil)

	err = filesystemsColl.Insert(bson.M{
		"_id":          uuid + ":0",
		"filesystemid": "0",
		"model-uuid":   uuid,
		"storageid":    "pgdata/3",
		"info": bson.M{
			"pool": "modelscoped",
			"size": 4096,
		},
	}, bson.M{
		"_id":          uuid + ":1",
		"filesystemid": "1",
		"model-uuid":   uuid,
		"storageid":    "pgdata/4",
		"params": bson.M{
			"pool": "static",
			"size": 8192,
		},
	})
	c.Assert(err, jc.ErrorIsNil)

	err = unitsColl.Insert(bson.M{
		"_id":         uuid + ":postgresql/0",
		"name":        "postgresql/0",
		"model-uuid":  uuid,
		"application": "postgresql",
		"life":        Alive,
		"series":      "xenial",
		"charmurl":    "local:xenial/postgresql-1",
	})
	c.Assert(err, jc.ErrorIsNil)

	err = storageConstraintsColl.Insert(bson.M{
		"_id":        uuid + ":asc#postgresql#local:xenial/postgresql-1",
		"model-uuid": uuid,
		"constraints": bson.M{
			"pgdata": bson.M{
				"pool":  "pgdata-pool",
				"size":  1234,
				"count": 99,
			},
		},
	})
	c.Assert(err, jc.ErrorIsNil)

	// We expect that:
	//  - pgdata/0 is unchanged, since it already has a constraints field.
	//  - pgdata/1 gets constraints from volume-0's info
	//  - pgdata/2 gets constraints from volume-1's params
	//  - pgdata/3 gets constraints from filesystem-0's info
	//  - pgdata/4 gets constraints from filesystem-1's params
	//  - pgdata/5 gets constraints from the postgresql application's
	//    storage constraints.
	//  - pgdata/6 gets default constraints.

	expectedStorageInstances := []bson.M{{
		"_id":         uuid + ":pgdata/0",
		"id":          "pgdata/0",
		"model-uuid":  uuid,
		"storagekind": int(StorageKindUnknown),
		"constraints": bson.M{
			"pool": "goodidea",
			"size": 99,
		},
	}, {
		"_id":         uuid + ":pgdata/1",
		"id":          "pgdata/1",
		"model-uuid":  uuid,
		"storagekind": int(StorageKindBlock),
		"storagename": "pgdata",
		"constraints": bson.M{
			"pool": "modelscoped",
			"size": int64(1024),
		},
	}, {
		"_id":         uuid + ":pgdata/2",
		"id":          "pgdata/2",
		"model-uuid":  uuid,
		"storagekind": int(StorageKindBlock),
		"storagename": "pgdata",
		"constraints": bson.M{
			"pool": "static",
			"size": int64(2048),
		},
	}, {
		"_id":         uuid + ":pgdata/3",
		"id":          "pgdata/3",
		"model-uuid":  uuid,
		"storagekind": int(StorageKindFilesystem),
		"storagename": "pgdata",
		"constraints": bson.M{
			"pool": "modelscoped",
			"size": int64(4096),
		},
	}, {
		"_id":         uuid + ":pgdata/4",
		"id":          "pgdata/4",
		"model-uuid":  uuid,
		"storagekind": int(StorageKindFilesystem),
		"storagename": "pgdata",
		"constraints": bson.M{
			"pool": "static",
			"size": int64(8192),
		},
	}, {
		"_id":         uuid + ":pgdata/5",
		"id":          "pgdata/5",
		"model-uuid":  uuid,
		"storagekind": int(StorageKindBlock),
		"storagename": "pgdata",
		"owner":       "unit-postgresql-0",
		"constraints": bson.M{
			"pool": "pgdata-pool",
			"size": int64(1234),
		},
	}, {
		"_id":         uuid + ":pgdata/6",
		"id":          "pgdata/6",
		"model-uuid":  uuid,
		"storagekind": int(StorageKindBlock),
		"storagename": "pgdata",
		"constraints": bson.M{
			"pool": "loop",
			"size": int64(1024),
		},
	}}

	s.assertUpgradedData(c, AddStorageInstanceConstraints,
		upgradedData(storageInstancesColl, expectedStorageInstances),
	)
}

type bsonMById []bson.M

func (x bsonMById) Len() int { return len(x) }

func (x bsonMById) Swap(i, j int) { x[i], x[j] = x[j], x[i] }

func (x bsonMById) Less(i, j int) bool {
	return x[i]["_id"].(string) < x[j]["_id"].(string)
}

func (s *upgradesSuite) TestSplitLogCollection(c *gc.C) {
	db := s.state.MongoSession().DB(logsDB)
	oldLogs := db.C("logs")

	uuids := []string{"fake-1", "fake-2", "fake-3"}

	expected := map[string][]bson.M{}

	for i := 0; i < 15; i++ {
		modelUUID := uuids[i%3]
		logRow := bson.M{
			"_id": fmt.Sprintf("fake-objectid-%02d", i),
			"t":   100 * i,
			"e":   modelUUID,
			"r":   "2.1.2",
			"n":   fmt.Sprintf("fake-entitiy-%d", i),
			"m":   "juju.coretesting",
			"l":   "fake-file.go:1234",
			"v":   int(loggo.DEBUG),
			"x":   "test message",
		}
		err := oldLogs.Insert(logRow)
		c.Assert(err, jc.ErrorIsNil)

		delete(logRow, "e")
		vals := expected[modelUUID]
		expected[modelUUID] = append(vals, logRow)
	}

	err := SplitLogCollections(s.pool)
	c.Assert(err, jc.ErrorIsNil)

	// Now check the logs.
	for _, uuid := range uuids {
		newLogs := db.C(fmt.Sprintf("logs.%s", uuid))
		numDocs, err := newLogs.Count()
		c.Assert(err, jc.ErrorIsNil)
		c.Assert(numDocs, gc.Equals, 5)

		var docs []bson.M
		err = newLogs.Find(nil).All(&docs)
		c.Assert(err, jc.ErrorIsNil)

		sort.Sort(bsonMById(docs))
		c.Assert(docs, jc.DeepEquals, expected[uuid])
	}

	numDocs, err := oldLogs.Count()
	c.Assert(err, jc.ErrorIsNil)
	c.Assert(numDocs, gc.Equals, 0)

	// Run again, should be fine.
	err = SplitLogCollections(s.pool)
	c.Logf("%#v", errors.Cause(err))
	c.Assert(err, jc.ErrorIsNil)

	// Now check the logs, just to be sure.
	for _, uuid := range uuids {
		newLogs := db.C(fmt.Sprintf("logs.%s", uuid))
		numDocs, err := newLogs.Count()
		c.Assert(err, jc.ErrorIsNil)
		c.Assert(numDocs, gc.Equals, 5)

		var docs []bson.M
		err = newLogs.Find(nil).All(&docs)
		c.Assert(err, jc.ErrorIsNil)

		sort.Sort(bsonMById(docs))
		c.Assert(docs, jc.DeepEquals, expected[uuid])
	}
}

func (s *upgradesSuite) TestSplitLogsIgnoresDupeRecordsAlreadyThere(c *gc.C) {
	db := s.state.MongoSession().DB(logsDB)
	oldLogs := db.C("logs")

	uuids := []string{"fake-1", "fake-2", "fake-3"}
	expected := map[string][]bson.M{}

	for i := 0; i < 15; i++ {
		modelUUID := uuids[i%3]
		logRow := bson.M{
			"_id": fmt.Sprintf("fake-objectid-%02d", i),
			"t":   100 * i,
			"e":   modelUUID,
			"r":   "2.1.2",
			"n":   fmt.Sprintf("fake-entitiy-%d", i),
			"m":   "juju.coretesting",
			"l":   "fake-file.go:1234",
			"v":   int(loggo.DEBUG),
			"x":   "test message",
		}
		err := oldLogs.Insert(logRow)
		c.Assert(err, jc.ErrorIsNil)

		delete(logRow, "e")
		vals := expected[modelUUID]
		expected[modelUUID] = append(vals, logRow)
	}

	// Put the first expected output row in each destination
	// collection already.
	for modelUUID, rows := range expected {
		targetColl := db.C("logs." + modelUUID)
		err := targetColl.Insert(rows[0])
		c.Assert(err, jc.ErrorIsNil)
	}

	err := SplitLogCollections(s.pool)
	c.Assert(err, jc.ErrorIsNil)

	// Now check the logs - the duplicates were ignored.
	for _, uuid := range uuids {
		newLogs := db.C(fmt.Sprintf("logs.%s", uuid))
		numDocs, err := newLogs.Count()
		c.Assert(err, jc.ErrorIsNil)
		c.Assert(numDocs, gc.Equals, 5)

		var docs []bson.M
		err = newLogs.Find(nil).All(&docs)
		c.Assert(err, jc.ErrorIsNil)

		sort.Sort(bsonMById(docs))
		c.Assert(docs, jc.DeepEquals, expected[uuid])
	}

	numDocs, err := oldLogs.Count()
	c.Assert(err, jc.ErrorIsNil)
	c.Assert(numDocs, gc.Equals, 0)
}

func (s *upgradesSuite) TestSplitLogsHandlesNoLogsCollection(c *gc.C) {
	db := s.state.MongoSession().DB(logsDB)
	cols, err := db.CollectionNames()
	c.Assert(err, jc.ErrorIsNil)
	c.Assert(set.NewStrings(cols...).Contains("logs"), jc.IsFalse)

	err = SplitLogCollections(s.pool)
	c.Assert(err, jc.ErrorIsNil)
}

func (s *upgradesSuite) TestCorrectRelationUnitCounts(c *gc.C) {
	relations, rCloser := s.state.db().GetRawCollection(relationsC)
	defer rCloser()
	scopes, sCloser := s.state.db().GetRawCollection(relationScopesC)
	defer sCloser()
	applications, aCloser := s.state.db().GetRawCollection(applicationsC)
	defer aCloser()

	// Use the non-controller model to ensure we can run the function
	// across multiple models.
	otherState := s.makeModel(c, "crack-up", coretesting.Attrs{})
	defer otherState.Close()

	uuid := otherState.ModelUUID()

	err := relations.Insert(bson.M{
		"_id":        uuid + ":min:juju-info nrpe:general-info",
		"key":        "min:juju-info nrpe:general-info",
		"model-uuid": uuid,
		"id":         4,
		"endpoints": []bson.M{{
			"applicationname": "min",
			"relation": bson.M{
				"name":      "juju-info",
				"role":      "provider",
				"interface": "juju-info",
				"optional":  false,
				"limit":     0,
				"scope":     "container",
			},
		}, {
			"applicationname": "nrpe",
			"relation": bson.M{
				"name":      "general-info",
				"role":      "requirer",
				"interface": "juju-info",
				"optional":  false,
				"limit":     1,
				"scope":     "container",
			},
		}},
		"unitcount": 6,
	}, bson.M{
		"_id":        uuid + ":ntp:ntp-peers",
		"key":        "ntp:ntp-peers",
		"model-uuid": uuid,
		"id":         3,
		"endpoints": []bson.M{{
			"applicationname": "ntp",
			"relation": bson.M{
				"name":      "ntp-peers",
				"role":      "peer",
				"interface": "ntp",
				"optional":  false,
				"limit":     1,
				"scope":     "global",
			},
		}},
		"unitcount": 2,
	}, bson.M{
		"_id":        uuid + ":ntp:juju-info nrpe:general-info",
		"key":        "ntp:juju-info nrpe:general-info",
		"model-uuid": uuid,
		"id":         5,
		"endpoints": []bson.M{{
			"applicationname": "ntp",
			"relation": bson.M{
				"name":      "juju-info",
				"role":      "provider",
				"interface": "juju-info",
				"optional":  false,
				"limit":     0,
				"scope":     "container",
			},
		}, {
			"applicationname": "nrpe",
			"relation": bson.M{
				"name":      "general-info",
				"role":      "requirer",
				"interface": "juju-info",
				"optional":  false,
				"limit":     1,
				"scope":     "container",
			},
		}},
		"unitcount": 4,
	})
	c.Assert(err, jc.ErrorIsNil)

	err = scopes.Insert(bson.M{
		"_id":        uuid + ":r#4#min/0#provider#min/0",
		"key":        "r#4#min/0#provider#min/0",
		"model-uuid": uuid,
		"departing":  false,
	}, bson.M{
		"_id":        uuid + ":r#4#min/0#requirer#nrpe/0",
		"key":        "r#4#min/0#requirer#nrpe/0",
		"model-uuid": uuid,
		"departing":  false,
	}, bson.M{
		"_id":        uuid + ":r#4#min/1#provider#min/1",
		"key":        "r#4#min/1#provider#min/1",
		"model-uuid": uuid,
		"departing":  false,
	}, bson.M{
		"_id":        uuid + ":r#4#min/1#requirer#nrpe/1",
		"key":        "r#4#min/1#requirer#nrpe/1",
		"model-uuid": uuid,
		"departing":  false,
	}, bson.M{
		"_id":        uuid + ":r#4#min2/0#requirer#nrpe/2",
		"key":        "r#4#min2/0#requirer#nrpe/2",
		"model-uuid": uuid,
		"departing":  false,
	}, bson.M{
		"_id":        uuid + ":r#4#min2/1#requirer#nrpe/3",
		"key":        "r#4#min2/1#requirer#nrpe/3",
		"model-uuid": uuid,
		"departing":  false,
	}, bson.M{
		"_id":        uuid + ":r#3#peer#ntp/0",
		"key":        "r#3#peer#ntp/0",
		"model-uuid": uuid,
		"departing":  false,
	}, bson.M{
		"_id":        uuid + ":r#3#peer#ntp/1",
		"key":        "r#3#peer#ntp/1",
		"model-uuid": uuid,
		"departing":  false,
	}, bson.M{
		"_id":        uuid + ":r#5#min/0#provider#ntp/0",
		"key":        "r#5#min/0#provider#ntp/0",
		"model-uuid": uuid,
		"departing":  false,
	}, bson.M{
		"_id":        uuid + ":r#5#min/0#requirer#nrpe/0",
		"key":        "r#5#min/0#requirer#nrpe/0",
		"model-uuid": uuid,
		"departing":  false,
	}, bson.M{
		"_id":        uuid + ":r#5#min/1#provider#ntp/1",
		"key":        "r#5#min/1#provider#ntp/1",
		"model-uuid": uuid,
		"departing":  false,
	}, bson.M{
		"_id":        uuid + ":r#5#min/1#requirer#nrpe/1",
		"key":        "r#5#min/1#requirer#nrpe/1",
		"model-uuid": uuid,
		"departing":  false,
	})
	c.Assert(err, jc.ErrorIsNil)

	err = applications.Insert(bson.M{
		"_id":         uuid + ":min",
		"name":        "min",
		"model-uuid":  uuid,
		"subordinate": false,
	}, bson.M{
		"_id":         uuid + ":ntp",
		"name":        "ntp",
		"model-uuid":  uuid,
		"subordinate": true,
	}, bson.M{
		"_id":         uuid + ":nrpe",
		"name":        "nrpe",
		"model-uuid":  uuid,
		"subordinate": true,
	})
	c.Assert(err, jc.ErrorIsNil)

	expectedRelations := []bson.M{{
		"_id":        uuid + ":min:juju-info nrpe:general-info",
		"key":        "min:juju-info nrpe:general-info",
		"model-uuid": uuid,
		"id":         4,
		"endpoints": []interface{}{bson.M{
			"applicationname": "min",
			"relation": bson.M{
				"name":      "juju-info",
				"role":      "provider",
				"interface": "juju-info",
				"optional":  false,
				"limit":     0,
				"scope":     "container",
			},
		}, bson.M{
			"applicationname": "nrpe",
			"relation": bson.M{
				"name":      "general-info",
				"role":      "requirer",
				"interface": "juju-info",
				"optional":  false,
				"limit":     1,
				"scope":     "container",
			},
		}},
		"unitcount": 4,
	}, {
		"_id":        uuid + ":ntp:juju-info nrpe:general-info",
		"key":        "ntp:juju-info nrpe:general-info",
		"model-uuid": uuid,
		"id":         5,
		"endpoints": []interface{}{bson.M{
			"applicationname": "ntp",
			"relation": bson.M{
				"name":      "juju-info",
				"role":      "provider",
				"interface": "juju-info",
				"optional":  false,
				"limit":     0,
				"scope":     "container",
			},
		}, bson.M{
			"applicationname": "nrpe",
			"relation": bson.M{
				"name":      "general-info",
				"role":      "requirer",
				"interface": "juju-info",
				"optional":  false,
				"limit":     1,
				"scope":     "container",
			},
		}},
		"unitcount": 4,
	}, {
		"_id":        uuid + ":ntp:ntp-peers",
		"key":        "ntp:ntp-peers",
		"model-uuid": uuid,
		"id":         3,
		"endpoints": []interface{}{bson.M{
			"applicationname": "ntp",
			"relation": bson.M{
				"name":      "ntp-peers",
				"role":      "peer",
				"interface": "ntp",
				"optional":  false,
				"limit":     1,
				"scope":     "global",
			},
		}},
		"unitcount": 2,
	}}
	expectedScopes := []bson.M{{
		"_id":        uuid + ":r#3#peer#ntp/0",
		"key":        "r#3#peer#ntp/0",
		"model-uuid": uuid,
		"departing":  false,
	}, {
		"_id":        uuid + ":r#3#peer#ntp/1",
		"key":        "r#3#peer#ntp/1",
		"model-uuid": uuid,
		"departing":  false,
	}, {
		"_id":        uuid + ":r#4#min/0#provider#min/0",
		"key":        "r#4#min/0#provider#min/0",
		"model-uuid": uuid,
		"departing":  false,
	}, {
		"_id":        uuid + ":r#4#min/0#requirer#nrpe/0",
		"key":        "r#4#min/0#requirer#nrpe/0",
		"model-uuid": uuid,
		"departing":  false,
	}, {
		"_id":        uuid + ":r#4#min/1#provider#min/1",
		"key":        "r#4#min/1#provider#min/1",
		"model-uuid": uuid,
		"departing":  false,
	}, {
		"_id":        uuid + ":r#4#min/1#requirer#nrpe/1",
		"key":        "r#4#min/1#requirer#nrpe/1",
		"model-uuid": uuid,
		"departing":  false,
	}, {
		"_id":        uuid + ":r#5#min/0#provider#ntp/0",
		"key":        "r#5#min/0#provider#ntp/0",
		"model-uuid": uuid,
		"departing":  false,
	}, {
		"_id":        uuid + ":r#5#min/0#requirer#nrpe/0",
		"key":        "r#5#min/0#requirer#nrpe/0",
		"model-uuid": uuid,
		"departing":  false,
	}, {
		"_id":        uuid + ":r#5#min/1#provider#ntp/1",
		"key":        "r#5#min/1#provider#ntp/1",
		"model-uuid": uuid,
		"departing":  false,
	}, {
		"_id":        uuid + ":r#5#min/1#requirer#nrpe/1",
		"key":        "r#5#min/1#requirer#nrpe/1",
		"model-uuid": uuid,
		"departing":  false,
	}}
	s.assertUpgradedData(c, CorrectRelationUnitCounts,
		upgradedData(relations, expectedRelations),
		upgradedData(scopes, expectedScopes),
	)
}

func (s *upgradesSuite) TestAddModelEnvironVersion(c *gc.C) {
	models, closer := s.state.db().GetRawCollection(modelsC)
	defer closer()

	err := models.RemoveId(s.state.ModelUUID())
	c.Assert(err, jc.ErrorIsNil)

	err = models.Insert(bson.M{
		"_id": "deadbeef-0bad-400d-8000-4b1d0d06f00d",
	}, bson.M{
		"_id":             "deadbeef-0bad-400d-8000-4b1d0d06f00e",
		"environ-version": 1,
	})
	c.Assert(err, jc.ErrorIsNil)

	expectedModels := []bson.M{{
		"_id":             "deadbeef-0bad-400d-8000-4b1d0d06f00d",
		"environ-version": 0,
	}, {
		"_id":             "deadbeef-0bad-400d-8000-4b1d0d06f00e",
		"environ-version": 1,
	}}
	s.assertUpgradedData(c, AddModelEnvironVersion,
		upgradedData(models, expectedModels),
	)
}

func (s *upgradesSuite) TestAddModelType(c *gc.C) {
	models, closer := s.state.db().GetRawCollection(modelsC)
	defer closer()

	err := models.RemoveId(s.state.ModelUUID())
	c.Assert(err, jc.ErrorIsNil)

	err = models.Insert(
		bson.M{
			"_id": "deadbeef-0bad-400d-8000-4b1d0d06f00d",
		}, bson.M{
			"_id":  "deadbeef-0bad-400d-8000-4b1d0d06f00e",
			"type": "caas",
		})
	c.Assert(err, jc.ErrorIsNil)

	expectedModels := []bson.M{{
		"_id":  "deadbeef-0bad-400d-8000-4b1d0d06f00d",
		"type": "iaas",
	}, {
		"_id":  "deadbeef-0bad-400d-8000-4b1d0d06f00e",
		"type": "caas",
	}}
	s.assertUpgradedData(c, AddModelType,
		upgradedData(models, expectedModels))
}

func (s *upgradesSuite) checkAddPruneSettings(c *gc.C, ageProp, sizeProp, defaultAge, defaultSize string, updateFunc func(pool *StatePool) error) {
	settingsColl, settingsCloser := s.state.db().GetRawCollection(settingsC)
	defer settingsCloser()
	_, err := settingsColl.RemoveAll(nil)
	c.Assert(err, jc.ErrorIsNil)

	m1 := s.makeModel(c, "m1", coretesting.Attrs{
		ageProp:  "96h",
		sizeProp: "4G",
	})
	defer m1.Close()

	m2 := s.makeModel(c, "m2", coretesting.Attrs{})
	defer m2.Close()

	err = settingsColl.Insert(bson.M{
		"_id": "someothersettingshouldnotbetouched",
		// non-model setting: should not be touched
		"settings": bson.M{"key": "value"},
	})
	c.Assert(err, jc.ErrorIsNil)

	model1, err := m1.Model()
	c.Assert(err, jc.ErrorIsNil)
	cfg1, err := model1.ModelConfig()
	c.Assert(err, jc.ErrorIsNil)
	expected1 := cfg1.AllAttrs()
	expected1["resource-tags"] = ""

	model2, err := m2.Model()
	c.Assert(err, jc.ErrorIsNil)
	cfg2, err := model2.ModelConfig()
	c.Assert(err, jc.ErrorIsNil)
	expected2 := cfg2.AllAttrs()
	expected2[ageProp] = defaultAge
	expected2[sizeProp] = defaultSize
	expected2["resource-tags"] = ""

	expectedSettings := bsonMById{
		{
			"_id":        m1.ModelUUID() + ":e",
			"settings":   bson.M(expected1),
			"model-uuid": m1.ModelUUID(),
		}, {
			"_id":        m2.ModelUUID() + ":e",
			"settings":   bson.M(expected2),
			"model-uuid": m2.ModelUUID(),
		}, {
			"_id":      "someothersettingshouldnotbetouched",
			"settings": bson.M{"key": "value"},
		},
	}
	sort.Sort(expectedSettings)

	s.assertUpgradedData(c, updateFunc,
		upgradedData(settingsColl, expectedSettings),
	)
}

func (s *upgradesSuite) TestMoveOldAuditLogNoRecords(c *gc.C) {
	// Ensure an empty audit log collection exists.
	auditLog, closer := s.state.db().GetRawCollection("audit.log")
	defer closer()
	err := auditLog.Create(&mgo.CollectionInfo{})
	c.Assert(err, jc.ErrorIsNil)

	// Sanity check.
	count, err := auditLog.Count()
	c.Assert(err, jc.ErrorIsNil)
	c.Assert(count, gc.Equals, 0)

	err = MoveOldAuditLog(s.pool)
	c.Assert(err, jc.ErrorIsNil)

	db := s.state.MongoSession().DB("juju")
	cols, err := db.CollectionNames()
	c.Assert(err, jc.ErrorIsNil)
	c.Assert(set.NewStrings(cols...).Contains("audit.log"), jc.IsFalse)

	err = MoveOldAuditLog(s.pool)
	c.Assert(err, jc.ErrorIsNil)
}

func (s *upgradesSuite) TestMoveOldAuditLogRename(c *gc.C) {
	auditLog, closer := s.state.db().GetRawCollection("audit.log")
	defer closer()
	oldLog, oldCloser := s.state.db().GetRawCollection("old-audit.log")
	defer oldCloser()

	// Put some rows into audit log and check that they're moved.
	data := []bson.M{
		{"_id": "band", "king": "gizzard", "lizard": "wizard"},
		{"_id": "song", "crumbling": "castle"},
	}
	err := auditLog.Insert(data[0], data[1])
	c.Assert(err, jc.ErrorIsNil)
	s.assertUpgradedData(c, MoveOldAuditLog, upgradedData(oldLog, data))

	db := s.state.MongoSession().DB("juju")
	cols, err := db.CollectionNames()
	c.Assert(err, jc.ErrorIsNil)
	c.Assert(set.NewStrings(cols...).Contains("audit.log"), jc.IsFalse)
}

func (s *upgradesSuite) TestAddRelationStatus(c *gc.C) {
	// Set a test clock so we can dictate the
	// time set in the new status doc.
	clock := testclock.NewClock(time.Unix(0, 123))
	s.state.SetClockForTesting(clock)

	relations, closer := s.state.db().GetRawCollection(relationsC)
	defer closer()

	statuses, closer := s.state.db().GetRawCollection(statusesC)
	defer closer()

	err := relations.Insert(bson.M{
		"_id":        s.state.ModelUUID() + ":0",
		"id":         0,
		"model-uuid": s.state.ModelUUID(),
	}, bson.M{
		"_id":        s.state.ModelUUID() + ":1",
		"id":         1,
		"model-uuid": s.state.ModelUUID(),
		"unitcount":  1,
	}, bson.M{
		"_id":        s.state.ModelUUID() + ":2",
		"id":         2,
		"model-uuid": s.state.ModelUUID(),
	})
	c.Assert(err, jc.ErrorIsNil)

	_, err = statuses.RemoveAll(nil)
	c.Assert(err, jc.ErrorIsNil)
	err = statuses.Insert(bson.M{
		"_id":        s.state.ModelUUID() + ":r#2",
		"model-uuid": s.state.ModelUUID(),
		"status":     "broken",
		"statusdata": bson.M{},
		"statusinfo": "",
		"updated":    int64(321),
	})
	c.Assert(err, jc.ErrorIsNil)

	expectedStatuses := []bson.M{{
		"_id":        s.state.ModelUUID() + ":r#0",
		"model-uuid": s.state.ModelUUID(),
		"status":     "joining",
		"statusdata": bson.M{},
		"statusinfo": "",
		"updated":    int64(123),
	}, {
		"_id":        s.state.ModelUUID() + ":r#1",
		"model-uuid": s.state.ModelUUID(),
		"status":     "joined",
		"statusdata": bson.M{},
		"statusinfo": "",
		"updated":    int64(123),
	}, {
		"_id":        s.state.ModelUUID() + ":r#2",
		"model-uuid": s.state.ModelUUID(),
		"status":     "broken",
		"statusdata": bson.M{},
		"statusinfo": "",
		"updated":    int64(321),
	}}

	s.assertUpgradedData(c, AddRelationStatus,
		upgradedData(statuses, expectedStatuses),
	)
}

func (s *upgradesSuite) TestDeleteCloudImageMetadata(c *gc.C) {
	stor := cloudimagemetadata.NewStorage(cloudimagemetadataC, &environMongo{s.state})
	attrs1 := cloudimagemetadata.MetadataAttributes{
		Stream:  "stream",
		Region:  "region-test",
		Version: "14.04",
		Series:  "trusty",
		Arch:    "arch",
		Source:  "custom",
	}
	attrs2 := cloudimagemetadata.MetadataAttributes{
		Stream:  "chalk",
		Region:  "nether",
		Version: "12.04",
		Series:  "precise",
		Arch:    "amd64",
		Source:  "test",
	}
	now := time.Now().UnixNano()
	added := []cloudimagemetadata.Metadata{
		{attrs1, 0, "1", now},
		{attrs2, 0, "2", now},
	}
	err := stor.SaveMetadata(added)
	c.Assert(err, jc.ErrorIsNil)

	expected := []bson.M{{
		"_id":               "stream:region-test:trusty:arch:::custom",
		"date_created":      now,
		"image_id":          "1",
		"priority":          0,
		"stream":            "stream",
		"region":            "region-test",
		"series":            "trusty",
		"arch":              "arch",
		"root_storage_size": int64(0),
		"source":            "custom",
	}}

	coll, closer := s.state.db().GetRawCollection(cloudimagemetadataC)
	defer closer()
	s.assertUpgradedData(c, DeleteCloudImageMetadata, upgradedData(coll, expected))
}

func (s *upgradesSuite) TestCopyMongoSpaceToHASpaceConfigWhenValid(c *gc.C) {
	c.Assert(getHASpaceConfig(s.state, c), gc.Equals, "")

	sn := "mongo-space"
	controllerColl, controllerCloser := s.state.db().GetRawCollection(controllersC)
	defer controllerCloser()
	err := controllerColl.UpdateId(modelGlobalKey, bson.M{"$set": bson.M{
		"mongo-space-name":  sn,
		"mongo-space-state": "valid",
	}})
	c.Assert(err, jc.ErrorIsNil)

	err = MoveMongoSpaceToHASpaceConfig(s.pool)
	c.Assert(err, jc.ErrorIsNil)

	c.Check(getHASpaceConfig(s.state, c), gc.Equals, sn)
}

func (s *upgradesSuite) TestNoCopyMongoSpaceToHASpaceConfigWhenNotValid(c *gc.C) {
	c.Assert(getHASpaceConfig(s.state, c), gc.Equals, "")

	sn := "mongo-space"
	controllerColl, controllerCloser := s.state.db().GetRawCollection(controllersC)
	defer controllerCloser()
	err := controllerColl.UpdateId(modelGlobalKey, bson.M{"$set": bson.M{
		"mongo-space-name":  sn,
		"mongo-space-state": "invalid",
	}})
	c.Assert(err, jc.ErrorIsNil)

	err = MoveMongoSpaceToHASpaceConfig(s.pool)
	c.Assert(err, jc.ErrorIsNil)

	c.Check(getHASpaceConfig(s.state, c), gc.Equals, "")
}

func (s *upgradesSuite) TestNoCopyMongoSpaceToHASpaceConfigWhenAlreadySet(c *gc.C) {
	settings, err := readSettings(s.state.db(), controllersC, ControllerSettingsGlobalKey)
	c.Assert(err, jc.ErrorIsNil)
	settings.Set(controller.JujuHASpace, "already-set")
	_, err = settings.Write()
	c.Assert(err, jc.ErrorIsNil)

	controllerColl, controllerCloser := s.state.db().GetRawCollection(controllersC)
	defer controllerCloser()
	err = controllerColl.UpdateId(modelGlobalKey, bson.M{"$set": bson.M{
		"mongo-space-name":  "should-not-be-copied",
		"mongo-space-state": "valid",
	}})
	c.Assert(err, jc.ErrorIsNil)

	err = MoveMongoSpaceToHASpaceConfig(s.pool)
	c.Assert(err, jc.ErrorIsNil)

	c.Check(getHASpaceConfig(s.state, c), gc.Equals, "already-set")
}

func (s *upgradesSuite) TestMoveMongoSpaceToHASpaceConfigDeletesOldKeys(c *gc.C) {
	controllerColl, controllerCloser := s.state.db().GetRawCollection(controllersC)
	defer controllerCloser()
	err := controllerColl.UpdateId(modelGlobalKey, bson.M{"$set": bson.M{
		"mongo-space-name":  "whatever",
		"mongo-space-state": "valid",
	}})
	c.Assert(err, jc.ErrorIsNil)

	err = MoveMongoSpaceToHASpaceConfig(s.pool)
	c.Assert(err, jc.ErrorIsNil)

	// Holds Mongo space fields removed from controllersDoc.
	type controllersUpgradeDoc struct {
		MongoSpaceName  string `bson:"mongo-space-name"`
		MongoSpaceState string `bson:"mongo-space-state"`
	}
	var doc controllersUpgradeDoc
	err = controllerColl.Find(bson.D{{"_id", modelGlobalKey}}).One(&doc)
	c.Assert(err, jc.ErrorIsNil)
	c.Check(doc.MongoSpaceName, gc.Equals, "")
	c.Check(doc.MongoSpaceState, gc.Equals, "")
}

func getHASpaceConfig(st *State, c *gc.C) string {
	cfg, err := st.ControllerConfig()
	c.Assert(err, jc.ErrorIsNil)
	return cfg.JujuHASpace()
}

func (s *upgradesSuite) TestCreateMissingApplicationConfig(c *gc.C) {
	// Setup models w/ applications that have setting configurations as if we've updated from <2.4-beta1 -> 2.4-beta1
	// At least 2x models, one that was created before the update and one after (i.e. 1 missing the config and another that has that in place.)
	// Ensure an update adds any missing applicationConfig entries.
	settingsColl, settingsCloser := s.state.db().GetRawCollection(settingsC)
	defer settingsCloser()

	model1 := s.makeModel(c, "model-old", coretesting.Attrs{})
	defer model1.Close()
	model2 := s.makeModel(c, "model-new", coretesting.Attrs{})
	defer model2.Close()

	ch1 := AddTestingCharm(c, model1, "dummy")
	ch2 := AddTestingCharm(c, model2, "dummy")

	app1, err := model1.AddApplication(AddApplicationArgs{Name: "dummy", Charm: ch1})
	c.Assert(err, jc.ErrorIsNil)
	// This one will be left alone to model a 2.4-beta1 created app.
	_, err = model1.AddApplication(AddApplicationArgs{Name: "dummy2", Charm: ch1})
	c.Assert(err, jc.ErrorIsNil)
	app2, err := model2.AddApplication(AddApplicationArgs{Name: "dummy", Charm: ch2})
	c.Assert(err, jc.ErrorIsNil)

	// Remove any application config that has been added (to model a pre-2.4-beta1 collection)
	err = settingsColl.Remove(bson.M{
		"_id": fmt.Sprintf("%s:%s", model1.ModelUUID(), app1.applicationConfigKey()),
	})
	c.Assert(err, jc.ErrorIsNil)

	err = settingsColl.Remove(bson.M{
		"_id": fmt.Sprintf("%s:%s", model2.ModelUUID(), app2.applicationConfigKey()),
	})
	c.Assert(err, jc.ErrorIsNil)

	// Remove everything except the remaining application config.
	_, err = settingsColl.RemoveAll(bson.M{
		"_id": bson.M{"$not": bson.RegEx{"#application$", ""}},
	})
	c.Assert(err, jc.ErrorIsNil)

	expected := []bson.M{{
		"_id":        fmt.Sprintf("%s:a#dummy#application", model1.ModelUUID()),
		"model-uuid": model1.ModelUUID(),
		"settings":   bson.M{},
	}, {
		"_id":        fmt.Sprintf("%s:a#dummy2#application", model1.ModelUUID()),
		"model-uuid": model1.ModelUUID(),
		"settings":   bson.M{},
	}, {
		"_id":        fmt.Sprintf("%s:a#dummy#application", model2.ModelUUID()),
		"model-uuid": model2.ModelUUID(),
		"settings":   bson.M{},
	}}

	sort.Slice(expected, func(i, j int) bool {
		return expected[i]["_id"].(string) < expected[j]["_id"].(string)
	})

	s.assertUpgradedData(c, CreateMissingApplicationConfig,
		upgradedData(settingsColl, expected))
}

func (s *upgradesSuite) TestRemoveVotingMachineIds(c *gc.C) {
	// Setup the database with a 2.3 controller info which had 'votingmachineids'
	controllerColl, controllerCloser := s.state.db().GetRawCollection(controllersC)
	defer controllerCloser()
	err := controllerColl.UpdateId(modelGlobalKey, bson.M{"$set": bson.M{"votingmachineids": []string{"0"}}})
	c.Assert(err, jc.ErrorIsNil)
	// The only document we should touch is the modelGlobalKey
	var expectedDocs []bson.M
	err = controllerColl.Find(nil).Sort("_id").All(&expectedDocs)
	c.Assert(err, jc.ErrorIsNil)
	for _, doc := range expectedDocs {
		delete(doc, "txn-queue")
		delete(doc, "txn-revno")
		delete(doc, "version")
		if doc["_id"] != modelGlobalKey {
			continue
		}
		delete(doc, "votingmachineids")
	}
	s.assertUpgradedData(c, RemoveVotingMachineIds, upgradedData(controllerColl, expectedDocs))
}

func (s *upgradesSuite) TestUpgradeContainerImageStreamDefault(c *gc.C) {
	// Value not set
	m1 := s.makeModel(c, "m1", coretesting.Attrs{
		"other-setting":  "val",
		"dotted.setting": "value",
		"dollar$setting": "value",
	})
	defer m1.Close()
	// Value set to the empty string
	m2 := s.makeModel(c, "m2", coretesting.Attrs{
		"container-image-stream": "",
		"other-setting":          "val",
	})
	defer m2.Close()
	// Value set to something other that default
	m3 := s.makeModel(c, "m3", coretesting.Attrs{
		"container-image-stream": "daily",
	})
	defer m3.Close()

	settingsColl, settingsCloser := s.state.db().GetRawCollection(settingsC)
	defer settingsCloser()
	// To simulate a 2.3.5 without any setting, delete the record from it.
	err := settingsColl.UpdateId(m1.ModelUUID()+":e",
		bson.M{"$unset": bson.M{"settings.container-image-stream": 1}},
	)
	c.Assert(err, jc.ErrorIsNil)
	// And an extra document from somewhere else that we shouldn't touch
	err = settingsColl.Insert(
		bson.M{
			"_id":      "not-a-model",
			"settings": bson.M{"other-setting": "val"},
		},
	)
	c.Assert(err, jc.ErrorIsNil)

	// Read all the settings from the database, but make sure to change the
	// documents we think we're changing, and the rest should go through
	// unchanged.
	var rawSettings bson.M
	iter := settingsColl.Find(nil).Sort("_id").Iter()
	defer iter.Close()

	expectedSettings := []bson.M{}

	expectedChanges := map[string]bson.M{
		m1.ModelUUID() + ":e": {"container-image-stream": "released", "other-setting": "val"},
		m2.ModelUUID() + ":e": {"container-image-stream": "released", "other-setting": "val"},
		m3.ModelUUID() + ":e": {"container-image-stream": "daily"},
		"not-a-model":         {"other-setting": "val"},
	}
	for iter.Next(&rawSettings) {
		expSettings := copyMap(rawSettings, nil)
		delete(expSettings, "txn-queue")
		delete(expSettings, "txn-revno")
		delete(expSettings, "version")
		id, ok := expSettings["_id"]
		c.Assert(ok, jc.IsTrue)
		idStr, ok := id.(string)
		c.Assert(ok, jc.IsTrue)
		c.Assert(idStr, gc.Not(gc.Equals), "")
		if changes, ok := expectedChanges[idStr]; ok {
			raw, ok := expSettings["settings"]
			c.Assert(ok, jc.IsTrue)
			settings, ok := raw.(bson.M)
			c.Assert(ok, jc.IsTrue)
			for k, v := range changes {
				settings[k] = v
			}
		}
		expectedSettings = append(expectedSettings, expSettings)
	}
	c.Assert(iter.Close(), jc.ErrorIsNil)

	s.assertUpgradedData(c, UpgradeContainerImageStreamDefault,
		upgradedData(settingsColl, expectedSettings),
	)
}

func (s *upgradesSuite) TestRemoveContainerImageStreamFromNonModelSettings(c *gc.C) {
	// a model with a valid setting
	m1 := s.makeModel(c, "m1", coretesting.Attrs{
		"other-setting":          "val",
		"container-image-stream": "released",
	})
	defer m1.Close()
	// a model with a custom setting
	m2 := s.makeModel(c, "m2", coretesting.Attrs{
		"container-image-stream": "daily",
		"other-setting":          "val",
	})
	defer m2.Close()

	settingsColl, settingsCloser := s.state.db().GetRawCollection(settingsC)
	defer settingsCloser()
	// A document that isn't a model with an accidental setting
	err := settingsColl.Insert(
		bson.M{
			"_id": "not-a-model",
			"settings": bson.M{
				"container-image-stream":               "released",
				"other-setting":                        "val",
				mongoutils.EscapeKey("dotted.setting"): "value",
				mongoutils.EscapeKey("dollar$setting"): "value",
			},
		},
	)
	c.Assert(err, jc.ErrorIsNil)
	// A document that doesn't have the setting
	err = settingsColl.Insert(
		bson.M{
			"_id": "applicationsetting",
			"settings": bson.M{
				"other-setting": "val",
			},
		},
	)
	c.Assert(err, jc.ErrorIsNil)
	// A document that has the setting, but it shouldn't be touched because it is a custom value.
	err = settingsColl.Insert(
		bson.M{
			"_id": "otherapplication",
			"settings": bson.M{
				"container-image-stream": "custom",
				"other-setting":          "val",
			},
		},
	)
	c.Assert(err, jc.ErrorIsNil)

	// Read all the settings from the database, and change the 'not-a-model'
	// content which has 'container-image-stream' that needs to be removed.
	// documents we think we're changing, and the rest should go through
	// unchanged.
	var rawSettings bson.M
	iter := settingsColl.Find(nil).Sort("_id").Iter()
	defer iter.Close()

	expectedSettings := []bson.M{}

	for iter.Next(&rawSettings) {
		expSettings := copyMap(rawSettings, nil)
		delete(expSettings, "txn-queue")
		delete(expSettings, "txn-revno")
		delete(expSettings, "version")
		id, ok := expSettings["_id"]
		c.Assert(ok, jc.IsTrue)
		idStr, ok := id.(string)
		c.Assert(ok, jc.IsTrue)
		c.Assert(idStr, gc.Not(gc.Equals), "")
		if idStr == "not-a-model" {
			raw, ok := expSettings["settings"]
			c.Assert(ok, jc.IsTrue)
			settings, ok := raw.(bson.M)
			c.Assert(ok, jc.IsTrue)
			delete(settings, "container-image-stream")
		}
		expectedSettings = append(expectedSettings, expSettings)
	}
	c.Assert(iter.Close(), jc.ErrorIsNil)

	// Note that the assertions on this are very hard to read for humans,
	// because Settings documents have a ton of keys and nested sub documents.
	// But it is a more accurate depiction of what is in that table.
	s.assertUpgradedData(c, RemoveContainerImageStreamFromNonModelSettings,
		upgradedData(settingsColl, expectedSettings),
	)
}

func (s *upgradesSuite) TestAddCloudModelCounts(c *gc.C) {
	modelsColl, closer := s.state.db().GetRawCollection(modelsC)
	defer closer()

	err := modelsColl.Insert(
		modelDoc{
			Type:           ModelTypeIAAS,
			UUID:           "0000-dead-beaf-0001",
			Owner:          "user-admin@local",
			Name:           "controller",
			ControllerUUID: "deadbeef-1bad-500d-9000-4b1d0d06f00d",
			Cloud:          "cloud-foo",
		},
		modelDoc{
			Type:           ModelTypeIAAS,
			UUID:           "0000-dead-beaf-0002",
			Owner:          "user-mary@external",
			Name:           "default",
			ControllerUUID: "deadbeef-1bad-500d-9000-4b1d0d06f00d",
			Cloud:          "cloud-foo",
		},
	)
	c.Assert(err, jc.ErrorIsNil)

	cloudsColl, closer := s.state.db().GetRawCollection(cloudsC)
	defer closer()

	err = cloudsColl.Insert(
		bson.M{
			"_id":        "cloud-foo",
			"name":       "cloud-foo",
			"type":       "dummy",
			"auth-types": []string{"empty"},
			"endpoint":   "here",
		},
	)
	c.Assert(err, jc.ErrorIsNil)

	refCountColl, closer := s.state.db().GetRawCollection(globalRefcountsC)
	defer closer()
	expected := []bson.M{{
		"_id":      "cloudModel#cloud-foo",
		"refcount": 2,
	}, {
		"_id":      "cloudModel#dummy",
		"refcount": 1, // unchanged
	}}
	s.assertUpgradedData(c, AddCloudModelCounts, upgradedData(refCountColl, expected))
}

func (s *upgradesSuite) TestMigrateStorageMachineIdFields(c *gc.C) {
	volumesColl, volumesCloser := s.state.db().GetRawCollection(volumesC)
	defer volumesCloser()
	volumeAttachmentsColl, volumeAttachmentsCloser := s.state.db().GetRawCollection(volumeAttachmentsC)
	defer volumeAttachmentsCloser()

	filesystemsColl, filesystemsCloser := s.state.db().GetRawCollection(filesystemsC)
	defer filesystemsCloser()
	filesystemAttachmentsColl, filesystemAttachmentsCloser := s.state.db().GetRawCollection(filesystemAttachmentsC)
	defer filesystemAttachmentsCloser()

	uuid := s.state.ModelUUID()

	err := volumesColl.Insert(bson.M{
		"_id":        uuid + ":0",
		"name":       "0",
		"model-uuid": uuid,
		"machineid":  "42",
	}, bson.M{
		"_id":        uuid + ":1",
		"name":       "1",
		"model-uuid": uuid,
		"hostid":     "666",
	}, bson.M{
		"_id":        uuid + ":2",
		"name":       "2",
		"model-uuid": uuid,
	})
	c.Assert(err, jc.ErrorIsNil)

	err = volumeAttachmentsColl.Insert(bson.M{
		"_id":        uuid + ":123:0",
		"model-uuid": uuid,
		"machineid":  "123",
		"volumeid":   "0",
	}, bson.M{
		"_id":        uuid + ":123:1",
		"model-uuid": uuid,
		"hostid":     "123",
		"volumeid":   "1",
	})
	c.Assert(err, jc.ErrorIsNil)

	err = filesystemsColl.Insert(bson.M{
		"_id":          uuid + ":0",
		"filesystemid": "0",
		"model-uuid":   uuid,
		"machineid":    "42",
	}, bson.M{
		"_id":          uuid + ":1",
		"filesystemid": "1",
		"model-uuid":   uuid,
		"hostid":       "666",
	}, bson.M{
		"_id":          uuid + ":2",
		"filesystemid": "2",
		"model-uuid":   uuid,
	})
	c.Assert(err, jc.ErrorIsNil)

	err = filesystemAttachmentsColl.Insert(bson.M{
		"_id":          uuid + ":123:3",
		"model-uuid":   uuid,
		"machineid":    "123",
		"filesystemid": "0",
	}, bson.M{
		"_id":          uuid + ":123:4",
		"model-uuid":   uuid,
		"hostid":       "123",
		"filesystemid": "1",
	})
	c.Assert(err, jc.ErrorIsNil)

	expectedVolumes := []bson.M{{
		"_id":        uuid + ":0",
		"name":       "0",
		"model-uuid": uuid,
		"hostid":     "42",
	}, {
		"_id":        uuid + ":1",
		"name":       "1",
		"model-uuid": uuid,
		"hostid":     "666",
	}, {
		"_id":        uuid + ":2",
		"name":       "2",
		"model-uuid": uuid,
	}}
	expectedFilesystems := []bson.M{{
		"_id":          uuid + ":0",
		"filesystemid": "0",
		"model-uuid":   uuid,
		"hostid":       "42",
	}, {
		"_id":          uuid + ":1",
		"filesystemid": "1",
		"model-uuid":   uuid,
		"hostid":       "666",
	}, {
		"_id":          uuid + ":2",
		"filesystemid": "2",
		"model-uuid":   uuid,
	}}
	expectedVolumeAttachments := []bson.M{{
		"_id":        uuid + ":123:0",
		"model-uuid": uuid,
		"hostid":     "123",
		"volumeid":   "0",
	}, {
		"_id":        uuid + ":123:1",
		"model-uuid": uuid,
		"hostid":     "123",
		"volumeid":   "1",
	}}
	expectedFilesystemAttachments := []bson.M{{
		"_id":          uuid + ":123:3",
		"model-uuid":   uuid,
		"hostid":       "123",
		"filesystemid": "0",
	}, {
		"_id":          uuid + ":123:4",
		"model-uuid":   uuid,
		"hostid":       "123",
		"filesystemid": "1",
	}}

	s.assertUpgradedData(c, MigrateStorageMachineIdFields,
		upgradedData(volumesColl, expectedVolumes),
		upgradedData(filesystemsColl, expectedFilesystems),
		upgradedData(volumeAttachmentsColl, expectedVolumeAttachments),
		upgradedData(filesystemAttachmentsColl, expectedFilesystemAttachments),
	)
}

func (s *upgradesSuite) TestMigrateAddModelPermissions(c *gc.C) {
	permissionsColl, closer := s.state.db().GetRawCollection(permissionsC)
	defer closer()

	controllerKey := controllerKey(s.state.ControllerUUID())
	modelKey := modelKey(s.state.ModelUUID())
	err := permissionsColl.Insert(
		permissionDoc{
			ID:               permissionID(controllerKey, "us#bob"),
			SubjectGlobalKey: "us#bob",
			ObjectGlobalKey:  controllerKey,
			Access:           "add-model",
		},
		permissionDoc{
			ID:               permissionID("somemodel", "us#bob"),
			SubjectGlobalKey: "us#bob",
			ObjectGlobalKey:  "somemodel",
			Access:           "read",
		},
		permissionDoc{
			ID:               permissionID(controllerKey, "us#mary"),
			SubjectGlobalKey: "us#mary",
			ObjectGlobalKey:  controllerKey,
			Access:           "login",
		},
	)
	c.Assert(err, jc.ErrorIsNil)

	expected := docById{{
		"_id":                permissionID(controllerKey, "us#test-admin"),
		"object-global-key":  controllerKey,
		"subject-global-key": "us#test-admin",
		"access":             "superuser",
	}, {
		"_id":                permissionID(modelKey, "us#test-admin"),
		"object-global-key":  modelKey,
		"subject-global-key": "us#test-admin",
		"access":             "admin",
	}, {
		"_id":                permissionID("cloud#dummy", "us#test-admin"),
		"subject-global-key": "us#test-admin",
		"object-global-key":  "cloud#dummy",
		"access":             "admin",
	}, {
		"_id":                permissionID(controllerKey, "us#bob"),
		"subject-global-key": "us#bob",
		"object-global-key":  controllerKey,
		"access":             "login",
	}, {
		"_id":                permissionID("somemodel", "us#bob"),
		"subject-global-key": "us#bob",
		"object-global-key":  "somemodel",
		"access":             "read",
	}, {
		"_id":                permissionID("cloud#dummy", "us#bob"),
		"subject-global-key": "us#bob",
		"object-global-key":  "cloud#dummy",
		"access":             "add-model",
	}, {
		"_id":                permissionID(controllerKey, "us#mary"),
		"subject-global-key": "us#mary",
		"object-global-key":  controllerKey,
		"access":             "login",
	}}
	sort.Sort(expected)
	s.assertUpgradedData(c, MigrateAddModelPermissions, upgradedData(permissionsColl, expected))
}

func (s *upgradesSuite) TestSetEnableDiskUUIDOnVsphere(c *gc.C) {
	coll, closer := s.state.db().GetRawCollection(settingsC)
	defer closer()

	_, err := coll.RemoveAll(nil)
	c.Assert(err, jc.ErrorIsNil)

	m1 := s.makeModel(c, "m1", coretesting.Attrs{
		"type": "someprovider",
	})
	defer func() { _ = m1.Close() }()
	m2 := s.makeModel(c, "m2", coretesting.Attrs{
		"type": "vsphere",
	})
	defer func() { _ = m2.Close() }()
	m3 := s.makeModel(c, "m3", coretesting.Attrs{
		"type":             "vsphere",
		"enable-disk-uuid": true,
	})
	defer func() { _ = m3.Close() }()

	err = coll.Insert(bson.M{
		"_id": "someothersettingshouldnotbetouched",
		// non-model setting: should not be touched
		"settings": bson.M{"key": "value"},
	})
	c.Assert(err, jc.ErrorIsNil)

	getAttrs := func(st *State) map[string]interface{} {
		model, err := st.Model()
		c.Assert(err, jc.ErrorIsNil)
		cfg, err := model.ModelConfig()
		c.Assert(err, jc.ErrorIsNil)
		attrs := cfg.AllAttrs()
		attrs["resource-tags"] = ""
		return attrs
	}

	expected1 := getAttrs(m1)
	expected2 := getAttrs(m2)
	expected2["enable-disk-uuid"] = false

	expected3 := getAttrs(m3)

	expectedSettings := bsonMById{
		{
			"_id":        m1.ModelUUID() + ":e",
			"settings":   bson.M(expected1),
			"model-uuid": m1.ModelUUID(),
		}, {
			"_id":        m2.ModelUUID() + ":e",
			"settings":   bson.M(expected2),
			"model-uuid": m2.ModelUUID(),
		}, {
			"_id":        m3.ModelUUID() + ":e",
			"settings":   bson.M(expected3),
			"model-uuid": m3.ModelUUID(),
		}, {
			"_id":      "someothersettingshouldnotbetouched",
			"settings": bson.M{"key": "value"},
		},
	}
	sort.Sort(expectedSettings)

	c.Logf(pretty.Sprint(expectedSettings))
	s.assertUpgradedData(c, SetEnableDiskUUIDOnVsphere,
		upgradedData(coll, expectedSettings),
	)
}

func (s *upgradesSuite) TestUpdateInheritedControllerConfig(c *gc.C) {
	coll, closer := s.state.db().GetRawCollection(globalSettingsC)
	defer closer()

	_, err := coll.RemoveAll(nil)
	c.Assert(err, jc.ErrorIsNil)

	err = coll.Insert(bson.M{
		"_id":      "controller",
		"settings": bson.M{"key": "value"},
	})
	c.Assert(err, jc.ErrorIsNil)
	expectedSettings := bsonMById{
		{
			"_id":        "cloud#dummy",
			"model-uuid": "",
			"settings":   bson.M{"key": "value"},
		},
	}

	c.Logf(pretty.Sprint(expectedSettings))
	s.assertUpgradedData(c, UpdateInheritedControllerConfig,
		upgradedData(coll, expectedSettings),
	)
}

type fakeBroker struct {
	caas.Broker
}

func (f *fakeBroker) GetClusterMetadata(storageClass string) (result *caas.ClusterMetadata, err error) {
	return &caas.ClusterMetadata{
		NominatedStorageClass: &caas.StorageProvisioner{
			Name: "storage-provisioner",
		},
	}, nil
}

func (s *upgradesSuite) makeCaasModel(c *gc.C, name string, cred names.CloudCredentialTag, attr coretesting.Attrs) *State {
	uuid := utils.MustNewUUID()
	cfg := coretesting.CustomModelConfig(c, coretesting.Attrs{
		"name": name,
		"uuid": uuid.String(),
	}.Merge(attr))
	m, err := s.state.Model()
	c.Assert(err, jc.ErrorIsNil)
	_, st, err := s.controller.NewModel(ModelArgs{
		Type:                    ModelTypeCAAS,
		CloudName:               "dummy",
		CloudRegion:             "dummy-region",
		CloudCredential:         cred,
		Config:                  cfg,
		Owner:                   m.Owner(),
		StorageProviderRegistry: provider.CommonStorageProviders(),
	})
	c.Assert(err, jc.ErrorIsNil)
	return st
}

func (s *upgradesSuite) TestUpdateKubernetesStorageConfig(c *gc.C) {
	tag := names.NewCloudCredentialTag(fmt.Sprintf("dummy/%s/default", s.owner.Id()))
	err := s.state.UpdateCloudCredential(tag, cloud.NewEmptyCredential())
	c.Assert(err, jc.ErrorIsNil)

	s.PatchValue(&NewBroker, func(_ stdcontext.Context, args environs.OpenParams) (caas.Broker, error) {
		return &fakeBroker{}, nil
	})

	m1 := s.makeCaasModel(c, "m1", tag, coretesting.Attrs{
		"type": "kubernetes",
	})
	defer m1.Close()

	settingsColl, settingsCloser := m1.database.GetRawCollection(settingsC)
	defer settingsCloser()

	// Two rounds to check idempotency.
	for i := 0; i < 2; i++ {
		c.Logf("Run: %d", i)
		err := UpdateKubernetesStorageConfig(s.pool)
		c.Assert(err, jc.ErrorIsNil)

		var docs []bson.M
		err = settingsColl.FindId(m1.ModelUUID() + ":e").All(&docs)
		c.Assert(err, jc.ErrorIsNil)
		c.Assert(docs, gc.HasLen, 1)
		settings, ok := docs[0]["settings"].(bson.M)
		c.Assert(ok, jc.IsTrue)
		c.Assert(settings["operator-storage"], gc.Equals, "storage-provisioner")
		c.Assert(settings["workload-storage"], gc.Equals, "storage-provisioner")
	}
}

func (s *upgradesSuite) TestUpdateKubernetesStorageConfigWithDyingModel(c *gc.C) {
	tag := names.NewCloudCredentialTag(fmt.Sprintf("dummy/%s/default", s.owner.Id()))
	err := s.state.UpdateCloudCredential(tag, cloud.NewEmptyCredential())
	c.Assert(err, jc.ErrorIsNil)

	s.PatchValue(&NewBroker, func(_ stdcontext.Context, args environs.OpenParams) (caas.Broker, error) {
		return &fakeBroker{}, nil
	})

	m1 := s.makeCaasModel(c, "m1", tag, coretesting.Attrs{
		"type": "kubernetes",
	})
	defer m1.Close()
	model, err := m1.Model()
	c.Assert(err, jc.ErrorIsNil)
	err = model.Destroy(DestroyModelParams{})
	c.Assert(err, jc.ErrorIsNil)

	settingsColl, settingsCloser := m1.database.GetRawCollection(settingsC)
	defer settingsCloser()

	// Doesn't fail...
	err = UpdateKubernetesStorageConfig(s.pool)
	c.Assert(err, jc.ErrorIsNil)

	// ...makes no changes to settings.
	var docs []bson.M
	err = settingsColl.FindId(m1.ModelUUID() + ":e").All(&docs)
	c.Assert(err, jc.ErrorIsNil)
	c.Assert(docs, gc.HasLen, 1)
	settings, ok := docs[0]["settings"].(bson.M)
	c.Assert(ok, jc.IsTrue)
	c.Assert(settings["operator-storage"], gc.Equals, nil)
	c.Assert(settings["workload-storage"], gc.Equals, nil)
}

func (s *upgradesSuite) TestEnsureDefaultModificationStatus(c *gc.C) {
	coll, closer := s.state.db().GetRawCollection(statusesC)
	defer closer()

	model1 := s.makeModel(c, "model-old", coretesting.Attrs{})
	defer model1.Close()
	model2 := s.makeModel(c, "model-new", coretesting.Attrs{})
	defer model2.Close()

	uuid1 := model1.ModelUUID()
	uuid2 := model2.ModelUUID()

	s.makeMachine(c, uuid1, "0", Alive)
	s.makeMachine(c, uuid2, "1", Dying)

	expected := bsonMById{
		{
			"_id":        uuid1 + ":m#0#modification",
			"model-uuid": uuid1,
			"status":     "idle",
			"statusinfo": "",
			"statusdata": bson.M{},
			"updated":    int64(1),
		}, {
			"_id":        uuid2 + ":m#1#modification",
			"model-uuid": uuid2,
			"status":     "idle",
			"statusinfo": "",
			"statusdata": bson.M{},
			"updated":    int64(1),
		},
	}

	sort.Sort(expected)
	c.Log(pretty.Sprint(expected))
	s.assertUpgradedData(c, EnsureDefaultModificationStatus,
		upgradedDataWithFilter(coll, expected, bson.D{{"_id", bson.RegEx{"#modification$", ""}}}),
	)
}

func (s *upgradesSuite) TestEnsureApplicationDeviceConstraints(c *gc.C) {
	coll, closer := s.state.db().GetRawCollection(deviceConstraintsC)
	defer closer()

	model1 := s.makeModel(c, "model-old", coretesting.Attrs{})
	defer model1.Close()
	model2 := s.makeModel(c, "model-new", coretesting.Attrs{})
	defer model2.Close()

	uuid1 := model1.ModelUUID()
	uuid2 := model2.ModelUUID()

	s.makeApplication(c, uuid1, "app1", Alive)
	s.makeApplication(c, uuid2, "app2", Dying)

	expected := bsonMById{
		{
			"_id":         uuid1 + ":adc#app1#cs:test-charm",
			"constraints": bson.M{},
		}, {
			"_id":         uuid2 + ":adc#app2#cs:test-charm",
			"constraints": bson.M{},
		},
	}

	sort.Sort(expected)
	c.Log(pretty.Sprint(expected))
	s.assertUpgradedData(c, EnsureApplicationDeviceConstraints,
		upgradedDataWithFilter(coll, expected, bson.D{{"_id", bson.RegEx{Pattern: ":adc#"}}}),
	)
}

// makeApplication doesn't do what you think it does here. You can read the
// applicationDoc, but you can't update it using the txn.Op. It will report that
// the transaction failed because the `Assert: txn.DocExists` is wrong, even
// though we got the application from the database.
// We should move the Insert into a bson.M/bson.D
func (s *upgradesSuite) makeApplication(c *gc.C, uuid, name string, life Life) {
	coll, closer := s.state.db().GetRawCollection(applicationsC)
	defer closer()

	curl := "cs:test-charm"
	err := coll.Insert(applicationDoc{
		DocID:     ensureModelUUID(uuid, name),
		Name:      name,
		ModelUUID: uuid,
		CharmURL:  &curl,
		Life:      life,
	})
	c.Assert(err, jc.ErrorIsNil)
}

func (s *upgradesSuite) TestRemoveInstanceCharmProfileDataCollection(c *gc.C) {
	db := s.state.MongoSession().DB(jujuDB)
	db.C("instanceCharmProfileData")
	err := RemoveInstanceCharmProfileDataCollection(s.pool)
	c.Assert(err, jc.ErrorIsNil)
}

func (s *upgradesSuite) TestRemoveInstanceCharmProfileDataCollectionNoCollection(c *gc.C) {
	db := s.state.MongoSession().DB(jujuDB)
	cols, err := db.CollectionNames()
	c.Assert(err, jc.ErrorIsNil)
	c.Assert(set.NewStrings(cols...).Contains("instanceCharmProfileData"), jc.IsFalse)

	err = RemoveInstanceCharmProfileDataCollection(s.pool)
	c.Assert(err, jc.ErrorIsNil)
}

func (s *upgradesSuite) TestUpdateK8sModelNameIndex(c *gc.C) {
	modelsColl, closer := s.state.db().GetRawCollection(modelsC)
	defer closer()
	err := modelsColl.Insert(bson.M{
		"_id":   utils.MustNewUUID().String(),
		"type":  "iaas",
		"name":  "model1",
		"owner": "fred",
		"cloud": "lxd",
	}, bson.M{
		"_id":   utils.MustNewUUID().String(),
		"type":  "caas",
		"name":  "model2",
		"owner": "mary",
		"cloud": "microk8s",
	}, bson.M{
		"_id":   utils.MustNewUUID().String(),
		"type":  "caas",
		"name":  "model3",
		"owner": "jane",
		"cloud": "microk8s",
	})
	c.Assert(err, jc.ErrorIsNil)

	modelNameColl, closer := s.state.db().GetRawCollection(usermodelnameC)
	defer closer()

	err = modelNameColl.Insert(bson.M{
		"_id": "fred:model1",
	}, bson.M{
		"_id": "mary:model2",
	}, bson.M{
		"_id": "microk8s:model3",
	})
	c.Assert(err, jc.ErrorIsNil)

	expected := bsonMById{
		{
			"_id": "fred:model1",
		}, {
			"_id": "mary:model2",
		}, {
			"_id": "jane:model3",
		}, {
			"_id": "test-admin:testmodel",
		},
	}

	sort.Sort(expected)
	s.assertUpgradedData(c, UpdateK8sModelNameIndex,
		upgradedData(modelNameColl, expected),
	)
}

func (s *upgradesSuite) TestAddModelLogsSize(c *gc.C) {
	settingsColl, settingsCloser := s.state.db().GetRawCollection(controllersC)
	defer settingsCloser()
	_, err := settingsColl.RemoveAll(nil)
	c.Assert(err, jc.ErrorIsNil)
	err = settingsColl.Insert(bson.M{
		"_id": "controllerSettings",
		"settings": bson.M{
			"key": "value",
		},
	}, bson.M{
		"_id": "someothersettingshouldnotbetouched",
		// non-controller data: should not be touched
		"settings": bson.M{"key": "value"},
	})
	c.Assert(err, jc.ErrorIsNil)

	expectedSettings := []bson.M{
		{
			"_id": "controllerSettings",
			"settings": bson.M{
				"key":             "value",
				"model-logs-size": "20M",
			},
		}, {
			"_id":      "someothersettingshouldnotbetouched",
			"settings": bson.M{"key": "value"},
		},
	}

	s.assertUpgradedData(c, AddModelLogsSize, upgradedData(settingsColl, expectedSettings))
}

func (s *upgradesSuite) TestAddControllerNodeDocs(c *gc.C) {
	machinesColl, closer := s.state.db().GetRawCollection(machinesC)
	defer closer()
	controllerNodesColl, closer2 := s.state.db().GetRawCollection(controllerNodesC)
	defer closer2()
	controllersColl, closer3 := s.state.db().GetRawCollection(controllersC)
	defer closer3()

	// Will will never have different UUIDs in practice but testing
	// with that scenario avoids any potential bad code assumptions.
	uuid1 := "uuid1"
	uuid2 := "uuid2"
	err := machinesColl.Insert(bson.M{
		"_id":       ensureModelUUID(uuid1, "1"),
		"machineid": "1",
		"novote":    false,
		"hasvote":   true,
		"jobs":      []MachineJob{JobManageModel},
	}, bson.M{
		"_id":       ensureModelUUID(uuid1, "2"),
		"machineid": "2",
		"novote":    false,
		"hasvote":   false,
		"jobs":      []MachineJob{JobManageModel},
	}, bson.M{
		"_id":       ensureModelUUID(uuid1, "3"),
		"machineid": "3",
		"novote":    true,
		"hasvote":   false,
		"jobs":      []MachineJob{JobManageModel},
	}, bson.M{
		"_id":       ensureModelUUID(uuid1, "4"),
		"machineid": "3",
		"jobs":      []MachineJob{JobHostUnits},
	}, bson.M{
		"_id":       ensureModelUUID(uuid1, "5"),
		"machineid": "5",
		"jobs":      []MachineJob{JobManageModel},
	}, bson.M{
		"_id":       ensureModelUUID(uuid2, "1"),
		"machineid": "1",
		"novote":    false,
		"hasvote":   false,
		"jobs":      []MachineJob{JobManageModel},
	})
	c.Assert(err, jc.ErrorIsNil)

	err = controllersColl.Update(
		bson.D{{"_id", modelGlobalKey}},
		bson.D{{"$set", bson.D{{"machineids", []string{"0", "1"}}}}},
	)
	c.Assert(err, jc.ErrorIsNil)

	expected := bsonMById{
		{
			"_id":           uuid1 + ":1",
			"has-vote":      true,
			"wants-vote":    true,
			"password-hash": "",
		}, {
			"_id":           uuid1 + ":2",
			"has-vote":      false,
			"wants-vote":    true,
			"password-hash": "",
		}, {
			"_id":           uuid1 + ":3",
			"has-vote":      false,
			"wants-vote":    false,
			"password-hash": "",
		}, {
			"_id":           uuid2 + ":1",
			"has-vote":      false,
			"wants-vote":    true,
			"password-hash": "",
		},
	}

	sort.Sort(expected)
	s.assertUpgradedData(c, AddControllerNodeDocs,
		upgradedData(controllerNodesColl, expected),
	)

	// Ensure obsolete machine doc fields are gone.
	var mdocs bsonMById
	err = machinesColl.Find(nil).All(&mdocs)
	c.Assert(err, jc.ErrorIsNil)
	sort.Sort(mdocs)
	for _, d := range mdocs {
		delete(d, "txn-queue")
		delete(d, "txn-revno")
	}
	c.Assert(mdocs, jc.DeepEquals, bsonMById{{
		"_id":       ensureModelUUID(uuid1, "1"),
		"machineid": "1",
		"jobs":      []interface{}{2},
	}, bson.M{
		"_id":       ensureModelUUID(uuid1, "2"),
		"machineid": "2",
		"jobs":      []interface{}{2},
	}, bson.M{
		"_id":       ensureModelUUID(uuid1, "3"),
		"machineid": "3",
		"jobs":      []interface{}{2},
	}, bson.M{
		"_id":       ensureModelUUID(uuid1, "4"),
		"machineid": "3",
		"jobs":      []interface{}{1},
	}, bson.M{
		"_id":       ensureModelUUID(uuid1, "5"),
		"machineid": "5",
		"jobs":      []interface{}{2},
	}, bson.M{
		"_id":       ensureModelUUID(uuid2, "1"),
		"machineid": "1",
		"jobs":      []interface{}{2},
	}})

	// Check machineids has been renamed to controller-ids.
	var cdocs []bson.M
	err = controllersColl.FindId(modelGlobalKey).All(&cdocs)
	c.Assert(err, jc.ErrorIsNil)
	c.Assert(cdocs, gc.HasLen, 1)
	cdoc := cdocs[0]
	delete(cdoc, "txn-queue")
	delete(cdoc, "txn-revno")
	c.Assert(cdoc, jc.DeepEquals, bson.M{
		"_id":            modelGlobalKey,
		"model-uuid":     s.state.modelTag.Id(),
		"cloud":          "dummy",
		"controller-ids": []interface{}{"0", "1"},
	})
}

func (s *upgradesSuite) TestAddSpaceIdToSpaceDocs(c *gc.C) {
	col, closer := s.state.db().GetRawCollection(spacesC)
	defer closer()

	model1 := s.makeModel(c, "model-1", coretesting.Attrs{})
	model2 := s.makeModel(c, "model-2", coretesting.Attrs{})
	defer func() {
		_ = model1.Close()
		_ = model2.Close()
	}()

	uuid1 := model1.ModelUUID()
	uuid2 := model2.ModelUUID()
	uuidc := s.state.controllerModelTag.Id()

	err := col.Insert(bson.M{
		"_id":        ensureModelUUID(uuid1, "space1"),
		"model-uuid": uuid1,
		"life":       Alive,
		"name":       "space1",
		"is-public":  true,
		"providerid": "provider1",
	}, bson.M{
		"_id":        ensureModelUUID(uuid2, "space2"),
		"model-uuid": uuid2,
		"life":       Alive,
		"name":       "space2",
		"is-public":  false,
	})
	c.Assert(err, jc.ErrorIsNil)

	expected := bsonMById{
		// The altered spaces:
		{
			"_id":        uuid1 + ":1",
			"model-uuid": uuid1,
			"spaceid":    "1",
			"life":       0,
			"name":       "space1",
			"is-public":  true,
			"providerid": "provider1",
		}, {
			"_id":        uuid2 + ":1",
			"model-uuid": uuid2,
			"spaceid":    "1",
			"life":       0,
			"name":       "space2",
			"is-public":  false,
		},
		// The default space for each model, including the controller.
		{
			"_id":        uuid1 + ":0",
			"model-uuid": uuid1,
			"spaceid":    "0",
			"life":       0,
			"name":       network.AlphaSpaceName,
			"is-public":  true,
		}, {
			"_id":        uuid2 + ":0",
			"model-uuid": uuid2,
			"spaceid":    "0",
			"life":       0,
			"name":       network.AlphaSpaceName,
			"is-public":  true,
		}, {
			"_id":        uuidc + ":0",
			"model-uuid": uuidc,
			"spaceid":    "0",
			"life":       0,
			"name":       network.AlphaSpaceName,
			"is-public":  true,
		},
	}

	sort.Sort(expected)
	s.assertUpgradedData(c, AddSpaceIdToSpaceDocs, upgradedData(col, expected))
}

func (s *upgradesSuite) TestEnsureRelationApplicationSettings(c *gc.C) {
	settingsCol, settingsCloser := s.state.db().GetRawCollection(settingsC)
	defer settingsCloser()

	relationsCol, relationsCloser := s.state.db().GetRawCollection(relationsC)
	defer relationsCloser()

	model1 := s.makeModel(c, "model-1", coretesting.Attrs{})
	defer func() { _ = model1.Close() }()

	uuid1 := model1.ModelUUID()

	err := relationsCol.Insert(bson.M{
		"_id":        ensureModelUUID(uuid1, "mariadb:cluster"),
		"key":        "mariadb:cluster",
		"model-uuid": uuid1,
		"id":         0,
		"endpoints": []bson.M{{
			"applicationname": "mariadb",
			"relation": bson.M{
				"name":      "cluster",
				"role":      "peer",
				"interface": "mysql-ha",
				"optional":  false,
				"limit":     1,
				"scope":     "global",
			},
		}},
		"life":             0,
		"unitcount":        1,
		"suspended":        false,
		"suspended-reason": "",
	}, bson.M{
		"_id":        ensureModelUUID(uuid1, "mediawiki:db mariadb:db"),
		"key":        "mediawiki:db mariadb:db",
		"model-uuid": uuid1,
		"id":         1,
		"endpoints": []bson.M{{
			"applicationname": "mediawiki",
			"relation": bson.M{
				"name":      "db",
				"role":      "requirer",
				"interface": "mysql",
				"optional":  false,
				"limit":     1,
				"scope":     "global",
			},
		}, {
			"applicationname": "mariadb",
			"relation": bson.M{
				"name":      "db",
				"role":      "provider",
				"interface": "mysql",
				"optional":  false,
				"limit":     0,
				"scope":     "",
			},
		}},
		"life":             0,
		"unitcount":        3,
		"suspended":        false,
		"suspended-reason": "",
	}, bson.M{
		"_id":        ensureModelUUID(uuid1, "nrpe:general-info mediawiki:juju-info"),
		"key":        "nrpe:general-info mediawiki:juju-info",
		"model-uuid": uuid1,
		"id":         2,
		"endpoints": []bson.M{{
			"applicationname": "mediawiki",
			"relation": bson.M{
				"name":      "juju-info",
				"role":      "provider",
				"interface": "juju-info",
				"optional":  false,
				"limit":     0,
				"scope":     "container",
			},
		}, {
			"applicationname": "nrpe",
			"relation": bson.M{
				"name":      "general-info",
				"role":      "requirer",
				"interface": "juju-info",
				"optional":  false,
				"limit":     1,
				"scope":     "container",
			},
		}},
		"life":             1,
		"unitcount":        4,
		"suspended":        false,
		"suspended-reason": "",
	})
	c.Assert(err, jc.ErrorIsNil)
	err = settingsCol.Insert(bson.M{
		"_id":        ensureModelUUID(uuid1, "r#1#mariadb"),
		"model-uuid": uuid1,
		"settings": bson.M{
			"olden-yolk": "blue paradigm",
		},
	})
	c.Assert(err, jc.ErrorIsNil)

	expected := bsonMById{{
		"_id":        ensureModelUUID(uuid1, "r#0#mariadb"),
		"model-uuid": uuid1,
		"settings":   bson.M{},
	}, {
		"_id":        ensureModelUUID(uuid1, "r#1#mariadb"),
		"model-uuid": uuid1,
		"settings": bson.M{
			"olden-yolk": "blue paradigm",
		},
	}, {
		"_id":        ensureModelUUID(uuid1, "r#1#mediawiki"),
		"model-uuid": uuid1,
		"settings":   bson.M{},
	}, {
		"_id":        ensureModelUUID(uuid1, "r#2#mediawiki"),
		"model-uuid": uuid1,
		"settings":   bson.M{},
	}, {
		"_id":        ensureModelUUID(uuid1, "r#2#nrpe"),
		"model-uuid": uuid1,
		"settings":   bson.M{},
	}}

	s.assertUpgradedData(c, EnsureRelationApplicationSettings,
		upgradedDataWithFilter(settingsCol, expected, bson.D{{"_id", bson.RegEx{`:r#\d+#.*$`, ""}}}),
	)
}

func (s *upgradesSuite) TestChangeSubnetAZtoSlice(c *gc.C) {
	col, closer := s.state.db().GetRawCollection(subnetsC)
	defer closer()

	model1 := s.makeModel(c, "model-1", coretesting.Attrs{})
	model2 := s.makeModel(c, "model-2", coretesting.Attrs{})
	defer func() {
		_ = model1.Close()
		_ = model2.Close()
	}()

	uuid1 := model1.ModelUUID()
	uuid2 := model2.ModelUUID()

	err := col.Insert(bson.M{
		"_id":              ensureModelUUID(uuid1, "0"),
		"model-uuid":       uuid1,
		"providerid":       "provider1",
		"availabilityzone": "testme",
	}, bson.M{
		"_id":        ensureModelUUID(uuid2, "0"),
		"model-uuid": uuid2,
		"is-public":  true,
	})
	c.Assert(err, jc.ErrorIsNil)

	expected := bsonMById{
		// The altered subnets:
		{
			"_id":                uuid1 + ":0",
			"model-uuid":         uuid1,
			"providerid":         "provider1",
			"availability-zones": []interface{}{"testme"},
		}, {
			"_id":        uuid2 + ":0",
			"model-uuid": uuid2,
			"is-public":  true,
		},
	}

	sort.Sort(expected)
	s.assertUpgradedData(c, ChangeSubnetAZtoSlice, upgradedData(col, expected))
}

func (s *upgradesSuite) TestChangeSubnetSpaceNameToSpaceID(c *gc.C) {
	col, closer := s.state.db().GetRawCollection(subnetsC)
	defer closer()

	model1 := s.makeModel(c, "model-1", coretesting.Attrs{})
	model2 := s.makeModel(c, "model-2", coretesting.Attrs{})
	defer func() {
		_ = model1.Close()
		_ = model2.Close()
	}()

	uuid1 := model1.ModelUUID()
	uuid2 := model2.ModelUUID()

	_, err := model1.AddSpace("testme", "42", nil, false)
	c.Assert(err, jc.ErrorIsNil)

	err = col.Insert(bson.M{
		"_id":        ensureModelUUID(uuid1, "0"),
		"model-uuid": uuid1,
		"space-name": "testme",
	}, bson.M{
		"_id":        ensureModelUUID(uuid1, "1"),
		"model-uuid": uuid1,
	}, bson.M{
		"_id":        ensureModelUUID(uuid2, "0"),
		"model-uuid": uuid2,
		"space-id":   "6",
	})
	c.Assert(err, jc.ErrorIsNil)

	expected := bsonMById{
		// The altered subnets:
		{
			"_id":        uuid1 + ":0",
			"model-uuid": uuid1,
			"space-id":   "1",
		}, {
			"_id":        uuid1 + ":1",
			"model-uuid": uuid1,
			"space-id":   "0",
		}, {
			"_id":        uuid2 + ":0",
			"model-uuid": uuid2,
			"space-id":   "6",
		},
	}

	sort.Sort(expected)
	s.assertUpgradedData(c, ChangeSubnetSpaceNameToSpaceID, upgradedData(col, expected))
}

func (s *upgradesSuite) TestAddSubnetIdToSubnetDocs(c *gc.C) {
	col, closer := s.state.db().GetRawCollection(subnetsC)
	defer closer()

	model1 := s.makeModel(c, "model-1", coretesting.Attrs{})
	model2 := s.makeModel(c, "model-2", coretesting.Attrs{})
	defer func() {
		_ = model1.Close()
		_ = model2.Close()
	}()

	uuid1 := model1.ModelUUID()
	uuid2 := model2.ModelUUID()
	cidr1 := "10.0.0.0/16"
	cidr2 := "10.0.42.0/16"

	err := col.Insert(bson.M{
		"_id":        ensureModelUUID(uuid1, cidr1),
		"model-uuid": uuid1,
		"life":       Alive,
		"providerid": "provider1",
		"cidr":       cidr1,
	}, bson.M{
		"_id":        ensureModelUUID(uuid2, cidr2),
		"model-uuid": uuid2,
		"life":       Alive,
		"is-public":  false,
		"cidr":       cidr2,
	})
	c.Assert(err, jc.ErrorIsNil)

	expected := bsonMById{
		// The altered subnets:
		{
			"_id":        uuid1 + ":0",
			"model-uuid": uuid1,
			"subnet-id":  "0",
			"life":       0,
			"providerid": "provider1",
			"cidr":       cidr1,
		}, {
			"_id":        uuid2 + ":0",
			"model-uuid": uuid2,
			"subnet-id":  "0",
			"life":       0,
			"cidr":       cidr2,
		},
	}

	sort.Sort(expected)
	s.assertUpgradedData(c, AddSubnetIdToSubnetDocs, upgradedData(col, expected))
}

func (s *upgradesSuite) TestReplacePortsDocSubnetIDCIDR(c *gc.C) {
	col, closer := s.state.db().GetRawCollection(openedPortsC)
	defer closer()

	model1 := s.makeModel(c, "model-1", coretesting.Attrs{})
	model2 := s.makeModel(c, "model-2", coretesting.Attrs{})
	defer func() {
		_ = model1.Close()
		_ = model2.Close()
	}()

	uuid1 := model1.ModelUUID()
	uuid2 := model2.ModelUUID()

	subnet2, err := model2.AddSubnet(network.SubnetInfo{CIDR: "10.0.0.0/16"})
	c.Assert(err, jc.ErrorIsNil)

	err = col.Insert(bson.M{
		"_id":        ensureModelUUID(uuid1, "m#3#42"),
		"model-uuid": uuid1,
		"machine-id": "3",
		"subnet-id":  "42",
	}, bson.M{
		"_id":        ensureModelUUID(uuid1, "m#4#"),
		"model-uuid": uuid1,
		"machine-id": "4",
	}, bson.M{
		"_id":        ensureModelUUID(uuid2, "m#4#"+subnet2.CIDR()),
		"model-uuid": uuid2,
		"machine-id": "4",
		"subnet-id":  subnet2.CIDR(),
	})
	c.Assert(err, jc.ErrorIsNil)

	expected := bsonMById{
		// The altered portDocs:
		{
			"_id":        uuid1 + ":m#3#42",
			"model-uuid": uuid1,
			"machine-id": "3",
			"subnet-id":  "42",
		}, {
			"_id":        uuid1 + ":m#4#",
			"model-uuid": uuid1,
			"machine-id": "4",
		}, {
			"_id":        uuid2 + ":m#4#" + subnet2.ID(),
			"model-uuid": uuid2,
			"machine-id": "4",
			"subnet-id":  subnet2.ID(),
			"ports":      []interface{}{},
		},
	}

	sort.Sort(expected)
	s.assertUpgradedData(c, ReplacePortsDocSubnetIDCIDR, upgradedData(col, expected))
}

func (s *upgradesSuite) TestConvertAddressSpaceIDs(c *gc.C) {
	mod := s.makeModel(c, "the-model", coretesting.Attrs{})
	defer func() { _ = mod.Close() }()

	uuid := mod.ModelUUID()
	s.makeMachine(c, uuid, "0", Alive)
	s.makeMachine(c, uuid, "1", Alive)

	type oldAddress struct {
		Value       string `bson:"value"`
		AddressType string `bson:"addresstype"`
		Scope       string `bson:"networkscope,omitempty"`
		Origin      string `bson:"origin,omitempty"`
		SpaceName   string `bson:"spacename,omitempty"`
		SpaceID     string `bson:"spaceid,omitempty"`
	}

	m1Addrs := []oldAddress{
		{
			Value:     "1.1.1.1",
			SpaceName: "space1",
			SpaceID:   "provider1",
		},
		{
			Value:   "2.2.2.2",
			SpaceID: "no-change",
		},
	}
	m1MachineAddrs := []oldAddress{
		{
			Value:     "3.3.3.3",
			SpaceName: "space3",
			// This is an invalid form, but should still be
			// correctly matched to the ID for provider3.
			SpaceID: "pRoViDeR3",
		},
	}
	m2Private := oldAddress{
		Value:     "4.4.4.4",
		SpaceName: "space1",
		SpaceID:   "provider1",
	}
	m2Public := oldAddress{
		Value: "5.5.5.5",
	}

	// Update the various machine addresses and add some CAAS documents.
	ops := []txn.Op{
		{
			C:  machinesC,
			Id: ensureModelUUID(uuid, "0"),
			Update: bson.D{
				{"$set", bson.D{{"addresses", m1Addrs}}},
				{"$set", bson.D{{"machineaddresses", m1MachineAddrs}}},
			},
		},
		{
			C:  machinesC,
			Id: ensureModelUUID(uuid, "1"),
			Update: bson.D{
				{"$set", bson.D{{"preferredprivateaddress", m2Private}}},
				{"$set", bson.D{{"preferredpublicaddress", m2Public}}},
			},
		},
		{
			C:  cloudContainersC,
			Id: ensureModelUUID(uuid, "0"),
			Insert: bson.M{
				"model-uuid":  uuid,
				"address":     &m2Public,
				"provider-id": "c0",
			},
		},
		{
			C:  cloudContainersC,
			Id: ensureModelUUID(uuid, "1"),
			Insert: bson.M{
				"model-uuid":  uuid,
				"address":     nil,
				"provider-id": "c1",
			},
		},
		{
			C:  cloudServicesC,
			Id: ensureModelUUID(uuid, "0"),
			Insert: bson.M{
				"model-uuid":  uuid,
				"addresses":   []oldAddress{{Value: "6.6.6.6"}, {Value: "7.7.7.7"}},
				"provider-id": "s0",
			},
		},
	}
	c.Assert(s.state.db().RunRawTransaction(ops), jc.ErrorIsNil)

	// Add spaces for our lookup.
	s.makeSpace(c, uuid, "space1", "1")
	s.makeSpace(c, uuid, "space2", "2")
	s.makeSpace(c, uuid, "space3", "3")

	expMachines := bsonMById{
		{
			"_id":                      ensureModelUUID(uuid, "0"),
			"model-uuid":               uuid,
			"machineid":                "0",
			"nonce":                    "",
			"passwordhash":             "",
			"clean":                    false,
			"life":                     0,
			"force-destroyed":          false,
			"series":                   "",
			"jobs":                     []interface{}{},
			"supportedcontainersknown": false,
			"containertype":            "",
			"principals":               []interface{}{},
			"addresses": []interface{}{
				bson.M{
					"value":       "1.1.1.1",
					"spaceid":     "1",
					"addresstype": "",
				},
				bson.M{
					"value":       "2.2.2.2",
					"spaceid":     "no-change",
					"addresstype": "",
				},
			},
			"machineaddresses": []interface{}{
				bson.M{
					"value":       "3.3.3.3",
					"spaceid":     "3",
					"addresstype": "",
				},
			},
			// These were unset and end up with the zero-types.
			"preferredpublicaddress": bson.M{
				"value":       "",
				"addresstype": "",
			},
			"preferredprivateaddress": bson.M{
				"value":       "",
				"addresstype": "",
			},
		}, {
			"_id":                      ensureModelUUID(uuid, "1"),
			"model-uuid":               uuid,
			"machineid":                "1",
			"nonce":                    "",
			"passwordhash":             "",
			"clean":                    false,
			"life":                     0,
			"force-destroyed":          false,
			"series":                   "",
			"jobs":                     []interface{}{},
			"supportedcontainersknown": false,
			"containertype":            "",
			"principals":               []interface{}{},
			"addresses":                []interface{}{},
			"machineaddresses":         []interface{}{},
			"preferredprivateaddress": bson.M{
				"value":       "4.4.4.4",
				"spaceid":     "1",
				"addresstype": "",
			},
			// Address without space ends up in the default (empty) space.
			"preferredpublicaddress": bson.M{
				"value":       "5.5.5.5",
				"spaceid":     "0",
				"addresstype": "",
			},
		},
	}

	expServices := bsonMById{{
		"_id":         ensureModelUUID(uuid, "0"),
		"model-uuid":  uuid,
		"provider-id": "s0",
		"addresses": []interface{}{
			bson.M{
				"value":       "6.6.6.6",
				"spaceid":     "0",
				"addresstype": "",
			},
			bson.M{
				"value":       "7.7.7.7",
				"spaceid":     "0",
				"addresstype": "",
			},
		},
	}}

	expContainers := bsonMById{
		{
			"_id":         ensureModelUUID(uuid, "0"),
			"model-uuid":  uuid,
			"provider-id": "c0",
			"address": bson.M{
				"value":       "5.5.5.5",
				"spaceid":     "0",
				"addresstype": "",
			},
		},
		{
			"_id":         ensureModelUUID(uuid, "1"),
			"provider-id": "c1",
			"model-uuid":  uuid,
			"address":     interface{}(nil),
		},
	}

	machines, mCloser := s.state.db().GetRawCollection(machinesC)
	defer mCloser()
	services, sCloser := s.state.db().GetRawCollection(cloudServicesC)
	defer sCloser()
	containers, cCloser := s.state.db().GetRawCollection(cloudContainersC)
	defer cCloser()

	s.assertUpgradedData(c, ConvertAddressSpaceIDs,
		upgradedData(machines, expMachines),
		upgradedData(services, expServices),
		upgradedData(containers, expContainers),
	)
}

func (s *upgradesSuite) TestReplaceSpaceNameWithIDEndpointBindings(c *gc.C) {
	col, closer := s.state.db().GetRawCollection(endpointBindingsC)
	defer closer()

	model1 := s.makeModel(c, "model-1", coretesting.Attrs{})
	model2 := s.makeModel(c, "model-2", coretesting.Attrs{})
	defer func() {
		_ = model1.Close()
		_ = model2.Close()
	}()

	uuid1 := model1.ModelUUID()
	uuid2 := model2.ModelUUID()

	space1, err := model1.AddSpace("testspace", "testspace-43253", nil, false)
	c.Assert(err, jc.ErrorIsNil)
	space2, err := model2.AddSpace("testspace2", "testspace-43253567", nil, false)
	c.Assert(err, jc.ErrorIsNil)

	err = col.Insert(bson.M{
		"_id":        ensureModelUUID(uuid1, "a#ubuntu"),
		"model-uuid": uuid1,
		"bindings": bson.M{
			"one": space1.Name(),
			"two": network.AlphaSpaceName,
		},
	}, bson.M{
		"_id":        ensureModelUUID(uuid1, "a#ghost"),
		"model-uuid": uuid1,
		"bindings": bindingsMap{
			"one": space1.Name(),
			"":    space1.Name(),
		},
	}, bson.M{
		"_id":        ensureModelUUID(uuid2, "a#ubuntu"),
		"model-uuid": uuid2,
		"bindings": bindingsMap{
			"one": space2.Id(),
		},
	})
	c.Assert(err, jc.ErrorIsNil)

	expected := bsonMById{
		// The altered endpointBindings:
		{
			"_id":        uuid1 + ":a#ubuntu",
			"model-uuid": uuid1,
			"bindings":   bson.M{"one": space1.Id(), "two": network.AlphaSpaceId, "": network.AlphaSpaceId},
		}, {
			"_id":        uuid1 + ":a#ghost",
			"model-uuid": uuid1,
			"bindings":   bson.M{"one": space1.Id(), "": space1.Id()},
		}, {
			"_id":        uuid2 + ":a#ubuntu",
			"model-uuid": uuid2,
			"bindings":   bson.M{"one": space2.Id(), "": network.AlphaSpaceId},
		},
	}

	sort.Sort(expected)
	s.assertUpgradedData(c, ReplaceSpaceNameWithIDEndpointBindings, upgradedData(col, expected))
}

func (s *upgradesSuite) TestEnsureDefaultSpaceSetting(c *gc.C) {
	settingsColl, settingsCloser := s.state.db().GetRawCollection(settingsC)
	defer settingsCloser()
	_, err := settingsColl.RemoveAll(nil)
	c.Assert(err, jc.ErrorIsNil)

	// Should not be changed because we already have a value.
	m1 := s.makeModel(c, "m1", coretesting.Attrs{
		config.DefaultSpace: "something",
	})
	defer func() { _ = m1.Close() }()

	// Should be set to "" because we do not have a value yet.
	m2 := s.makeModel(c, "m2", coretesting.Attrs{})
	defer func() { _ = m2.Close() }()

	m3 := s.makeModel(c, "m3", coretesting.Attrs{})
	defer func() { _ = m3.Close() }()

	err = settingsColl.Insert(bson.M{
		"_id":      "someothersettingshouldnotbetouched",
		"settings": bson.M{"key": "value"},
	})
	c.Assert(err, jc.ErrorIsNil)

	getCfg := func(st *State) map[string]interface{} {
		m, err := st.Model()
		c.Assert(err, jc.ErrorIsNil)
		cfg, err := m.ModelConfig()
		c.Assert(err, jc.ErrorIsNil)
		exp := cfg.AllAttrs()
		exp["resource-tags"] = ""
		return exp
	}

	exp1 := getCfg(m1)

	exp2 := getCfg(m2)
	exp2[config.DefaultSpace] = ""

	exp3 := getCfg(m3)

	// Should be set to "" because it has the old default value "_default".
	// "_default" will no longer pass the config validation for DefaultSpace,
	// so add the hard way.
	exp3[config.DefaultSpace] = "_default"
	err = settingsColl.Update(
		bson.D{{"_id", m3.ModelUUID() + ":e"}},
		bson.D{{"$set", bson.D{{"settings", exp3}}}},
	)
	c.Assert(err, jc.ErrorIsNil)

	exp3[config.DefaultSpace] = ""

	expectedSettings := bsonMById{
		{
			"_id":        m1.ModelUUID() + ":e",
			"settings":   bson.M(exp1),
			"model-uuid": m1.ModelUUID(),
		}, {
			"_id":        m2.ModelUUID() + ":e",
			"settings":   bson.M(exp2),
			"model-uuid": m2.ModelUUID(),
		}, {
			"_id":        m3.ModelUUID() + ":e",
			"settings":   bson.M(exp3),
			"model-uuid": m3.ModelUUID(),
		}, {
			"_id":      "someothersettingshouldnotbetouched",
			"settings": bson.M{"key": "value"},
		},
	}
	sort.Sort(expectedSettings)

	s.assertUpgradedData(c, EnsureDefaultSpaceSetting, upgradedData(settingsColl, expectedSettings))
}

func (s *upgradesSuite) TestRemoveControllerConfigMaxLogAgeAndSize(c *gc.C) {
	settingsColl, settingsCloser := s.state.db().GetRawCollection(controllersC)
	defer settingsCloser()
	_, err := settingsColl.RemoveAll(nil)
	c.Assert(err, jc.ErrorIsNil)
	err = settingsColl.Insert(bson.M{
		"_id": "controllerSettings",
		"settings": bson.M{
			"key":           "value",
			"max-logs-age":  "72h",
			"max-logs-size": "4096M",
		},
	})
	c.Assert(err, jc.ErrorIsNil)

	expectedSettings := []bson.M{
		{
			"_id": "controllerSettings",
			"settings": bson.M{
				"key": "value",
			},
		},
	}
	s.assertUpgradedData(c, RemoveControllerConfigMaxLogAgeAndSize, upgradedData(settingsColl, expectedSettings))
}

func (s *upgradesSuite) TestIncrementTaskSequence(c *gc.C) {
	st, err := s.pool.SystemState()
	c.Assert(err, jc.ErrorIsNil)
	st1 := s.newState(c)
	st2 := s.newState(c)
	sequenceColl, closer := st.db().GetRawCollection(sequenceC)
	defer closer()

	// No tasks sequence requests, so no update.
	err = IncrementTasksSequence(s.pool)
	c.Assert(err, jc.ErrorIsNil)
	for _, s := range []*State{st, st1, st2} {
		n, err := sequenceColl.FindId(s.ModelUUID() + ":tasks").Count()
		c.Assert(err, jc.ErrorIsNil)
		c.Assert(n, gc.Equals, 0)
	}

	_, err = sequence(st1, "tasks")
	c.Assert(err, jc.ErrorIsNil)
	err = IncrementTasksSequence(s.pool)
	c.Assert(err, jc.ErrorIsNil)

	for i, s := range []*State{st, st1, st2} {
		var data bson.M
		err = sequenceColl.FindId(s.ModelUUID() + ":tasks").One(&data)
		if i != 1 {
			c.Assert(err, gc.Equals, mgo.ErrNotFound)
			continue
		}
		c.Assert(err, jc.ErrorIsNil)
		counter, ok := data["counter"].(int)
		c.Assert(ok, jc.IsTrue)
		c.Assert(counter, gc.Equals, 2)
	}
}

func (s *upgradesSuite) makeMachine(c *gc.C, uuid, id string, life Life) {
	col, closer := s.state.db().GetRawCollection(machinesC)
	defer closer()

	err := col.Insert(machineDoc{
		DocID:     ensureModelUUID(uuid, id),
		Id:        id,
		ModelUUID: uuid,
		Life:      life,
	})
	c.Assert(err, jc.ErrorIsNil)
}

func (s *upgradesSuite) makeSpace(c *gc.C, uuid, name, id string) {
	coll, closer := s.state.db().GetRawCollection(spacesC)
	defer closer()

	err := coll.Insert(bson.M{
		"_id":        ensureModelUUID(uuid, id),
		"model-uuid": uuid,
		"spaceid":    id,
		"name":       name,
	})
	c.Assert(err, jc.ErrorIsNil)
}

func (s *upgradesSuite) TestAddMachineIDToSubordinates(c *gc.C) {
	col, closer := s.state.db().GetRawCollection(unitsC)
	defer closer()

	uuid1 := utils.MustNewUUID().String()
	uuid2 := utils.MustNewUUID().String()
	uuid3 := utils.MustNewUUID().String()

	err := col.Insert(bson.M{
		"_id":        uuid1 + ":principal/1",
		"model-uuid": uuid1,
		"machineid":  "1",
	}, bson.M{
		"_id":        uuid1 + ":telegraf/1",
		"model-uuid": uuid1,
		"principal":  "principal/1",
	}, bson.M{
		"_id":        uuid2 + ":another/0",
		"model-uuid": uuid2,
		"machineid":  "42",
	}, bson.M{
		"_id":        uuid2 + ":telegraf/0",
		"model-uuid": uuid2,
		"principal":  "another/0",
	}, bson.M{
		"_id":        uuid2 + ":livepatch/0",
		"model-uuid": uuid2,
		"principal":  "another/0",
	}, bson.M{
		// uuid3 is our CAAS model that doesn't have machine IDs for the princpals.
		"_id":        uuid3 + ":base/0",
		"model-uuid": uuid3,
	}, bson.M{
		"_id":        uuid3 + ":subordinate/0",
		"model-uuid": uuid3,
		"principal":  "base/0",
	})
	c.Assert(err, jc.ErrorIsNil)

	expected := bsonMById{
		{
			"_id":        uuid1 + ":principal/1",
			"model-uuid": uuid1,
			"machineid":  "1",
		}, {
			"_id":        uuid1 + ":telegraf/1",
			"model-uuid": uuid1,
			"principal":  "principal/1",
			"machineid":  "1",
		}, {
			"_id":        uuid2 + ":another/0",
			"model-uuid": uuid2,
			"machineid":  "42",
		}, {
			"_id":        uuid2 + ":telegraf/0",
			"model-uuid": uuid2,
			"principal":  "another/0",
			"machineid":  "42",
		}, {
			"_id":        uuid2 + ":livepatch/0",
			"model-uuid": uuid2,
			"principal":  "another/0",
			"machineid":  "42",
		}, {
			// uuid3 is our CAAS model that doesn't have machine IDs for the princpals.
			"_id":        uuid3 + ":base/0",
			"model-uuid": uuid3,
		}, {
			"_id":        uuid3 + ":subordinate/0",
			"model-uuid": uuid3,
			"principal":  "base/0",
		},
	}

	sort.Sort(expected)
	s.assertUpgradedData(c, AddMachineIDToSubordinates, upgradedData(col, expected))
}

func (s *upgradesSuite) TestAddOriginToIPAddresses(c *gc.C) {
	col, closer := s.state.db().GetRawCollection(ipAddressesC)
	defer closer()

	uuid1 := utils.MustNewUUID().String()
	uuid2 := utils.MustNewUUID().String()
	uuid3 := utils.MustNewUUID().String()

	err := col.Insert(bson.M{
		"_id":        uuid1 + ":principal/1",
		"model-uuid": uuid1,
		"origin":     "",
	}, bson.M{
		"_id":        uuid1 + ":telegraf/1",
		"model-uuid": uuid1,
		"origin":     "machine",
	}, bson.M{
		"_id":        uuid2 + ":telegraf/0",
		"model-uuid": uuid2,
		"origin":     "provider",
	}, bson.M{
		"_id":        uuid3 + ":base/0",
		"model-uuid": uuid3,
	})
	c.Assert(err, jc.ErrorIsNil)

	expected := bsonMById{
		{
			"_id":        uuid1 + ":principal/1",
			"model-uuid": uuid1,
			"origin":     "provider",
		}, {
			"_id":        uuid1 + ":telegraf/1",
			"model-uuid": uuid1,
			"origin":     "machine",
		}, {
			"_id":        uuid2 + ":telegraf/0",
			"model-uuid": uuid2,
			"origin":     "provider",
		}, {
			"_id":        uuid3 + ":base/0",
			"model-uuid": uuid3,
			"origin":     "provider",
		},
	}

	sort.Sort(expected)
	s.assertUpgradedData(c, AddOriginToIPAddresses, upgradedData(col, expected))
}

func (s *upgradesSuite) TestDropPresenceDatabase(c *gc.C) {
	presenceDBName := "presence"
	db := s.state.session.DB(presenceDBName)
	col := db.C("presence")

	err := col.Insert(bson.M{"test": "foo"})
	c.Assert(err, jc.ErrorIsNil)

	presenceDBExists := func() bool {
		names, err := s.state.session.DatabaseNames()
		c.Assert(err, jc.ErrorIsNil)
		dbNames := set.NewStrings(names...)
		return dbNames.Contains(presenceDBName)
	}

	c.Assert(presenceDBExists(), jc.IsTrue)

	err = DropPresenceDatabase(s.pool)
	c.Assert(err, jc.ErrorIsNil)
	c.Assert(presenceDBExists(), jc.IsFalse)

	// Running again is no error.
	err = DropPresenceDatabase(s.pool)
	c.Assert(err, jc.ErrorIsNil)
	c.Assert(presenceDBExists(), jc.IsFalse)
}
func (s *upgradesSuite) TestRemoveUnsupportedLinkLayer(c *gc.C) {
	uuid := utils.MustNewUUID().String()

	devCol, devCloser := s.state.db().GetRawCollection(linkLayerDevicesC)
	defer devCloser()

	retainedDev := bson.M{
		"_id":        uuid + ":m#0#d#eth0",
		"model-uuid": uuid,
		"name":       "eth0",
	}

	err := devCol.Insert(
		retainedDev,
		bson.M{
			"_id":        uuid + ":m#0#d#unsupported0",
			"model-uuid": uuid,
			"name":       "unsupported0",
		},
		bson.M{
			"_id":        uuid + ":m#0#d#unsupported1",
			"model-uuid": uuid,
			"name":       "unsupported1",
		},
	)
	c.Assert(err, jc.ErrorIsNil)

	addrCol, addrCloser := s.state.db().GetRawCollection(ipAddressesC)
	defer addrCloser()

	retainedAddr := bson.M{
		"_id":         uuid + ":m#0#d#eth0#ip#30.30.30.30",
		"model-uuid":  uuid,
		"device-name": "eth0",
	}

	err = addrCol.Insert(
		retainedAddr,
		bson.M{
			"_id":         uuid + ":m#0#d#unsupported0#ip#10.10.10.10",
			"model-uuid":  uuid,
			"device-name": "unsupported0",
		},
		bson.M{
			"_id":         uuid + ":m#0#d#unsupported1#ip#20.20.20.20",
			"model-uuid":  uuid,
			"device-name": "unsupported1",
		},
	)
	c.Assert(err, jc.ErrorIsNil)

	s.assertUpgradedData(c, RemoveUnsupportedLinkLayer,
		upgradedData(devCol, []bson.M{retainedDev}),
		upgradedData(addrCol, []bson.M{retainedAddr}),
	)
}

func (s *upgradesSuite) TestAddBakeryConfig(c *gc.C) {
	const bakeryConfigKey = "bakeryConfig"
	controllerColl, controllerCloser := s.state.db().GetRawCollection(controllersC)
	defer controllerCloser()

	err := controllerColl.RemoveId(bakeryConfigKey)
	c.Assert(err, jc.ErrorIsNil)

	bakeryConfig := s.state.NewBakeryConfig()
	_, err = bakeryConfig.GetLocalUsersKey()
	c.Assert(err, jc.Satisfies, errors.IsNotFound)

	err = AddBakeryConfig(s.pool)
	c.Assert(err, jc.ErrorIsNil)
	key, err := bakeryConfig.GetLocalUsersKey()
	c.Assert(err, jc.ErrorIsNil)

	// Check it's idempotent.
	err = AddBakeryConfig(s.pool)
	c.Assert(err, jc.ErrorIsNil)
	key2, err := bakeryConfig.GetLocalUsersKey()
	c.Assert(err, jc.ErrorIsNil)

	c.Assert(key, jc.DeepEquals, key2)
}

func (s *upgradesSuite) TestReplaceNeverSetWithUnset(c *gc.C) {
	coll, closer := s.state.db().GetCollection(statusesC)
	defer closer()

	type oldDoc struct {
		ID         string        `bson:"_id"`
		Status     status.Status `bson:"status"`
		StatusInfo string        `bson:"statusinfo"`
		NeverSet   bool          `bson:"neverset"`
	}

	// Insert two statuses, one with neverset true, and one with false.
	ops := []txn.Op{
		{
			C:  statusesC,
			Id: "neverset-true",
			Insert: oldDoc{
				Status:     status.Waiting,
				StatusInfo: status.MessageWaitForMachine,
				NeverSet:   true,
			},
		}, {
			C:  statusesC,
			Id: "neverset-false",
			Insert: oldDoc{
				Status:     status.Active,
				StatusInfo: "all good",
			},
		},
	}
	err := s.state.db().RunTransaction(ops)
	c.Assert(err, jc.ErrorIsNil)

	err = ReplaceNeverSetWithUnset(s.pool)
	c.Assert(err, jc.ErrorIsNil)

	checkNoNeverSetAttribute := func() {
		var doc bson.M
		err := coll.FindId("neverset-true").One(&doc)
		c.Assert(err, jc.ErrorIsNil)
		_, found := doc["neverset"]
		c.Check(found, jc.IsFalse)
		err = coll.FindId("neverset-false").One(&doc)
		c.Assert(err, jc.ErrorIsNil)
		_, found = doc["neverset"]
		c.Check(found, jc.IsFalse)
	}

	checkDocs := func() {
		var doc statusDoc
		err := coll.FindId("neverset-true").One(&doc)
		c.Assert(err, jc.ErrorIsNil)
		c.Check(doc, jc.DeepEquals, statusDoc{
			ModelUUID: s.state.ModelUUID(),
			Status:    status.Unset,
		})
		err = coll.FindId("neverset-false").One(&doc)
		c.Assert(err, jc.ErrorIsNil)
		c.Check(doc, jc.DeepEquals, statusDoc{
			ModelUUID:  s.state.ModelUUID(),
			Status:     status.Active,
			StatusInfo: "all good",
		})
	}
	checkDocs()
	checkNoNeverSetAttribute()

	// Check it's idempotent.
	err = ReplaceNeverSetWithUnset(s.pool)
	c.Assert(err, jc.ErrorIsNil)

	checkDocs()
	checkNoNeverSetAttribute()
}

func (s *upgradesSuite) TestResetDefaultRelationLimitInCharmMetadata(c *gc.C) {
	col, closer := s.state.db().GetRawCollection(charmsC)
	defer closer()

	model1 := s.makeModel(c, "model-1", coretesting.Attrs{})
	model2 := s.makeModel(c, "model-2", coretesting.Attrs{})
	model3 := s.makeModel(c, "model-3", coretesting.Attrs{})
	defer func() {
		_ = model1.Close()
		_ = model2.Close()
		_ = model3.Close()
	}()

	uuid1 := model1.ModelUUID()
	uuid2 := model2.ModelUUID()
	uuid3 := model3.ModelUUID()

	// Setup charm metadata as it would appear when parsed by a 2.7
	// controller (limit forced to 1 if not defined in the metadata).
	err := col.Insert(
		genCharmDocWithMetaAndRelationLimit(uuid1, 1),
		genCharmDocWithMetaAndRelationLimit(uuid2, 1),
		genCharmDocWithMetaAndRelationLimit(uuid3, 1),
	)
	c.Assert(err, jc.ErrorIsNil)

	expected := bsonMById{
		genCharmDocWithMetaAndRelationLimit(uuid1, 0),
		genCharmDocWithMetaAndRelationLimit(uuid2, 0),
		genCharmDocWithMetaAndRelationLimit(uuid3, 0),
	}

	sort.Sort(expected)
	s.assertUpgradedData(c, ResetDefaultRelationLimitInCharmMetadata, upgradedData(col, expected))
}

func genCharmDocWithMetaAndRelationLimit(modelUUID string, relLimit int) bson.M {
	return bson.M{
		"_id":        modelUUID + ":cs:percona-cluster-290",
		"model-uuid": modelUUID,
		"meta": bson.M{
			"name":        "percona-cluster",
			"summary":     "",
			"description": "",
			"subordinate": false,
			"provides": bson.M{
				"db": bson.M{
					"name":      "db",
					"role":      "provider",
					"interface": "mysql",
					"optional":  false,
					"limit":     42, // ensures that "provides" endpoints are not changed
					"scope":     "global",
				},
				"master": bson.M{
					"name":      "master",
					"role":      "provider",
					"interface": "mysql-async-replication",
					"optional":  false,
					"limit":     42, // ensures that "provides" endpoints are not changed
					"scope":     "global",
				},
			},
			"requires": bson.M{
				"ha": bson.M{
					"name":      "ha",
					"role":      "requirer",
					"interface": "hacluster",
					"optional":  false,
					"limit":     relLimit,
					"scope":     "container",
				},
				"slave": bson.M{
					"name":      "slave",
					"role":      "requirer",
					"interface": "mysql-async-replication",
					"optional":  false,
					"limit":     relLimit,
					"scope":     "global",
				},
			},
			"peers": bson.M{
				"cluster": bson.M{
					"name":      "cluster",
					"role":      "peer",
					"interface": "percona-cluster",
					"optional":  false,
					"limit":     relLimit,
					"scope":     "global",
				},
			},
		},
	}
}

func (s *upgradesSuite) TestLimitHandlesPlaceholderCharms(c *gc.C) {
	// Placeholder charms exist with only the URL that it uses to contact the charm store and
	// download the actual content.
	col, closer := s.state.db().GetRawCollection(charmsC)
	defer closer()

	model1 := s.makeModel(c, "model-1", coretesting.Attrs{})
	defer model1.Close()

	uuid := model1.ModelUUID()
	doc := bson.M{
		"_id":           uuid + ":cs:ntp-41",
		"model-uuid":    uuid,
		"url":           "cs:ntp-41",
		"charm-version": "",
		"life":          0,
		"pendingupload": false,
		"placeholder":   true,
		"bundlesha256":  "",
		"storagepath":   "",
		"macaroon":      []uint8{},
		"meta":          nil,
		"config":        nil,
		"actions":       nil,
		"metrics":       nil,
		"lxd-profile":   nil,
	}
	col.Insert(doc)
	s.assertUpgradedData(c, ResetDefaultRelationLimitInCharmMetadata,
		upgradedData(col, []bson.M{doc}))
}

func (s *upgradesSuite) TestAddCharmHubToModelConfig(c *gc.C) {
	// Value not set
	m1 := s.makeModel(c, "m1", coretesting.Attrs{
		"other-setting":  "val",
		"dotted.setting": "value",
		"dollar$setting": "value",
	})
	defer func() { _ = m1.Close() }()
	// Value set to something other that default
	m2 := s.makeModel(c, "m2", coretesting.Attrs{
		"charmhub-url": "http://meshuggah.rocks",
	})
	defer func() { _ = m2.Close() }()
	// Value set the old way.
	m3 := s.makeModel(c, "m3", coretesting.Attrs{
		"charm-hub-url": "http://beyond-creation.rocks",
	})
	defer func() { _ = m3.Close() }()

	settingsColl, settingsCloser := s.state.db().GetRawCollection(settingsC)
	defer settingsCloser()
	// To simulate a 2.9.0 without any setting, delete the record from it.
	err := settingsColl.UpdateId(m1.ModelUUID()+":e",
		bson.M{"$unset": bson.M{"settings.charmhub-url": 1}},
	)
	c.Assert(err, jc.ErrorIsNil)
	// And an extra document from somewhere else that we shouldn't touch
	err = settingsColl.Insert(
		bson.M{
			"_id":      "not-a-model",
			"settings": bson.M{"other-setting": "val"},
		},
	)
	c.Assert(err, jc.ErrorIsNil)

	// Read all the settings from the database, but make sure to change the
	// documents we think we're changing, and the rest should go through
	// unchanged.
	var rawSettings bson.M
	iter := settingsColl.Find(nil).Sort("_id").Iter()
	defer iter.Close()

	expectedSettings := []bson.M{}

	expectedChanges := map[string]bson.M{
		m1.ModelUUID() + ":e": {"charmhub-url": charmhub.CharmHubServerURL, "other-setting": "val"},
		m2.ModelUUID() + ":e": {"charmhub-url": "http://meshuggah.rocks"},
		m3.ModelUUID() + ":e": {"charmhub-url": "http://beyond-creation.rocks"},
		"not-a-model":         {"other-setting": "val"},
	}
	expectedRemovals := map[string]string{
		m3.ModelUUID() + ":e": "charm-hub-url",
	}
	for iter.Next(&rawSettings) {
		expSettings := copyMap(rawSettings, nil)
		delete(expSettings, "txn-queue")
		delete(expSettings, "txn-revno")
		delete(expSettings, "version")
		id, ok := expSettings["_id"]
		c.Assert(ok, jc.IsTrue)
		idStr, ok := id.(string)
		c.Assert(ok, jc.IsTrue)
		c.Assert(idStr, gc.Not(gc.Equals), "")
		if changes, ok := expectedChanges[idStr]; ok {
			raw, ok := expSettings["settings"]
			c.Assert(ok, jc.IsTrue)
			settings, ok := raw.(bson.M)
			c.Assert(ok, jc.IsTrue)
			for k, v := range changes {
				settings[k] = v
			}
		}
		if removal, ok := expectedRemovals[idStr]; ok {
			raw, ok := expSettings["settings"]
			c.Assert(ok, jc.IsTrue)
			delete(raw.(bson.M), removal)
		}
		expectedSettings = append(expectedSettings, expSettings)
	}
	c.Assert(iter.Close(), jc.ErrorIsNil)

	s.assertUpgradedData(c, AddCharmHubToModelConfig,
		upgradedData(settingsColl, expectedSettings),
	)
}

func (s *upgradesSuite) TestRollUpAndConvertOpenedPortDocuments(c *gc.C) {
	col, closer := s.state.db().GetRawCollection(openedPortsC)
	defer closer()

	model1 := s.makeModel(c, "model-1", coretesting.Attrs{})
	model2 := s.makeModel(c, "model-2", coretesting.Attrs{})
	defer func() {
		_ = model1.Close()
		_ = model2.Close()
	}()

	uuid1 := model1.ModelUUID()
	uuid2 := model2.ModelUUID()

	err := col.Insert(
		// ---- model 1 ----
		bson.M{
			"_id":        ensureModelUUID(uuid1, "m#3"),
			"model-uuid": uuid1,
			"machine-id": "3",
			"ports": []bson.M{
				{"unitname": "foo/0", "fromport": 10, "toport": 42, "protocol": "tcp"},
				{"unitname": "bar/0", "fromport": 20, "toport": 40, "protocol": "udp"},
			},
		},
		bson.M{
			"_id":        ensureModelUUID(uuid1, "m#3#42"),
			"model-uuid": uuid1,
			"machine-id": "3",
			// NOTE(achilleasa) A doc with a non-empty subnet ID
			// should never appear in a real juju deployment. It is
			// added here to make sure the upgrade step does not
			// choke if it sees one.
			"subnet-id": "7007",
			"ports": []bson.M{
				{"unitname": "foo/0", "fromport": 1337, "toport": 1337, "protocol": "tcp"},
			},
		},
		bson.M{
			"_id":        ensureModelUUID(uuid1, "m#4#"),
			"model-uuid": uuid1,
			"machine-id": "4",
			"ports": []bson.M{
				{"unitname": "baz/0", "fromport": 10, "toport": 42, "protocol": "tcp"},
			},
		},
		// ---- model 2 ----
		bson.M{
			"_id":        ensureModelUUID(uuid2, "m#4#42"),
			"model-uuid": uuid2,
			"machine-id": "4",
			"subnet-id":  "42",
			"ports": []bson.M{
				{"unitname": "foo/0", "fromport": -1, "toport": -1, "protocol": "icmp"},
			},
		},
	)
	c.Assert(err, jc.ErrorIsNil)

	expected := bsonMById{
		// The altered portDocs:
		{
			"_id":        uuid1 + ":3",
			"model-uuid": uuid1,
			"machine-id": "3",
			"unit-port-ranges": bson.M{
				"foo/0": bson.M{
					allEndpoints: []interface{}{
						bson.M{"fromport": 10, "toport": 42, "protocol": "tcp"},
						bson.M{"fromport": 1337, "toport": 1337, "protocol": "tcp"},
					},
				},
				"bar/0": bson.M{
					allEndpoints: []interface{}{
						bson.M{"fromport": 20, "toport": 40, "protocol": "udp"},
					},
				},
			},
		}, {
			"_id":        uuid1 + ":4",
			"model-uuid": uuid1,
			"machine-id": "4",
			"unit-port-ranges": bson.M{
				"baz/0": bson.M{
					allEndpoints: []interface{}{
						bson.M{"fromport": 10, "toport": 42, "protocol": "tcp"},
					},
				},
			},
		}, {
			"_id":        uuid2 + ":4",
			"model-uuid": uuid2,
			"machine-id": "4",
			"unit-port-ranges": bson.M{
				"foo/0": bson.M{
					allEndpoints: []interface{}{
						bson.M{"fromport": -1, "toport": -1, "protocol": "icmp"},
					},
				},
			},
		},
	}

	sort.Sort(expected)
	s.assertUpgradedData(c, RollUpAndConvertOpenedPortDocuments, upgradedData(col, expected))
}

func (s *upgradesSuite) TestAddCharmOriginToApplication(c *gc.C) {
	model1 := s.makeModel(c, "model-1", coretesting.Attrs{})
	model2 := s.makeModel(c, "model-2", coretesting.Attrs{})
	defer func() {
		_ = model1.Close()
		_ = model2.Close()
	}()

	uuid1 := model1.ModelUUID()
	uuid2 := model2.ModelUUID()

	appColl, appCloser := s.state.db().GetRawCollection(applicationsC)
	defer appCloser()

	var err error
	err = appColl.Insert(bson.M{
		"_id":        ensureModelUUID(uuid1, "app1"),
		"model-uuid": uuid1,
		"charmurl":   charm.MustParseURL("cs:test").String(),
	})
	c.Assert(err, jc.ErrorIsNil)
	err = appColl.Insert(bson.M{
		"_id":        ensureModelUUID(uuid1, "app2"),
		"model-uuid": uuid1,
		"charmurl":   charm.MustParseURL("local:test").String(),
	})
	c.Assert(err, jc.ErrorIsNil)
	err = appColl.Insert(bson.M{
		"_id":        ensureModelUUID(uuid2, "app3"),
		"model-uuid": uuid2,
		"charmurl":   charm.MustParseURL("local:test").String(),
	})
	c.Assert(err, jc.ErrorIsNil)
	err = appColl.Insert(bson.M{
		"_id":        ensureModelUUID(uuid2, "app4"),
		"model-uuid": uuid2,
		"charmurl":   charm.MustParseURL("local:test").String(),
		"charm-origin": bson.M{
			"source":   "charm-hub",
			"type":     "charm",
			"id":       "yyyy",
			"hash":     "xxxx",
			"revision": 12,
			"channel": bson.M{
				"track": "latest",
				"risk":  "edge",
			},
			"platform": bson.M{
				"architecture": "amd64",
				"series":       "focal",
			},
		},
	})
	c.Assert(err, jc.ErrorIsNil)
	err = appColl.Insert(bson.M{
		"_id":        ensureModelUUID(uuid2, "app5"),
		"name":       "app5",
		"model-uuid": uuid2,
		"charmurl":   charm.MustParseURL("cs:focal/test-13").String(),
		"cs-channel": "edge",
	})
	c.Assert(err, jc.ErrorIsNil)

	consColl, consCloser := s.state.db().GetRawCollection(constraintsC)
	defer consCloser()

	err = consColl.Insert(bson.M{
		"_id":  uuid2 + ":a#app5",
		"arch": "amd64",
	})
	c.Assert(err, jc.ErrorIsNil)

	expected := bsonMById{
		{
			"_id":        ensureModelUUID(uuid1, "app1"),
			"model-uuid": uuid1,
			"charmurl":   "cs:test",
			"charm-origin": bson.M{
				"source":   "charm-store",
				"type":     "charm",
				"id":       "cs:test",
				"hash":     "",
				"revision": -1,
				"channel": bson.M{
					"risk": "",
				},
				"platform": bson.M{},
			},
		},
		{
			"_id":        ensureModelUUID(uuid1, "app2"),
			"model-uuid": uuid1,
			"charmurl":   "local:test",
			"charm-origin": bson.M{
				"source":   "local",
				"type":     "charm",
				"id":       "local:test",
				"hash":     "",
				"revision": -1,
				"channel": bson.M{
					"risk": "",
				},
				"platform": bson.M{},
			},
		},
		{
			"_id":        ensureModelUUID(uuid2, "app3"),
			"model-uuid": uuid2,
			"charmurl":   "local:test",
			"charm-origin": bson.M{
				"source":   "local",
				"type":     "charm",
				"id":       "local:test",
				"hash":     "",
				"revision": -1,
				"channel": bson.M{
					"risk": "",
				},
				"platform": bson.M{},
			},
		},
		{
			"_id":        ensureModelUUID(uuid2, "app4"),
			"model-uuid": uuid2,
			"charmurl":   "local:test",
			"charm-origin": bson.M{
				"source":   "charm-hub",
				"type":     "charm",
				"revision": 12,
				"hash":     "xxxx",
				"id":       "yyyy",
				"channel": bson.M{
					"track": "latest",
					"risk":  "edge",
				},
				"platform": bson.M{
					"architecture": "amd64",
					"series":       "focal",
				},
			},
		},
		{
			"_id":        ensureModelUUID(uuid2, "app5"),
			"model-uuid": uuid2,
			"name":       "app5",
			"charmurl":   "cs:focal/test-13",
			"cs-channel": "edge",
			"charm-origin": bson.M{
				"source":   "charm-store",
				"type":     "charm",
				"revision": 13,
				"hash":     "",
				"id":       "cs:focal/test-13",
				"channel": bson.M{
					"risk": "edge",
				},
				"platform": bson.M{
					"architecture": "amd64",
					"os":           "ubuntu",
					"series":       "focal",
				},
			},
		},
	}

	sort.Sort(expected)
	s.assertUpgradedData(c, AddCharmOriginToApplications,
		upgradedData(appColl, expected),
	)
}

func (s *upgradesSuite) TestExposeWildcardEndpointForExposedApplication(c *gc.C) {
	model1 := s.makeModel(c, "model-1", coretesting.Attrs{})
	model2 := s.makeModel(c, "model-2", coretesting.Attrs{})
	defer func() {
		_ = model1.Close()
		_ = model2.Close()
	}()

	uuid1 := model1.ModelUUID()
	uuid2 := model2.ModelUUID()

	coll, closer := s.state.db().GetRawCollection(applicationsC)
	defer closer()

	err := coll.Insert(bson.M{
		"_id":        ensureModelUUID(uuid1, "app1"),
		"model-uuid": uuid1,
		"charmurl":   charm.MustParseURL("cs:test").String(),
		"exposed":    true, // exposed application
	})
	c.Assert(err, jc.ErrorIsNil)
	err = coll.Insert(bson.M{
		"_id":        ensureModelUUID(uuid2, "app2"),
		"model-uuid": uuid2,
		"charmurl":   charm.MustParseURL("local:test").String(),
	})
	c.Assert(err, jc.ErrorIsNil)

	expected := bsonMById{
		{
			"_id":        ensureModelUUID(uuid1, "app1"),
			"model-uuid": uuid1,
			"charmurl":   "cs:test",
			"exposed":    true,
			"exposed-endpoints": bson.M{
				"": bson.M{
					"to-cidrs": []interface{}{"0.0.0.0/0", "::/0"},
				},
			},
		},
		{
			"_id":        ensureModelUUID(uuid2, "app2"),
			"model-uuid": uuid2,
			"charmurl":   "local:test",
		},
	}

	sort.Sort(expected)
	s.assertUpgradedData(c, ExposeWildcardEndpointForExposedApplications,
		upgradedData(coll, expected),
	)
}

func (s *upgradesSuite) TestRemoveUnusedLinkLayerDeviceProviderIDs(c *gc.C) {
	model1 := s.makeModel(c, "model-1", coretesting.Attrs{})
	defer func() { _ = model1.Close() }()

	// Insert 3 provider IDs.
	pidCol, pidCloser := s.state.db().GetRawCollection(providerIDsC)
	defer pidCloser()

	keepLLD := bson.M{"_id": model1.ModelUUID() + ":linklayerdevice:keep"}
	keepSubnet := bson.M{"_id": model1.ModelUUID() + ":subnet:keep"}
	docs := []interface{}{
		keepLLD,
		keepSubnet,
		bson.M{"_id": model1.ModelUUID() + ":linklayerdevice:delete"},
	}
	err := pidCol.Insert(docs...)
	c.Assert(err, jc.ErrorIsNil)

	// Insert a device using one of the IDs.
	lldCol, lldCloser := model1.db().GetCollection(linkLayerDevicesC)
	defer lldCloser()

	err = lldCol.Writeable().Insert(linkLayerDeviceDoc{
		ProviderID: "keep",
	})
	c.Assert(err, jc.ErrorIsNil)

	// Check that only the unreferenced link-layer device ID was removed.
	s.assertUpgradedData(c, RemoveUnusedLinkLayerDeviceProviderIDs, upgradedData(pidCol, []bson.M{
		keepLLD,
		keepSubnet,
	}))
}

func (s *upgradesSuite) TestTranslateK8sServiceTypes(c *gc.C) {
	settingsColl, settingsCloser := s.state.db().GetRawCollection(settingsC)
	defer settingsCloser()
	_, err := settingsColl.RemoveAll(nil)
	c.Assert(err, jc.ErrorIsNil)
	err = settingsColl.Insert(bson.M{
		"_id": "modelXXX:a#foo",
		"settings": bson.M{
			"kubernetes-service-type": "loadbalancer"},
	}, bson.M{
		"_id": "modelXXX:a#bar",
		"settings": bson.M{
			"kubernetes-service-type": "LoadBalancer"},
	}, bson.M{
		"_id": "modelXXX:a#baz",
		"settings": bson.M{
			"kubernetes-service-type": "LoadBalancer",
			"another-setting":         "anothervalue"},
	})
	c.Assert(err, jc.ErrorIsNil)

	expectedSettings := []bson.M{
		{
			"_id": "modelXXX:a#bar",
			"settings": bson.M{
				"kubernetes-service-type": "loadbalancer"},
		}, {
			"_id": "modelXXX:a#baz",
			"settings": bson.M{
				"kubernetes-service-type": "loadbalancer",
				"another-setting":         "anothervalue"},
		}, {
			"_id": "modelXXX:a#foo",
			"settings": bson.M{
				"kubernetes-service-type": "loadbalancer"},
		}}

	s.assertUpgradedData(c, TranslateK8sServiceTypes,
		upgradedData(settingsColl, expectedSettings),
	)
}

func (s *upgradesSuite) TestUpdateLegacyKubernetesCloudCredentialsCertificate(c *gc.C) {
	cloudColl, cloudCloser := s.state.db().GetRawCollection(cloudsC)
	defer cloudCloser()
	cloudCredColl, cloudCredCloser := s.state.db().GetRawCollection(cloudCredentialsC)
	defer cloudCredCloser()

	_, err := cloudColl.RemoveAll(nil)
	c.Assert(err, jc.ErrorIsNil)
	_, err = cloudCredColl.RemoveAll(nil)
	c.Assert(err, jc.ErrorIsNil)

	err = cloudColl.Insert(bson.M{
		"_id":        "localhost",
		"name":       "localhost",
		"type":       "kubernetes",
		"auth-types": []string{"empty"},
	})
	c.Assert(err, jc.ErrorIsNil)

	err = cloudCredColl.Insert(bson.M{
		"_id":       "localhost#admin#streetcred",
		"owner":     "admin",
		"cloud":     "localhost",
		"name":      "streetcred",
		"revoked":   false,
		"auth-type": "certificate",
		"attributes": map[string]string{
			"ClientCertificateData": "QQo=",
			"Token":                 "this-is-my-token",
			"rbac-id":               "rbac",
		},
	})
	c.Assert(err, jc.ErrorIsNil)

	expectedClouds := []bson.M{{
		"_id":  "localhost",
		"name": "localhost",
		"type": "kubernetes",
		"auth-types": []interface{}{
			"clientcertificate",
			"oauth2",
			"userpass",
		},
	}}

	expectedCloudCreds := []bson.M{{
		"_id":            "localhost#admin#streetcred",
		"owner":          "admin",
		"cloud":          "localhost",
		"name":           "streetcred",
		"revoked":        false,
		"auth-type":      "oauth2",
		"invalid":        false,
		"invalid-reason": "",
		"attributes": bson.M{
			"Token":   "this-is-my-token",
			"rbac-id": "rbac",
		},
	}}

	f := func(pool *StatePool) error {
		st, err := pool.SystemState()
		if err != nil {
			return errors.Trace(err)
		}
		return UpdateLegacyKubernetesCloudCredentials(st)
	}
	s.assertUpgradedData(c, f,
		upgradedData(cloudColl, expectedClouds),
		upgradedData(cloudCredColl, expectedCloudCreds),
	)
}

func (s *upgradesSuite) TestUpdateLegacyKubernetesCloudCredentialsOAuth2(c *gc.C) {
	cloudColl, cloudCloser := s.state.db().GetRawCollection(cloudsC)
	defer cloudCloser()
	cloudCredColl, cloudCredCloser := s.state.db().GetRawCollection(cloudCredentialsC)
	defer cloudCredCloser()

	_, err := cloudColl.RemoveAll(nil)
	c.Assert(err, jc.ErrorIsNil)
	_, err = cloudCredColl.RemoveAll(nil)
	c.Assert(err, jc.ErrorIsNil)

	err = cloudColl.Insert(bson.M{
		"_id":  "localhost",
		"name": "localhost",
		"type": "kubernetes",
		"auth-types": []interface{}{
			"clientcertificate",
			"oauth2",
			"userpass",
		},
	})
	c.Assert(err, jc.ErrorIsNil)

	err = cloudCredColl.Insert(bson.M{
		"_id":       "localhost#admin#streetcred",
		"owner":     "admin",
		"cloud":     "localhost",
		"name":      "streetcred",
		"revoked":   false,
		"auth-type": "oauth2withcert",
		"attributes": map[string]string{
			"Token": "this-is-my-token",
		},
	})
	c.Assert(err, jc.ErrorIsNil)

	expectedClouds := []bson.M{{
		"_id":  "localhost",
		"name": "localhost",
		"type": "kubernetes",
		"auth-types": []interface{}{
			"clientcertificate",
			"oauth2",
			"userpass",
		},
	}}

	expectedCloudCreds := []bson.M{{
		"_id":            "localhost#admin#streetcred",
		"owner":          "admin",
		"cloud":          "localhost",
		"name":           "streetcred",
		"revoked":        false,
		"auth-type":      "oauth2",
		"invalid":        false,
		"invalid-reason": "",
		"attributes": bson.M{
			"Token": "this-is-my-token",
		},
	}}

	f := func(pool *StatePool) error {
		st, err := pool.SystemState()
		if err != nil {
			return errors.Trace(err)
		}
		return UpdateLegacyKubernetesCloudCredentials(st)
	}
	s.assertUpgradedData(c, f,
		upgradedData(cloudColl, expectedClouds),
		upgradedData(cloudCredColl, expectedCloudCreds),
	)
}

func (s *upgradesSuite) TestUpdateLegacyKubernetesCloudCredentialsOAuth2Cert(c *gc.C) {
	cloudColl, cloudCloser := s.state.db().GetRawCollection(cloudsC)
	defer cloudCloser()
	cloudCredColl, cloudCredCloser := s.state.db().GetRawCollection(cloudCredentialsC)
	defer cloudCredCloser()

	_, err := cloudColl.RemoveAll(nil)
	c.Assert(err, jc.ErrorIsNil)
	_, err = cloudCredColl.RemoveAll(nil)
	c.Assert(err, jc.ErrorIsNil)

	err = cloudColl.Insert(bson.M{
		"_id":  "localhost",
		"name": "localhost",
		"type": "kubernetes",
		"auth-types": []interface{}{
			"clientcertificate",
			"oauth2",
			"userpass",
		},
	})
	c.Assert(err, jc.ErrorIsNil)

	err = cloudCredColl.Insert(bson.M{
		"_id":       "localhost#admin#streetcred",
		"owner":     "admin",
		"cloud":     "localhost",
		"name":      "streetcred",
		"revoked":   false,
		"auth-type": "oauth2withcert",
		"attributes": map[string]string{
			"ClientCertificateData": "data",
			"ClientKeyData":         "data",
		},
	})
	c.Assert(err, jc.ErrorIsNil)

	expectedClouds := []bson.M{{
		"_id":  "localhost",
		"name": "localhost",
		"type": "kubernetes",
		"auth-types": []interface{}{
			"clientcertificate",
			"oauth2",
			"userpass",
		},
	}}

	expectedCloudCreds := []bson.M{{
		"_id":            "localhost#admin#streetcred",
		"owner":          "admin",
		"cloud":          "localhost",
		"name":           "streetcred",
		"revoked":        false,
		"auth-type":      "clientcertificate",
		"invalid":        false,
		"invalid-reason": "",
		"attributes": bson.M{
			"ClientCertificateData": "data",
			"ClientKeyData":         "data",
		},
	}}

	f := func(pool *StatePool) error {
		st, err := pool.SystemState()
		if err != nil {
			return errors.Trace(err)
		}
		return UpdateLegacyKubernetesCloudCredentials(st)
	}
	s.assertUpgradedData(c, f,
		upgradedData(cloudColl, expectedClouds),
		upgradedData(cloudCredColl, expectedCloudCreds),
	)
}

func (s *upgradesSuite) TestUpdateDHCPAddressConfigs(c *gc.C) {
	model1 := s.makeModel(c, "model-1", coretesting.Attrs{})
	defer func() { _ = model1.Close() }()

	col, closer := s.state.db().GetRawCollection(ipAddressesC)
	defer closer()

	docs := []interface{}{
		bson.M{"_id": model1.ModelUUID() + ":m#0#d#eth0#ip#10.10.10.10", "config-method": "dynamic"},
		bson.M{"_id": model1.ModelUUID() + ":m#1#d#eth1#ip#20.20.20.20", "config-method": network.ConfigStatic},
	}
	err := col.Insert(docs...)
	c.Assert(err, jc.ErrorIsNil)

	// The first of the docs has an upgraded config method.
	s.assertUpgradedData(c, UpdateDHCPAddressConfigs, upgradedData(col, []bson.M{
		{"_id": model1.ModelUUID() + ":m#0#d#eth0#ip#10.10.10.10", "config-method": string(network.ConfigDHCP)},
		{"_id": model1.ModelUUID() + ":m#1#d#eth1#ip#20.20.20.20", "config-method": string(network.ConfigStatic)},
	}))
}

func (s *upgradesSuite) TestAddSpawnedTaskCountToOperations(c *gc.C) {
	operationsCol, closerOne := s.state.db().GetRawCollection(operationsC)
	defer closerOne()

	actionsCol, closerTwo := s.state.db().GetRawCollection(actionsC)
	defer closerTwo()

	model1 := s.makeModel(c, "model-1", coretesting.Attrs{})
	model2 := s.makeModel(c, "model-2", coretesting.Attrs{})
	defer func() {
		_ = model1.Close()
		_ = model2.Close()
	}()

	uuid1 := model1.ModelUUID()
	uuid2 := model2.ModelUUID()

	err := operationsCol.Insert(
		// ---- model 1 ----
		bson.M{
			"_id":        ensureModelUUID(uuid1, "2"),
			"model-uuid": uuid1,
		},
		bson.M{
			"_id":        ensureModelUUID(uuid1, "10"),
			"model-uuid": uuid1,
		},
		// ---- model 2 ----
		bson.M{
			"_id":        ensureModelUUID(uuid2, "2"),
			"model-uuid": uuid2,
		},
	)
	c.Assert(err, jc.ErrorIsNil)

	err = actionsCol.Insert(
		bson.M{
			"_id":        ensureModelUUID(uuid1, "3"),
			"model-uuid": uuid1,
			"operation":  "2",
		},
		bson.M{
			"_id":        ensureModelUUID(uuid1, "11"),
			"model-uuid": uuid1,
			"operation":  "10",
		},
		bson.M{
			"_id":        ensureModelUUID(uuid1, "12"),
			"model-uuid": uuid1,
			"operation":  "10",
		},
		bson.M{
			"_id":        ensureModelUUID(uuid2, "3"),
			"operation":  "2",
			"model-uuid": uuid2,
		},
		bson.M{
			"_id":        ensureModelUUID(uuid2, "4"),
			"operation":  "2",
			"model-uuid": uuid2,
		},
		bson.M{
			"_id":        ensureModelUUID(uuid2, "5"),
			"operation":  "2",
			"model-uuid": uuid2,
		},
	)
	c.Assert(err, jc.ErrorIsNil)

	expectedOperations := bsonMById{
		{
			"_id":                ensureModelUUID(uuid1, "2"),
			"model-uuid":         uuid1,
			"spawned-task-count": 1,
		},
		{
			"_id":                ensureModelUUID(uuid1, "10"),
			"model-uuid":         uuid1,
			"spawned-task-count": 2,
		},
		{
			"_id":                ensureModelUUID(uuid2, "2"),
			"model-uuid":         uuid2,
			"spawned-task-count": 3,
		},
	}

	sort.Sort(expectedOperations)

	s.assertUpgradedData(c, AddSpawnedTaskCountToOperations,
		upgradedData(operationsCol, expectedOperations),
	)
}

func (s *upgradesSuite) TestTransformEmptyManifestsToNil(c *gc.C) {
	model1 := s.makeModel(c, "model-1", coretesting.Attrs{})
	model2 := s.makeModel(c, "model-2", coretesting.Attrs{})
	defer func() {
		_ = model1.Close()
		_ = model2.Close()
	}()

	uuid1 := model1.ModelUUID()
	uuid2 := model2.ModelUUID()

	coll, closer := s.state.db().GetRawCollection(charmsC)
	defer closer()

	err := coll.Insert(bson.M{
		"_id":        ensureModelUUID(uuid1, "charm1"),
		"model-uuid": uuid1,
		"url":        charm.MustParseURL("cs:test").String(),
		"manifest":   nil,
	})
	c.Assert(err, jc.ErrorIsNil)
	err = coll.Insert(bson.M{
		"_id":        ensureModelUUID(uuid2, "charm2"),
		"model-uuid": uuid2,
		"url":        charm.MustParseURL("local:test").String(),
		"manifest":   &charm.Manifest{},
	})
	c.Assert(err, jc.ErrorIsNil)
	err = coll.Insert(bson.M{
		"_id":        ensureModelUUID(uuid2, "charm3"),
		"model-uuid": uuid2,
		"url":        charm.MustParseURL("ch:test").String(),
		"manifest": &charm.Manifest{
			Bases: []charm.Base{},
		},
	})
	c.Assert(err, jc.ErrorIsNil)
	err = coll.Insert(bson.M{
		"_id":        ensureModelUUID(uuid1, "charm4"),
		"model-uuid": uuid1,
		"url":        charm.MustParseURL("ch:test2").String(),
		"manifest": &charm.Manifest{
			Bases: []charm.Base{
				{Name: "ubuntu"},
			},
		},
	})
	c.Assert(err, jc.ErrorIsNil)

	expected := bsonMById{
		{
			"_id":        ensureModelUUID(uuid1, "charm1"),
			"model-uuid": uuid1,
			"url":        "cs:test",
		},
		{
			"_id":        ensureModelUUID(uuid2, "charm2"),
			"model-uuid": uuid2,
			"url":        "local:test",
		},
		{
			"_id":        ensureModelUUID(uuid2, "charm3"),
			"model-uuid": uuid2,
			"url":        "ch:test",
		},
		{
			"_id":        ensureModelUUID(uuid1, "charm4"),
			"model-uuid": uuid1,
			"url":        "ch:test2",
			"manifest": bson.M{
				"bases": []interface{}{
					bson.M{
						"name": "ubuntu",
					},
				},
			},
		},
	}

	sort.Sort(expected)
	s.assertUpgradedData(c, TransformEmptyManifestsToNil,
		upgradedData(coll, expected),
	)
}

func (s *upgradesSuite) TestEnsureCharmOriginRisk(c *gc.C) {
	model1 := s.makeModel(c, "model-1", coretesting.Attrs{})
	model2 := s.makeModel(c, "model-2", coretesting.Attrs{})
	defer func() {
		_ = model1.Close()
		_ = model2.Close()
	}()

	uuid1 := model1.ModelUUID()
	uuid2 := model2.ModelUUID()

	appColl, appCloser := s.state.db().GetRawCollection(applicationsC)
	defer appCloser()

	var err error
	err = appColl.Insert(bson.M{
		"_id":        ensureModelUUID(uuid1, "app1"),
		"name":       "app1",
		"model-uuid": uuid1,
		"charmurl":   charm.MustParseURL("cs:test").String(),
	})
	c.Assert(err, jc.ErrorIsNil)
	err = appColl.Insert(bson.M{
		"_id":        ensureModelUUID(uuid1, "app2"),
		"name":       "app2",
		"model-uuid": uuid1,
		"charmurl":   charm.MustParseURL("local:test").String(),
		"charm-origin": bson.M{
			"source":   "local",
			"type":     "charm",
			"revision": 12,
			"platform": bson.M{
				"architecture": "amd64",
				"series":       "focal",
			},
		},
	})
	c.Assert(err, jc.ErrorIsNil)
	err = appColl.Insert(bson.M{
		"_id":        ensureModelUUID(uuid2, "app3"),
		"name":       "app3",
		"model-uuid": uuid2,
		"charmurl":   charm.MustParseURL("local:test2").String(),
		"charm-origin": bson.M{
			"source":   "local",
			"type":     "charm",
			"id":       "local:test",
			"hash":     "",
			"revision": -1,
			"platform": bson.M{
				"architecture": "amd64",
				"series":       "focal",
			},
		},
	})
	c.Assert(err, jc.ErrorIsNil)
	err = appColl.Insert(bson.M{
		"_id":        ensureModelUUID(uuid2, "app4"),
		"name":       "app4",
		"model-uuid": uuid2,
		"charmurl":   charm.MustParseURL("cs:focal/test-13").String(),
		"cs-channel": "edge",
		"charm-origin": bson.M{
			"source":   "charm-store",
			"type":     "charm",
			"revision": 12,
			"channel": bson.M{
				"track": "latest",
				"risk":  "",
			},
			"platform": bson.M{
				"architecture": "amd64",
				"series":       "focal",
			},
		},
	})
	c.Assert(err, jc.ErrorIsNil)

	err = appColl.Insert(bson.M{
		"_id":        ensureModelUUID(uuid2, "app5"),
		"name":       "app5",
		"model-uuid": uuid2,
		"charmurl":   charm.MustParseURL("ch:amd64/focal/test").String(),
		"charm-origin": bson.M{
			"source":   "charm-hub",
			"type":     "charm",
			"id":       "yyyy",
			"hash":     "xxxx",
			"revision": 12,
			"channel": bson.M{
				"track": "latest",
				"risk":  "",
			},
			"platform": bson.M{
				"architecture": "amd64",
				"series":       "focal",
			},
		},
	})
	c.Assert(err, jc.ErrorIsNil)

	expected := bsonMById{
		{
			"_id":        ensureModelUUID(uuid1, "app1"),
			"model-uuid": uuid1,
			"name":       "app1",
			"charmurl":   "cs:test",
		},
		{
			"_id":        ensureModelUUID(uuid1, "app2"),
			"model-uuid": uuid1,
			"name":       "app2",
			"charmurl":   "local:test",
			"charm-origin": bson.M{
				"source":   "local",
				"type":     "charm",
				"revision": 12,
				"platform": bson.M{
					"architecture": "amd64",
					"series":       "focal",
				},
			},
		},
		{
			"_id":        ensureModelUUID(uuid2, "app3"),
			"model-uuid": uuid2,
			"name":       "app3",
			"charmurl":   "local:test2",
			"charm-origin": bson.M{
				"source":   "local",
				"type":     "charm",
				"id":       "local:test",
				"hash":     "",
				"revision": -1,
				"platform": bson.M{
					"architecture": "amd64",
					"series":       "focal",
				},
			},
		},
		{
			"_id":        ensureModelUUID(uuid2, "app4"),
			"model-uuid": uuid2,
			"name":       "app4",
			"charmurl":   "cs:focal/test-13",
			"cs-channel": "edge",
			"charm-origin": bson.M{
				"source":   "charm-store",
				"type":     "charm",
				"revision": 12,
				"channel": bson.M{
					"track": "latest",
					"risk":  "edge",
				},
				"platform": bson.M{
					"architecture": "amd64",
					"series":       "focal",
				},
			},
		},
		{
			"_id":        ensureModelUUID(uuid2, "app5"),
			"model-uuid": uuid2,
			"name":       "app5",
			"charmurl":   "ch:amd64/focal/test",
			"charm-origin": bson.M{
				"source":   "charm-hub",
				"type":     "charm",
				"revision": 12,
				"hash":     "xxxx",
				"id":       "yyyy",
				"channel": bson.M{
					"track": "latest",
					"risk":  "stable",
				},
				"platform": bson.M{
					"architecture": "amd64",
					"series":       "focal",
				},
			},
		},
	}

	sort.Sort(expected)
	s.assertUpgradedData(c, EnsureCharmOriginRisk,
		upgradedData(appColl, expected),
	)
}

func (s *upgradesSuite) TestRemoveOrphanedCrossModelProxies(c *gc.C) {
	ch := AddTestingCharm(c, s.state, "mysql")
	AddTestingApplication(c, s.state, "test", ch)
	_, err := s.state.AddUser("fred", "fred", "secret", "admin")
	c.Assert(err, jc.ErrorIsNil)
	sd := NewApplicationOffers(s.state)
	offerArgs := crossmodel.AddApplicationOfferArgs{
		OfferName:       "test",
		ApplicationName: "test",
		Endpoints:       map[string]string{"db": "server"},
		Owner:           "fred",
	}
	offer, err := sd.AddOffer(offerArgs)
	c.Assert(err, jc.ErrorIsNil)

	_, err = s.state.AddRemoteApplication(AddRemoteApplicationParams{
		Name:            "good",
		SourceModel:     s.state.modelTag,
		OfferUUID:       offer.OfferUUID,
		IsConsumerProxy: true,
		Endpoints: []charm.Relation{{
			Interface: "mysql",
			Name:      "server",
			Role:      charm.RoleProvider,
			Scope:     charm.ScopeGlobal,
		}}})
	c.Assert(err, jc.ErrorIsNil)

	_, err = s.state.AddRemoteApplication(AddRemoteApplicationParams{
		Name:        "saas",
		SourceModel: s.state.modelTag,
		OfferUUID:   offer.OfferUUID,
		Endpoints: []charm.Relation{{
			Interface: "mysql",
			Name:      "database",
			Role:      charm.RoleRequirer,
			Scope:     charm.ScopeGlobal,
		}}})
	c.Assert(err, jc.ErrorIsNil)

	_, err = s.state.AddRemoteApplication(AddRemoteApplicationParams{
		Name:            "orphaned",
		SourceModel:     s.state.modelTag,
		OfferUUID:       "missing-uuid",
		IsConsumerProxy: true,
		Endpoints: []charm.Relation{{
			Interface: "mysql",
			Name:      "server",
			Role:      charm.RoleProvider,
			Scope:     charm.ScopeGlobal,
		}}})
	c.Assert(err, jc.ErrorIsNil)

	// Two rounds to check idempotency.
	for i := 0; i < 2; i++ {
		c.Logf("Run: %d", i)
		err := RemoveOrphanedCrossModelProxies(s.pool)
		c.Assert(err, jc.ErrorIsNil)

		_, err = s.state.RemoteApplication("orphaned")
		c.Assert(err, jc.Satisfies, errors.IsNotFound)
		_, err = s.state.RemoteApplication("good")
		c.Assert(err, jc.ErrorIsNil)
		_, err = s.state.RemoteApplication("saas")
		c.Assert(err, jc.ErrorIsNil)
	}
}

func (s *upgradesSuite) TestDropLegacyAssumesSectionsFromCharmMetadata(c *gc.C) {
	model1 := s.makeModel(c, "model-1", coretesting.Attrs{})
	model2 := s.makeModel(c, "model-2", coretesting.Attrs{})
	defer func() {
		_ = model1.Close()
		_ = model2.Close()
	}()

	uuid1 := model1.ModelUUID()
	uuid2 := model2.ModelUUID()

	charmsColl, closer := s.state.db().GetRawCollection(charmsC)
	defer closer()

	var err error
	err = charmsColl.Insert(bson.M{
		"_id":        ensureModelUUID(uuid1, "charm1"),
		"model-uuid": uuid1,
		"name":       "charm1",
		"assumes":    []string{"lorem", "ipsum"},
	})
	c.Assert(err, jc.ErrorIsNil)
	err = charmsColl.Insert(bson.M{
		"_id":        ensureModelUUID(uuid2, "charm2"),
		"model-uuid": uuid2,
		"name":       "charm2",
		"assumes":    []string{"foo", "bar"},
	})
	c.Assert(err, jc.ErrorIsNil)

	expected := bsonMById{
		{
			"_id":        ensureModelUUID(uuid1, "charm1"),
			"model-uuid": uuid1,
			"name":       "charm1",
		},
		{
			"_id":        ensureModelUUID(uuid2, "charm2"),
			"model-uuid": uuid2,
			"name":       "charm2",
		},
	}

	sort.Sort(expected)
	s.assertUpgradedData(c, DropLegacyAssumesSectionsFromCharmMetadata,
		upgradedData(charmsColl, expected),
	)
}

func (s *upgradesSuite) TestMigrateLegacyCrossModelTokens(c *gc.C) {
	model1 := s.makeModel(c, "model-1", coretesting.Attrs{})
	model2 := s.makeModel(c, "model-2", coretesting.Attrs{})
	defer func() {
		_ = model1.Close()
		_ = model2.Close()
	}()

	uuid1 := model1.ModelUUID()
	uuid2 := model2.ModelUUID()

	makeOffer := func(st *State, username, exportedName string) (string, string) {
		ch := AddTestingCharm(c, st, "mysql")
		AddTestingApplication(c, st, "test", ch)
		_, err := st.AddUser(username, username, "secret", "admin")
		c.Assert(err, jc.ErrorIsNil)
		sd := NewApplicationOffers(st)
		offerArgs := crossmodel.AddApplicationOfferArgs{
			OfferName:       "testoffer",
			ApplicationName: "test",
			Endpoints:       map[string]string{"db": "server"},
			Owner:           username,
		}
		_, err = sd.AddOffer(offerArgs)
		c.Assert(err, jc.ErrorIsNil)

		r := st.RemoteEntities()
		token, err := r.ExportLocalEntity(names.NewApplicationTag(exportedName))
		c.Assert(err, jc.ErrorIsNil)
		relToken, err := r.ExportLocalEntity(names.NewRelationTag("foo:bar"))
		c.Assert(err, jc.ErrorIsNil)
		return token, relToken
	}

	token1, relToken1 := makeOffer(model1, "fred", "test")
	token2, relToken2 := makeOffer(model2, "mary", "testoffer")

	expected := bsonMById{
		{
			"_id":        ensureModelUUID(uuid1, "application-testoffer"),
			"model-uuid": uuid1,
			"token":      token1,
		}, {
			"_id":        ensureModelUUID(uuid1, "relation-foo.bar"),
			"model-uuid": uuid1,
			"token":      relToken1,
		}, {
			"_id":        ensureModelUUID(uuid2, "application-testoffer"),
			"model-uuid": uuid2,
			"token":      token2,
		}, {
			"_id":        ensureModelUUID(uuid2, "relation-foo.bar"),
			"model-uuid": uuid2,
			"token":      relToken2,
		},
	}
	sort.Sort(expected)

	col, closer := s.state.db().GetRawCollection(remoteEntitiesC)
	defer closer()

	s.assertUpgradedData(c, MigrateLegacyCrossModelTokens,
		upgradedData(col, expected),
	)
}

func (s *upgradesSuite) TestCleanupDeadAssignUnits(c *gc.C) {
	model0 := s.makeModel(c, "model-0", coretesting.Attrs{})
	model1 := s.makeModel(c, "model-1", coretesting.Attrs{})
	defer func() {
		_ = model0.Close()
		_ = model1.Close()
	}()

	assignUnitColl, assignUnitCloser := s.state.db().GetRawCollection(assignUnitC)
	defer assignUnitCloser()
	s.makeApplication(c, model0.ModelUUID(), "app01", Alive)
	s.makeApplication(c, model0.ModelUUID(), "app02", Dying)
	s.makeApplication(c, model0.ModelUUID(), "app03", Dead)
	s.makeApplication(c, model1.ModelUUID(), "app11", Alive)
	s.makeApplication(c, model1.ModelUUID(), "app12", Dying)
	s.makeApplication(c, model1.ModelUUID(), "app13", Dead)
	err := assignUnitColl.Insert(
		bson.M{
			"_id":        model0.docID("app01/0"),
			"model-uuid": model0.ModelUUID(),
		},
		bson.M{
			"_id":        model0.docID("app02/0"),
			"model-uuid": model0.ModelUUID(),
		},
		bson.M{
			"_id":        model0.docID("app03/0"), // remove: dead app.
			"model-uuid": model0.ModelUUID(),
		},
		bson.M{
			"_id":        model0.docID("non-exist-app/0"), // remove: non-exist app.
			"model-uuid": model0.ModelUUID(),
		},
		bson.M{
			"_id":        model1.docID("app11/0"),
			"model-uuid": model1.ModelUUID(),
		},
		bson.M{
			"_id":        model1.docID("app12/0"),
			"model-uuid": model1.ModelUUID(),
		},
		bson.M{
			"_id":        model1.docID("app13/0"), // remove: dead app.
			"model-uuid": model1.ModelUUID(),
		},
		bson.M{
			"_id":        model1.docID("non-exist-app/0"), // remove: non-exist app.
			"model-uuid": model1.ModelUUID(),
		},
	)
	c.Assert(err, jc.ErrorIsNil)
	count, err := assignUnitColl.Count()
	c.Assert(err, jc.ErrorIsNil)
	c.Assert(count, gc.Equals, 8)

	expected := bsonMById{
		{
			"_id":        model0.docID("app01/0"),
			"model-uuid": model0.ModelUUID(),
		},
		{
			"_id":        model0.docID("app02/0"),
			"model-uuid": model0.ModelUUID(),
		},
		{
			"_id":        model1.docID("app11/0"),
			"model-uuid": model1.ModelUUID(),
		},
		{
			"_id":        model1.docID("app12/0"),
			"model-uuid": model1.ModelUUID(),
		},
	}
	sort.Sort(expected)

	s.assertUpgradedData(c, CleanupDeadAssignUnits,
		upgradedData(assignUnitColl, expected),
	)
}

func (s *upgradesSuite) TestRemoveOrphanedLinkLayerDevices(c *gc.C) {
	// Add 2 machines with link-layer devices.
	m0, err := s.state.AddOneMachine(MachineTemplate{
		Series: "focal",
		Jobs:   []MachineJob{JobHostUnits},
	})
	c.Assert(err, jc.ErrorIsNil)

	m1, err := s.state.AddOneMachine(MachineTemplate{
		Series: "focal",
		Jobs:   []MachineJob{JobHostUnits},
	})
	c.Assert(err, jc.ErrorIsNil)

	ops, err := m0.AddLinkLayerDeviceOps(
		LinkLayerDeviceArgs{
			Name: "eth0",
			Type: network.EthernetDevice,
		},
		LinkLayerDeviceAddress{
			DeviceName:  "eth0",
			CIDRAddress: "192.168.0.66/24",
		},
	)
	c.Assert(err, jc.ErrorIsNil)

	err = s.state.db().RunTransaction(ops)
	c.Assert(err, jc.ErrorIsNil)

	ops, err = m1.AddLinkLayerDeviceOps(
		LinkLayerDeviceArgs{
			Name: "eth0",
			Type: network.EthernetDevice,
		},
		LinkLayerDeviceAddress{
			DeviceName:  "eth0",
			CIDRAddress: "192.168.0.99/24",
		},
	)
	c.Assert(err, jc.ErrorIsNil)

	err = s.state.db().RunTransaction(ops)
	c.Assert(err, jc.ErrorIsNil)

	// Delete the first machine directly leaving the link-layer data orphaned.
	mCol, mCloser := s.state.db().GetCollection(machinesC)
	defer mCloser()

	err = mCol.Writeable().Remove(bson.M{"machineid": m0.Id()})
	c.Assert(err, jc.ErrorIsNil)

	devCol, devCloser := s.state.db().GetRawCollection(linkLayerDevicesC)
	defer devCloser()

	addrCol, addrCloser := s.state.db().GetRawCollection(ipAddressesC)
	defer addrCloser()

	// Only the link-layer data for the second machine should be retained.
	devExp := bsonMById{{
		"_id":               ensureModelUUID(s.state.ModelUUID(), fmt.Sprintf("m#%s#d#eth0", m1.Id())),
		"model-uuid":        s.state.ModelUUID(),
		"is-auto-start":     false,
		"is-up":             false,
		"mac-address":       "",
		"machine-id":        m1.Id(),
		"mtu":               0,
		"name":              "eth0",
		"parent-name":       "",
		"type":              "ethernet",
		"virtual-port-type": "",
	}}

	addrExp := bsonMById{{
		"_id":           ensureModelUUID(s.state.ModelUUID(), fmt.Sprintf("m#%s#d#eth0#ip#192.168.0.99", m1.Id())),
		"model-uuid":    s.state.ModelUUID(),
		"config-method": "",
		"device-name":   "eth0",
		"machine-id":    m1.Id(),
		"origin":        "",
		"subnet-cidr":   "192.168.0.0/24",
		"value":         "192.168.0.99",
	}}

	s.assertUpgradedData(c, RemoveOrphanedLinkLayerDevices,
		upgradedData(devCol, devExp),
		upgradedData(addrCol, addrExp),
	)
}

func (s *upgradesSuite) TestUpdateExternalControllerInfo(c *gc.C) {
	model0 := s.makeModel(c, "model-0", coretesting.Attrs{})
	model1 := s.makeModel(c, "model-1", coretesting.Attrs{})
	defer func() {
		_ = model0.Close()
		_ = model1.Close()
	}()

	extControllerUUID := utils.MustNewUUID().String()
	modelUUID1 := utils.MustNewUUID().String()
	modelUUID2 := utils.MustNewUUID().String()

	ec := NewExternalControllers(s.state)
	_, err := ec.Save(crossmodel.ControllerInfo{
		ControllerTag: names.NewControllerTag(extControllerUUID),
		Addrs:         []string{"10.0.0.1:17070"},
	}, modelUUID1)
	c.Assert(err, jc.ErrorIsNil)
	_, err = ec.Save(crossmodel.ControllerInfo{
		ControllerTag: coretesting.ControllerTag,
		Addrs:         []string{"10.0.0.2:17070"},
	}, coretesting.ModelTag.Id())
	c.Assert(err, jc.ErrorIsNil)

	_, err = model0.AddRemoteApplication(AddRemoteApplicationParams{
		Name:        "remote-application",
		SourceModel: names.NewModelTag(modelUUID1),
	})
	c.Assert(err, jc.ErrorIsNil)
	_, err = model0.AddRemoteApplication(AddRemoteApplicationParams{
		Name:        "remote-application2",
		SourceModel: names.NewModelTag(modelUUID1),
	})
	c.Assert(err, jc.ErrorIsNil)
	_, err = model0.AddRemoteApplication(AddRemoteApplicationParams{
		Name:        "remote-application3",
		SourceModel: names.NewModelTag(modelUUID2),
	})
	c.Assert(err, jc.ErrorIsNil)
	_, err = model0.AddRemoteApplication(AddRemoteApplicationParams{
		Name:            "remote-application4",
		SourceModel:     names.NewModelTag(modelUUID1),
		IsConsumerProxy: true,
	})
	c.Assert(err, jc.ErrorIsNil)
	_, err = model1.AddRemoteApplication(AddRemoteApplicationParams{
		Name:        "remote-application5",
		SourceModel: names.NewModelTag(modelUUID1),
	})
	c.Assert(err, jc.ErrorIsNil)

	expectedApps := bsonMById{
		{
			"_id":                    model0.docID("remote-application"),
			"bindings":               bson.M{},
			"endpoints":              []interface{}{},
			"is-consumer-proxy":      false,
			"life":                   0,
			"model-uuid":             model0.ModelUUID(),
			"name":                   "remote-application",
			"offer-uuid":             "",
			"relationcount":          0,
			"source-controller-uuid": extControllerUUID,
			"source-model-uuid":      modelUUID1,
			"spaces":                 []interface{}{},
		},
		{
			"_id":                    model0.docID("remote-application2"),
			"bindings":               bson.M{},
			"endpoints":              []interface{}{},
			"is-consumer-proxy":      false,
			"life":                   0,
			"model-uuid":             model0.ModelUUID(),
			"name":                   "remote-application2",
			"offer-uuid":             "",
			"relationcount":          0,
			"source-controller-uuid": extControllerUUID,
			"source-model-uuid":      modelUUID1,
			"spaces":                 []interface{}{},
		},
		{
			"_id":                    model0.docID("remote-application3"),
			"bindings":               bson.M{},
			"endpoints":              []interface{}{},
			"is-consumer-proxy":      false,
			"life":                   0,
			"model-uuid":             model0.ModelUUID(),
			"name":                   "remote-application3",
			"offer-uuid":             "",
			"relationcount":          0,
			"source-controller-uuid": "",
			"source-model-uuid":      modelUUID2,
			"spaces":                 []interface{}{},
		},
		{
			"_id":                    model0.docID("remote-application4"),
			"bindings":               bson.M{},
			"endpoints":              []interface{}{},
			"is-consumer-proxy":      true,
			"life":                   0,
			"model-uuid":             model0.ModelUUID(),
			"name":                   "remote-application4",
			"offer-uuid":             "",
			"relationcount":          0,
			"source-controller-uuid": "",
			"source-model-uuid":      modelUUID1,
			"spaces":                 []interface{}{},
		},
		{
			"_id":                    model1.docID("remote-application5"),
			"bindings":               bson.M{},
			"endpoints":              []interface{}{},
			"is-consumer-proxy":      false,
			"life":                   0,
			"model-uuid":             model1.ModelUUID(),
			"name":                   "remote-application5",
			"offer-uuid":             "",
			"relationcount":          0,
			"source-controller-uuid": extControllerUUID,
			"source-model-uuid":      modelUUID1,
			"spaces":                 []interface{}{},
		},
	}
	sort.Sort(expectedApps)

	appColl, aCloser := s.state.db().GetRawCollection(remoteApplicationsC)
	defer aCloser()
	s.assertUpgradedData(c, UpdateExternalControllerInfo,
		upgradedData(appColl, expectedApps),
	)

	// Check the ref counts.
	refcounts, closer := s.state.db().GetCollection(globalRefcountsC)
	defer closer()
	key := externalControllerRefCountKey(extControllerUUID)
	count, err := nsRefcounts.read(refcounts, key)
	c.Assert(err, jc.ErrorIsNil)
	c.Assert(count, gc.Equals, 3)

	// Check the orphaned controller is removed and we still have
	// the in use controller.
	ec = NewExternalControllers(s.state)
	_, err = ec.Controller(coretesting.ControllerTag.Id())
	c.Assert(err, jc.Satisfies, errors.IsNotFound)
	_, err = ec.Controller(extControllerUUID)
	c.Assert(err, jc.ErrorIsNil)
}

func (s *upgradesSuite) TestUpdateExternalControllerInfoFixRefCount(c *gc.C) {
	model0 := s.makeModel(c, "model-0", coretesting.Attrs{})
	defer func() {
		_ = model0.Close()
	}()

	extControllerUUID := utils.MustNewUUID().String()
	modelUUID1 := utils.MustNewUUID().String()

	ec := NewExternalControllers(s.state)
	_, err := ec.Save(crossmodel.ControllerInfo{
		ControllerTag: names.NewControllerTag(extControllerUUID),
		Addrs:         []string{"10.0.0.1:17070"},
	}, modelUUID1)
	c.Assert(err, jc.ErrorIsNil)
	_, err = ec.Save(crossmodel.ControllerInfo{
		ControllerTag: coretesting.ControllerTag,
		Addrs:         []string{"10.0.0.2:17070"},
	}, coretesting.ModelTag.Id())
	c.Assert(err, jc.ErrorIsNil)

	_, err = model0.AddRemoteApplication(AddRemoteApplicationParams{
		Name:        "remote-application",
		SourceModel: names.NewModelTag(modelUUID1),
	})
	c.Assert(err, jc.ErrorIsNil)
	_, err = model0.AddRemoteApplication(AddRemoteApplicationParams{
		Name:        "remote-application2",
		SourceModel: names.NewModelTag(modelUUID1),
	})
	c.Assert(err, jc.ErrorIsNil)

	// Add a bad ref count.
	refcounts, closer := s.state.db().GetCollection(globalRefcountsC)
	defer closer()
	key := externalControllerRefCountKey(extControllerUUID)
	op, err := nsRefcounts.CreateOrIncRefOp(refcounts, key, 1)
	c.Assert(err, jc.ErrorIsNil)
	err = s.state.db().RunTransaction([]txn.Op{op})
	c.Assert(err, jc.ErrorIsNil)

	expectedApps := bsonMById{
		{
			"_id":                    model0.docID("remote-application"),
			"bindings":               bson.M{},
			"endpoints":              []interface{}{},
			"is-consumer-proxy":      false,
			"life":                   0,
			"model-uuid":             model0.ModelUUID(),
			"name":                   "remote-application",
			"offer-uuid":             "",
			"relationcount":          0,
			"source-controller-uuid": extControllerUUID,
			"source-model-uuid":      modelUUID1,
			"spaces":                 []interface{}{},
		},
		{
			"_id":                    model0.docID("remote-application2"),
			"bindings":               bson.M{},
			"endpoints":              []interface{}{},
			"is-consumer-proxy":      false,
			"life":                   0,
			"model-uuid":             model0.ModelUUID(),
			"name":                   "remote-application2",
			"offer-uuid":             "",
			"relationcount":          0,
			"source-controller-uuid": extControllerUUID,
			"source-model-uuid":      modelUUID1,
			"spaces":                 []interface{}{},
		},
	}
	sort.Sort(expectedApps)

	appColl, aCloser := s.state.db().GetRawCollection(remoteApplicationsC)
	defer aCloser()
	s.assertUpgradedData(c, UpdateExternalControllerInfo,
		upgradedData(appColl, expectedApps),
	)

	// Check the ref counts.
	count, err := nsRefcounts.read(refcounts, key)
	c.Assert(err, jc.ErrorIsNil)
	c.Assert(count, gc.Equals, 2)
}

func (s *upgradesSuite) TestRemoveInvalidCharmPlaceholders(c *gc.C) {
	model1 := s.makeModel(c, "model-1", coretesting.Attrs{})
	model2 := s.makeModel(c, "model-2", coretesting.Attrs{})
	defer func() {
		_ = model1.Close()
		_ = model2.Close()
	}()

	uuid1 := model1.ModelUUID()
	uuid2 := model2.ModelUUID()

	charmColl, charmCloser := s.state.db().GetRawCollection(charmsC)
	defer charmCloser()

	appColl, appCloser := s.state.db().GetRawCollection(applicationsC)
	defer appCloser()

	var err error
	err = charmColl.Insert(bson.M{
		"_id":         ensureModelUUID(uuid1, "charm1"),
		"model-uuid":  uuid1,
		"url":         charm.MustParseURL("ch:test-1").String(),
		"placeholder": true,
	})
	c.Assert(err, jc.ErrorIsNil)
	err = charmColl.Insert(bson.M{
		"_id":         ensureModelUUID(uuid2, "charm2"),
		"model-uuid":  uuid2,
		"url":         charm.MustParseURL("ch:test-2").String(),
		"placeholder": true,
	})
	c.Assert(err, jc.ErrorIsNil)
	err = charmColl.Insert(bson.M{
		"_id":         ensureModelUUID(uuid2, "charm3"),
		"model-uuid":  uuid2,
		"url":         charm.MustParseURL("ch:test-3").String(),
		"placeholder": false,
	})
	c.Assert(err, jc.ErrorIsNil)
	err = appColl.Insert(bson.M{
		"_id":        ensureModelUUID(uuid1, "app1"),
		"name":       "app1",
		"model-uuid": uuid1,
		"charmurl":   charm.MustParseURL("ch:test-1").String(),
	})
	c.Assert(err, jc.ErrorIsNil)

	expected := bsonMById{
		{
			"_id":         ensureModelUUID(uuid1, "charm1"),
			"model-uuid":  uuid1,
			"url":         charm.MustParseURL("ch:test-1").String(),
			"placeholder": true,
		},
		{
			"_id":         ensureModelUUID(uuid2, "charm3"),
			"model-uuid":  uuid2,
			"url":         charm.MustParseURL("ch:test-3").String(),
			"placeholder": false,
		},
	}

	sort.Sort(expected)
	s.assertUpgradedData(c, RemoveInvalidCharmPlaceholders,
		upgradedData(charmColl, expected),
	)
}

func (s *upgradesSuite) TestSetContainerAddressOriginToMachine(c *gc.C) {
	col, closer := s.state.db().GetRawCollection(ipAddressesC)
	defer closer()

	uuid1 := utils.MustNewUUID().String()
	uuid2 := utils.MustNewUUID().String()

	err := col.Insert(bson.M{
		"_id":        uuid1 + ":principal/1",
		"model-uuid": uuid1,
		"machine-id": "0",
		"origin":     "provider",
	}, bson.M{
		"_id":        uuid1 + ":telegraf/1",
		"model-uuid": uuid1,
		"machine-id": "0/lxd/0",
		"origin":     "provider",
	}, bson.M{
		"_id":        uuid2 + ":telegraf/0",
		"model-uuid": uuid2,
		"machine-id": "11/kvm/11",
		"origin":     "provider",
	})
	c.Assert(err, jc.ErrorIsNil)

	// The first origin is unchanged - it is not a container/VM in-machine.
	expected := bsonMById{
		{
			"_id":        uuid1 + ":principal/1",
			"model-uuid": uuid1,
			"machine-id": "0",
			"origin":     "provider",
		}, {
			"_id":        uuid1 + ":telegraf/1",
			"model-uuid": uuid1,
			"machine-id": "0/lxd/0",
			"origin":     "machine",
		}, {
			"_id":        uuid2 + ":telegraf/0",
			"model-uuid": uuid2,
			"machine-id": "11/kvm/11",
			"origin":     "machine",
		},
	}

	sort.Sort(expected)
	s.assertUpgradedData(c, SetContainerAddressOriginToMachine, upgradedData(col, expected))
}

func (s *upgradesSuite) TestUpdateCharmOriginAfterSetSeries(c *gc.C) {
	model1 := s.makeModel(c, "model-1", coretesting.Attrs{})
	model2 := s.makeModel(c, "model-2", coretesting.Attrs{})
	defer func() {
		_ = model1.Close()
		_ = model2.Close()
	}()

	uuid1 := model1.ModelUUID()
	uuid2 := model2.ModelUUID()

	appColl, appCloser := s.state.db().GetRawCollection(applicationsC)
	defer appCloser()

	var err error
	err = appColl.Insert(bson.M{
		"_id":        ensureModelUUID(uuid1, "app1"),
		"model-uuid": uuid1,
		"charmurl":   charm.MustParseURL("cs:test").String(),
		"series":     "focal",
		"charm-origin": bson.M{
			"platform": bson.M{
				"architecture": "amd64",
				"series":       "focal",
			},
		},
	})
	c.Assert(err, jc.ErrorIsNil)
	err = appColl.Insert(bson.M{
		"_id":        ensureModelUUID(uuid2, "app2"),
		"model-uuid": uuid2,
		"charmurl":   charm.MustParseURL("ch:test").String(),
		"series":     "focal",
		"charm-origin": bson.M{
			"platform": bson.M{
				"architecture": "amd64",
				"series":       "bionic",
			},
		},
	})
	c.Assert(err, jc.ErrorIsNil)

	expected := bsonMById{
		{
			"_id":        ensureModelUUID(uuid1, "app1"),
			"model-uuid": uuid1,
			"charmurl":   "cs:test",
			"charm-origin": bson.M{
				"platform": bson.M{
					"architecture": "amd64",
					"series":       "focal",
				},
			},
			"series": "focal",
		},
		{
			"_id":        ensureModelUUID(uuid2, "app2"),
			"model-uuid": uuid2,
			"charmurl":   "ch:test",
			"charm-origin": bson.M{
				"platform": bson.M{
					"architecture": "amd64",
					"series":       "focal",
				},
			},
			"series": "focal",
		},
	}

	sort.Sort(expected)
	s.assertUpgradedData(c, UpdateCharmOriginAfterSetSeries,
		upgradedData(appColl, expected),
	)
}

func (s *upgradesSuite) TestUpdateOperationWithEnqueuingErrors(c *gc.C) {
	model1 := s.makeModel(c, "model-1", coretesting.Attrs{})
	model2 := s.makeModel(c, "model-2", coretesting.Attrs{})
	defer func() {
		_ = model1.Close()
		_ = model2.Close()
	}()

	uuid1 := model1.ModelUUID()
	uuid2 := model2.ModelUUID()

	opColl, opCloser := s.state.db().GetRawCollection(operationsC)
	defer opCloser()
	setupOperationsTestUpdateOperationWithEnqueuingErrors(c, opColl, uuid1, uuid2)

	actColl, actCloser := s.state.db().GetRawCollection(actionsC)
	defer actCloser()
	setupActionsTestUpdateOperationWithEnqueuingErrors(c, actColl, uuid1, uuid2)

	expected := bsonMById{
		{
			"_id":                 ensureModelUUID(uuid1, "1"),
			"model-uuid":          uuid1,
			"summary":             "fortune run on unit-juju-qa-test-0,unit-juju-qa-test-1,unit-juju-qa-test-2,unit-juju-qa-test-3",
			"fail":                "\"unit-juju-qa-test-3\" not found",
			"complete-task-count": 0,
			"status":              "running",
			"spawned-task-count":  3,
		},
		{
			"_id":                 ensureModelUUID(uuid2, "1"),
			"model-uuid":          uuid2,
			"summary":             "fortune run on unit-juju-qa-test-3",
			"fail":                "\"unit-juju-qa-test-3\" not found",
			"status":              "error",
			"complete-task-count": 0,
			"spawned-task-count":  0,
		},
		{
			"_id":                 ensureModelUUID(uuid2, "2"),
			"model-uuid":          uuid2,
			"summary":             "fortune run on unit-juju-qa-test-3,unit-juju-qa-test-3",
			"fail":                "",
			"status":              "completed",
			"complete-task-count": 2,
			"spawned-task-count":  2,
		},
	}
	sort.Sort(expected)
	s.assertUpgradedData(c, UpdateOperationWithEnqueuingErrors,
		upgradedData(opColl, expected),
	)
}

func setupOperationsTestUpdateOperationWithEnqueuingErrors(c *gc.C, opColl *mgo.Collection, uuid1, uuid2 string) {

	docs := []bson.M{
		{ // One of N actions failed enqueuing.
			"_id":                 ensureModelUUID(uuid1, "1"),
			"model-uuid":          uuid1,
			"summary":             "fortune run on unit-juju-qa-test-0,unit-juju-qa-test-1,unit-juju-qa-test-2,unit-juju-qa-test-3",
			"status":              "error",
			"fail":                "\"unit-juju-qa-test-3\" not found",
			"complete-task-count": 0,
			"spawned-task-count":  4,
		},
		{ // All actions failed enqueuing.
			"_id":                 ensureModelUUID(uuid2, "1"),
			"model-uuid":          uuid2,
			"summary":             "fortune run on unit-juju-qa-test-3",
			"fail":                "\"unit-juju-qa-test-3\" not found",
			"status":              "error",
			"complete-task-count": 0,
			"spawned-task-count":  1,
		},
		{ // Enqueuing was successful.
			"_id":                 ensureModelUUID(uuid2, "2"),
			"model-uuid":          uuid2,
			"summary":             "fortune run on unit-juju-qa-test-3,unit-juju-qa-test-3",
			"fail":                "",
			"status":              "completed",
			"complete-task-count": 2,
			"spawned-task-count":  2,
		},
	}
	err := opColl.Insert(docs[0], docs[1], docs[2])
	c.Assert(err, jc.ErrorIsNil)
}

func setupActionsTestUpdateOperationWithEnqueuingErrors(c *gc.C, actColl *mgo.Collection, uuid1, uuid2 string) {
	docs := []bson.M{
		{
			"_id":        ensureModelUUID(uuid1, "2"),
			"model-uuid": uuid1,
			"operation":  "1",
		},
		{
			"_id":        ensureModelUUID(uuid1, "3"),
			"model-uuid": uuid1,
			"operation":  "1",
		},
		{
			"_id":        ensureModelUUID(uuid1, "4"),
			"model-uuid": uuid1,
			"operation":  "1",
		},
		{
			"_id":        ensureModelUUID(uuid2, "3"),
			"model-uuid": uuid2,
			"operation":  "2",
		},
		{
			"_id":        ensureModelUUID(uuid2, "4"),
			"model-uuid": uuid2,
			"operation":  "2",
		},
	}
	err := actColl.Insert(docs[0], docs[1], docs[2])
	c.Assert(err, jc.ErrorIsNil)
}

func (s *upgradesSuite) TestRemoveLocalCharmOriginChannels(c *gc.C) {
	model1 := s.makeModel(c, "model-1", coretesting.Attrs{})
	model2 := s.makeModel(c, "model-2", coretesting.Attrs{})
	defer func() {
		_ = model1.Close()
		_ = model2.Close()
	}()

	uuid1 := model1.ModelUUID()
	uuid2 := model2.ModelUUID()

	appColl, appCloser := s.state.db().GetRawCollection(applicationsC)
	defer appCloser()

	var err error
	err = appColl.Insert(bson.M{
		"_id":        ensureModelUUID(uuid1, "app1"),
		"name":       "app1",
		"model-uuid": uuid1,
		"charmurl":   charm.MustParseURL("cs:test").String(),
	})
	c.Assert(err, jc.ErrorIsNil)
	err = appColl.Insert(bson.M{
		"_id":        ensureModelUUID(uuid1, "app2"),
		"name":       "app2",
		"model-uuid": uuid1,
		"charmurl":   charm.MustParseURL("local:test").String(),
		"charm-origin": bson.M{
			"source":   "local",
			"type":     "charm",
			"revision": 12,
			"channel": bson.M{
				"risk": "",
			},
			"platform": bson.M{
				"architecture": "amd64",
				"series":       "focal",
			},
		},
	})
	c.Assert(err, jc.ErrorIsNil)
	err = appColl.Insert(bson.M{
		"_id":        ensureModelUUID(uuid2, "app3"),
		"name":       "app3",
		"model-uuid": uuid2,
		"charmurl":   charm.MustParseURL("local:test2").String(),
		"charm-origin": bson.M{
			"source":   "local",
			"type":     "charm",
			"id":       "local:test",
			"hash":     "",
			"revision": -1,
			"platform": bson.M{
				"architecture": "amd64",
				"series":       "focal",
			},
		},
	})
	c.Assert(err, jc.ErrorIsNil)
	err = appColl.Insert(bson.M{
		"_id":        ensureModelUUID(uuid2, "app4"),
		"name":       "app4",
		"model-uuid": uuid2,
		"charmurl":   charm.MustParseURL("cs:focal/test-13").String(),
		"cs-channel": "edge",
		"charm-origin": bson.M{
			"source":   "charm-store",
			"type":     "charm",
			"revision": 12,
			"channel": bson.M{
				"track": "latest",
				"risk":  "stable",
			},
			"platform": bson.M{
				"architecture": "amd64",
				"series":       "focal",
			},
		},
>>>>>>> 22559093
	})
	c.Assert(err, jc.ErrorIsNil)
	return st
}

type bsonMById []bson.M

func (x bsonMById) Len() int { return len(x) }

func (x bsonMById) Swap(i, j int) { x[i], x[j] = x[j], x[i] }

func (x bsonMById) Less(i, j int) bool {
	return x[i]["_id"].(string) < x[j]["_id"].(string)
}

func (s *upgradesSuite) checkAddPruneSettings(c *gc.C, ageProp, sizeProp, defaultAge, defaultSize string, updateFunc func(pool *StatePool) error) {
	settingsColl, settingsCloser := s.state.db().GetRawCollection(settingsC)
	defer settingsCloser()
	_, err := settingsColl.RemoveAll(nil)
	c.Assert(err, jc.ErrorIsNil)

	m1 := s.makeModel(c, "m1", coretesting.Attrs{
		ageProp:  "96h",
		sizeProp: "4G",
	})
	defer m1.Close()

	m2 := s.makeModel(c, "m2", coretesting.Attrs{})
	defer m2.Close()

	err = settingsColl.Insert(bson.M{
		"_id": "someothersettingshouldnotbetouched",
		// non-model setting: should not be touched
		"settings": bson.M{"key": "value"},
	})
	c.Assert(err, jc.ErrorIsNil)

	model1, err := m1.Model()
	c.Assert(err, jc.ErrorIsNil)
	cfg1, err := model1.ModelConfig()
	c.Assert(err, jc.ErrorIsNil)
	expected1 := cfg1.AllAttrs()
	expected1["resource-tags"] = ""

	model2, err := m2.Model()
	c.Assert(err, jc.ErrorIsNil)
	cfg2, err := model2.ModelConfig()
	c.Assert(err, jc.ErrorIsNil)
	expected2 := cfg2.AllAttrs()
	expected2[ageProp] = defaultAge
	expected2[sizeProp] = defaultSize
	expected2["resource-tags"] = ""

	expectedSettings := bsonMById{
		{
			"_id":        m1.ModelUUID() + ":e",
			"settings":   bson.M(expected1),
			"model-uuid": m1.ModelUUID(),
		}, {
			"_id":        m2.ModelUUID() + ":e",
			"settings":   bson.M(expected2),
			"model-uuid": m2.ModelUUID(),
		}, {
			"_id":      "someothersettingshouldnotbetouched",
			"settings": bson.M{"key": "value"},
		},
	}
	sort.Sort(expectedSettings)

	s.assertUpgradedData(c, updateFunc,
		upgradedData(settingsColl, expectedSettings),
	)
}

func (s *upgradesSuite) makeCaasModel(c *gc.C, name string, cred names.CloudCredentialTag, attr coretesting.Attrs) *State {
	uuid := utils.MustNewUUID()
	cfg := coretesting.CustomModelConfig(c, coretesting.Attrs{
		"name": name,
		"uuid": uuid.String(),
	}.Merge(attr))
	m, err := s.state.Model()
	c.Assert(err, jc.ErrorIsNil)
	_, st, err := s.controller.NewModel(ModelArgs{
		Type:                    ModelTypeCAAS,
		CloudName:               "dummy",
		CloudRegion:             "dummy-region",
		CloudCredential:         cred,
		Config:                  cfg,
		Owner:                   m.Owner(),
		StorageProviderRegistry: provider.CommonStorageProviders(),
	})
	c.Assert(err, jc.ErrorIsNil)
	return st
}

// makeApplication doesn't do what you think it does here. You can read the
// applicationDoc, but you can't update it using the txn.Op. It will report that
// the transaction failed because the `Assert: txn.DocExists` is wrong, even
// though we got the application from the database.
// We should move the Insert into a bson.M/bson.D
func (s *upgradesSuite) makeApplication(c *gc.C, uuid, name string, life Life) {
	coll, closer := s.state.db().GetRawCollection(applicationsC)
	defer closer()

	curl := "cs:test-charm"
	err := coll.Insert(applicationDoc{
		DocID:     ensureModelUUID(uuid, name),
		Name:      name,
		ModelUUID: uuid,
		CharmURL:  &curl,
		Life:      life,
	})
	c.Assert(err, jc.ErrorIsNil)
}

func (s *upgradesSuite) TestCorrectCharmOriginsMultiAppSingleCharm(c *gc.C) {
	model1 := s.makeModel(c, "model-1", coretesting.Attrs{})
	model2 := s.makeModel(c, "model-2", coretesting.Attrs{})
	defer func() {
		_ = model1.Close()
		_ = model2.Close()
	}()

	uuid1 := model1.ModelUUID()
	uuid2 := model2.ModelUUID()

	appColl, appCloser := s.state.db().GetRawCollection(applicationsC)
	defer appCloser()

	var err error
	err = appColl.Insert(bson.M{
		"_id":        ensureModelUUID(uuid1, "app1"),
		"name":       "app1",
		"model-uuid": uuid1,
		"charmurl":   charm.MustParseURL("cs:test").String(),
		"charm-origin": bson.M{
			"source": "charm-store",
		},
	})
	c.Assert(err, jc.ErrorIsNil)
	err = appColl.Insert(bson.M{
		"_id":        ensureModelUUID(uuid1, "app2"),
		"name":       "app2",
		"model-uuid": uuid1,
		"charmurl":   charm.MustParseURL("ch:amd64/focal/test").String(),
		"charm-origin": bson.M{
			"source":   "charm-hub",
			"type":     "charm",
			"id":       "yyyy5",
			"hash":     "xxxx5",
			"revision": 12,
			"channel": bson.M{
				"track": "latest",
				"risk":  "edge",
			},
			"platform": bson.M{
				"architecture": "amd64",
				"os":           "ubuntu",
				"channel":      "20.04",
			},
		},
	})
	c.Assert(err, jc.ErrorIsNil)
	err = appColl.Insert(bson.M{
		"_id":        ensureModelUUID(uuid2, "app3"),
		"name":       "app3",
		"model-uuid": uuid2,
		"charmurl":   charm.MustParseURL("local:test2").String(),
		"charm-origin": bson.M{
			"source": "local",
		},
	})
	c.Assert(err, jc.ErrorIsNil)
	err = appColl.Insert(bson.M{
		"_id":        ensureModelUUID(uuid2, "app4"),
		"name":       "app4",
		"model-uuid": uuid2,
		"charmurl":   charm.MustParseURL("ch:amd64/focal/testtwo").String(),
		"charm-origin": bson.M{
			"source":   "charm-hub",
			"type":     "charm",
			"id":       "yyyy",
			"hash":     "xxxx",
			"revision": 12,
			"channel": bson.M{
				"track": "latest",
				"risk":  "edge",
			},
			"platform": bson.M{
				"architecture": "amd64",
				"os":           "ubuntu",
				"channel":      "20.04",
			},
		},
	})
	c.Assert(err, jc.ErrorIsNil)
	err = appColl.Insert(bson.M{
		"_id":        ensureModelUUID(uuid2, "app5"),
		"name":       "app5",
		"model-uuid": uuid2,
		"charmurl":   charm.MustParseURL("ch:amd64/focal/testtwo").String(),
		"charm-origin": bson.M{
			"source":   "charm-hub",
			"type":     "charm",
			"id":       "",
			"hash":     "",
			"revision": 12,
			"channel": bson.M{
				"track": "8.0",
				"risk":  "stable",
			},
			"platform": bson.M{
				"architecture": "amd64",
				"os":           "ubuntu",
				"channel":      "20.04",
			},
		},
	})
	c.Assert(err, jc.ErrorIsNil)

	expected := bsonMById{
		{
			"_id":        ensureModelUUID(uuid1, "app1"),
			"model-uuid": uuid1,
			"name":       "app1",
			"charmurl":   "cs:test",
			"charm-origin": bson.M{
				"source": "charm-store",
			},
		},
		{
			"_id":        ensureModelUUID(uuid1, "app2"),
			"model-uuid": uuid1,
			"name":       "app2",
			"charmurl":   "ch:amd64/focal/test",
			"charm-origin": bson.M{
				"source":   "charm-hub",
				"type":     "charm",
				"id":       "yyyy5",
				"hash":     "xxxx5",
				"revision": 12,
				"channel": bson.M{
					"track": "latest",
					"risk":  "edge",
				},
				"platform": bson.M{
					"architecture": "amd64",
					"os":           "ubuntu",
					"channel":      "20.04",
				},
			},
		},
		{
			"_id":        ensureModelUUID(uuid2, "app3"),
			"model-uuid": uuid2,
			"name":       "app3",
			"charmurl":   "local:test2",
			"charm-origin": bson.M{
				"source": "local",
			},
		},
		{
			"_id":        ensureModelUUID(uuid2, "app4"),
			"model-uuid": uuid2,
			"name":       "app4",
			"charmurl":   charm.MustParseURL("ch:amd64/focal/testtwo").String(),
			"charm-origin": bson.M{
				"source":   "charm-hub",
				"type":     "charm",
				"id":       "yyyy",
				"hash":     "xxxx",
				"revision": 12,
				"channel": bson.M{
					"track": "latest",
					"risk":  "edge",
				},
				"platform": bson.M{
					"architecture": "amd64",
					"os":           "ubuntu",
					"channel":      "20.04",
				},
			},
		},
		{
			"_id":        ensureModelUUID(uuid2, "app5"),
			"model-uuid": uuid2,
			"name":       "app5",
			"charmurl":   charm.MustParseURL("ch:amd64/focal/testtwo").String(),
			"charm-origin": bson.M{
				"source":   "charm-hub",
				"type":     "charm",
				"id":       "yyyy",
				"hash":     "xxxx",
				"revision": 12,
				"channel": bson.M{
					"track": "8.0",
					"risk":  "stable",
				},
				"platform": bson.M{
					"architecture": "amd64",
					"os":           "ubuntu",
					"channel":      "20.04",
				},
			},
		},
	}

	sort.Sort(expected)
	s.assertUpgradedData(c, CorrectCharmOriginsMultiAppSingleCharm,
		upgradedData(appColl, expected),
	)
}

type docById []bson.M

func (d docById) Len() int           { return len(d) }
func (d docById) Swap(i, j int)      { d[i], d[j] = d[j], d[i] }
func (d docById) Less(i, j int) bool { return d[i]["_id"].(string) < d[j]["_id"].(string) }<|MERGE_RESOLUTION|>--- conflicted
+++ resolved
@@ -9,7 +9,6 @@
 	"github.com/juju/charm/v9"
 	"github.com/juju/mgo/v3"
 	"github.com/juju/mgo/v3/bson"
-	"github.com/juju/names/v4"
 	jc "github.com/juju/testing/checkers"
 	"github.com/juju/utils/v3"
 	"github.com/kr/pretty"
@@ -77,307 +76,9 @@
 		Config:                  cfg,
 		Owner:                   m.Owner(),
 		StorageProviderRegistry: provider.CommonStorageProviders(),
-<<<<<<< HEAD
-=======
 	})
 	c.Assert(err, jc.ErrorIsNil)
 	return st
-}
-
-func (s *upgradesSuite) TestAddStatusHistoryPruneSettings(c *gc.C) {
-	s.checkAddPruneSettings(c, "max-status-history-age", "max-status-history-size", config.DefaultStatusHistoryAge, config.DefaultStatusHistorySize, AddStatusHistoryPruneSettings)
-}
-
-func (s *upgradesSuite) TestAddActionPruneSettings(c *gc.C) {
-	s.checkAddPruneSettings(c, "max-action-results-age", "max-action-results-size", config.DefaultActionResultsAge, config.DefaultActionResultsSize, AddActionPruneSettings)
-}
-
-func (s *upgradesSuite) TestAddUpdateStatusHookSettings(c *gc.C) {
-	settingsColl, settingsCloser := s.state.db().GetRawCollection(settingsC)
-	defer settingsCloser()
-	_, err := settingsColl.RemoveAll(nil)
-	c.Assert(err, jc.ErrorIsNil)
-
-	// One model has a valid setting that is not default.
-	m1 := s.makeModel(c, "m1", coretesting.Attrs{
-		"update-status-hook-interval": "20m",
-	})
-	defer m1.Close()
-
-	// This model is missing a setting entirely.
-	m2 := s.makeModel(c, "m2", coretesting.Attrs{})
-	defer m2.Close()
-	// We remove the 'update-status-hook-interval' value to
-	// represent an old-style model that needs updating.
-	settingsKey := m2.ModelUUID() + ":e"
-	err = settingsColl.UpdateId(settingsKey,
-		bson.M{"$unset": bson.M{"settings.update-status-hook-interval": ""}})
-	c.Assert(err, jc.ErrorIsNil)
-
-	// And something that isn't model settings
-	err = settingsColl.Insert(bson.M{
-		"_id": "someothersettingshouldnotbetouched",
-		// non-model setting: should not be touched
-		"settings": bson.M{"key": "value"},
-	})
-	c.Assert(err, jc.ErrorIsNil)
-
-	model1, err := m1.Model()
-	c.Assert(err, jc.ErrorIsNil)
-	cfg1, err := model1.ModelConfig()
-	c.Assert(err, jc.ErrorIsNil)
-	expected1 := cfg1.AllAttrs()
-	expected1["resource-tags"] = ""
-
-	model2, err := m2.Model()
-	c.Assert(err, jc.ErrorIsNil)
-	cfg2, err := model2.ModelConfig()
-	c.Assert(err, jc.ErrorIsNil)
-	expected2 := cfg2.AllAttrs()
-	expected2["update-status-hook-interval"] = "5m"
-	expected2["resource-tags"] = ""
-
-	expectedSettings := bsonMById{
-		{
-			"_id":        m1.ModelUUID() + ":e",
-			"settings":   bson.M(expected1),
-			"model-uuid": m1.ModelUUID(),
-		}, {
-			"_id":        m2.ModelUUID() + ":e",
-			"settings":   bson.M(expected2),
-			"model-uuid": m2.ModelUUID(),
-		}, {
-			"_id":      "someothersettingshouldnotbetouched",
-			"settings": bson.M{"key": "value"},
-		},
-	}
-	sort.Sort(expectedSettings)
-
-	s.assertUpgradedData(c, AddUpdateStatusHookSettings,
-		upgradedData(settingsColl, expectedSettings),
-	)
-}
-
-func (s *upgradesSuite) TestAddStorageInstanceConstraints(c *gc.C) {
-	storageInstancesColl, storageInstancesCloser := s.state.db().GetRawCollection(storageInstancesC)
-	defer storageInstancesCloser()
-	storageConstraintsColl, storageConstraintsCloser := s.state.db().GetRawCollection(storageConstraintsC)
-	defer storageConstraintsCloser()
-	volumesColl, volumesCloser := s.state.db().GetRawCollection(volumesC)
-	defer volumesCloser()
-	filesystemsColl, filesystemsCloser := s.state.db().GetRawCollection(filesystemsC)
-	defer filesystemsCloser()
-	unitsColl, unitsCloser := s.state.db().GetRawCollection(unitsC)
-	defer unitsCloser()
-
-	uuid := s.state.ModelUUID()
-
-	err := storageInstancesColl.Insert(bson.M{
-		"_id":         uuid + ":pgdata/0",
-		"id":          "pgdata/0",
-		"model-uuid":  uuid,
-		"storagekind": StorageKindUnknown,
-		"constraints": bson.M{
-			"pool": "goodidea",
-			"size": 99,
-		},
-	}, bson.M{
-		// corresponds to volume-0
-		"_id":         uuid + ":pgdata/1",
-		"id":          "pgdata/1",
-		"model-uuid":  uuid,
-		"storagekind": StorageKindBlock,
-		"storagename": "pgdata",
-	}, bson.M{
-		// corresponds to volume-1
-		"_id":         uuid + ":pgdata/2",
-		"id":          "pgdata/2",
-		"model-uuid":  uuid,
-		"storagekind": StorageKindBlock,
-		"storagename": "pgdata",
-	}, bson.M{
-		// corresponds to filesystem-0
-		"_id":         uuid + ":pgdata/3",
-		"id":          "pgdata/3",
-		"model-uuid":  uuid,
-		"storagekind": StorageKindFilesystem,
-		"storagename": "pgdata",
-	}, bson.M{
-		// corresponds to filesystem-1
-		"_id":         uuid + ":pgdata/4",
-		"id":          "pgdata/4",
-		"model-uuid":  uuid,
-		"storagekind": StorageKindFilesystem,
-		"storagename": "pgdata",
-	}, bson.M{
-		// no volume or filesystem, owned by postgresql/0
-		"_id":         uuid + ":pgdata/5",
-		"id":          "pgdata/5",
-		"model-uuid":  uuid,
-		"storagekind": StorageKindBlock,
-		"storagename": "pgdata",
-		"owner":       "unit-postgresql-0",
-	}, bson.M{
-		// no volume, filesystem, or owner
-		"_id":         uuid + ":pgdata/6",
-		"id":          "pgdata/6",
-		"model-uuid":  uuid,
-		"storagekind": StorageKindBlock,
-		"storagename": "pgdata",
-	})
-	c.Assert(err, jc.ErrorIsNil)
-
-	err = volumesColl.Insert(bson.M{
-		"_id":        uuid + ":0",
-		"name":       "0",
-		"model-uuid": uuid,
-		"storageid":  "pgdata/1",
-		"info": bson.M{
-			"pool": "modelscoped",
-			"size": 1024,
-		},
-	}, bson.M{
-		"_id":        uuid + ":1",
-		"name":       "1",
-		"model-uuid": uuid,
-		"storageid":  "pgdata/2",
-		"params": bson.M{
-			"pool": "static",
-			"size": 2048,
-		},
-	})
-	c.Assert(err, jc.ErrorIsNil)
-
-	err = filesystemsColl.Insert(bson.M{
-		"_id":          uuid + ":0",
-		"filesystemid": "0",
-		"model-uuid":   uuid,
-		"storageid":    "pgdata/3",
-		"info": bson.M{
-			"pool": "modelscoped",
-			"size": 4096,
-		},
-	}, bson.M{
-		"_id":          uuid + ":1",
-		"filesystemid": "1",
-		"model-uuid":   uuid,
-		"storageid":    "pgdata/4",
-		"params": bson.M{
-			"pool": "static",
-			"size": 8192,
-		},
-	})
-	c.Assert(err, jc.ErrorIsNil)
-
-	err = unitsColl.Insert(bson.M{
-		"_id":         uuid + ":postgresql/0",
-		"name":        "postgresql/0",
-		"model-uuid":  uuid,
-		"application": "postgresql",
-		"life":        Alive,
-		"series":      "xenial",
-		"charmurl":    "local:xenial/postgresql-1",
-	})
-	c.Assert(err, jc.ErrorIsNil)
-
-	err = storageConstraintsColl.Insert(bson.M{
-		"_id":        uuid + ":asc#postgresql#local:xenial/postgresql-1",
-		"model-uuid": uuid,
-		"constraints": bson.M{
-			"pgdata": bson.M{
-				"pool":  "pgdata-pool",
-				"size":  1234,
-				"count": 99,
-			},
-		},
-	})
-	c.Assert(err, jc.ErrorIsNil)
-
-	// We expect that:
-	//  - pgdata/0 is unchanged, since it already has a constraints field.
-	//  - pgdata/1 gets constraints from volume-0's info
-	//  - pgdata/2 gets constraints from volume-1's params
-	//  - pgdata/3 gets constraints from filesystem-0's info
-	//  - pgdata/4 gets constraints from filesystem-1's params
-	//  - pgdata/5 gets constraints from the postgresql application's
-	//    storage constraints.
-	//  - pgdata/6 gets default constraints.
-
-	expectedStorageInstances := []bson.M{{
-		"_id":         uuid + ":pgdata/0",
-		"id":          "pgdata/0",
-		"model-uuid":  uuid,
-		"storagekind": int(StorageKindUnknown),
-		"constraints": bson.M{
-			"pool": "goodidea",
-			"size": 99,
-		},
-	}, {
-		"_id":         uuid + ":pgdata/1",
-		"id":          "pgdata/1",
-		"model-uuid":  uuid,
-		"storagekind": int(StorageKindBlock),
-		"storagename": "pgdata",
-		"constraints": bson.M{
-			"pool": "modelscoped",
-			"size": int64(1024),
-		},
-	}, {
-		"_id":         uuid + ":pgdata/2",
-		"id":          "pgdata/2",
-		"model-uuid":  uuid,
-		"storagekind": int(StorageKindBlock),
-		"storagename": "pgdata",
-		"constraints": bson.M{
-			"pool": "static",
-			"size": int64(2048),
-		},
-	}, {
-		"_id":         uuid + ":pgdata/3",
-		"id":          "pgdata/3",
-		"model-uuid":  uuid,
-		"storagekind": int(StorageKindFilesystem),
-		"storagename": "pgdata",
-		"constraints": bson.M{
-			"pool": "modelscoped",
-			"size": int64(4096),
-		},
-	}, {
-		"_id":         uuid + ":pgdata/4",
-		"id":          "pgdata/4",
-		"model-uuid":  uuid,
-		"storagekind": int(StorageKindFilesystem),
-		"storagename": "pgdata",
-		"constraints": bson.M{
-			"pool": "static",
-			"size": int64(8192),
-		},
-	}, {
-		"_id":         uuid + ":pgdata/5",
-		"id":          "pgdata/5",
-		"model-uuid":  uuid,
-		"storagekind": int(StorageKindBlock),
-		"storagename": "pgdata",
-		"owner":       "unit-postgresql-0",
-		"constraints": bson.M{
-			"pool": "pgdata-pool",
-			"size": int64(1234),
-		},
-	}, {
-		"_id":         uuid + ":pgdata/6",
-		"id":          "pgdata/6",
-		"model-uuid":  uuid,
-		"storagekind": int(StorageKindBlock),
-		"storagename": "pgdata",
-		"constraints": bson.M{
-			"pool": "loop",
-			"size": int64(1024),
-		},
-	}}
-
-	s.assertUpgradedData(c, AddStorageInstanceConstraints,
-		upgradedData(storageInstancesColl, expectedStorageInstances),
-	)
 }
 
 type bsonMById []bson.M
@@ -390,1840 +91,7 @@
 	return x[i]["_id"].(string) < x[j]["_id"].(string)
 }
 
-func (s *upgradesSuite) TestSplitLogCollection(c *gc.C) {
-	db := s.state.MongoSession().DB(logsDB)
-	oldLogs := db.C("logs")
-
-	uuids := []string{"fake-1", "fake-2", "fake-3"}
-
-	expected := map[string][]bson.M{}
-
-	for i := 0; i < 15; i++ {
-		modelUUID := uuids[i%3]
-		logRow := bson.M{
-			"_id": fmt.Sprintf("fake-objectid-%02d", i),
-			"t":   100 * i,
-			"e":   modelUUID,
-			"r":   "2.1.2",
-			"n":   fmt.Sprintf("fake-entitiy-%d", i),
-			"m":   "juju.coretesting",
-			"l":   "fake-file.go:1234",
-			"v":   int(loggo.DEBUG),
-			"x":   "test message",
-		}
-		err := oldLogs.Insert(logRow)
-		c.Assert(err, jc.ErrorIsNil)
-
-		delete(logRow, "e")
-		vals := expected[modelUUID]
-		expected[modelUUID] = append(vals, logRow)
-	}
-
-	err := SplitLogCollections(s.pool)
-	c.Assert(err, jc.ErrorIsNil)
-
-	// Now check the logs.
-	for _, uuid := range uuids {
-		newLogs := db.C(fmt.Sprintf("logs.%s", uuid))
-		numDocs, err := newLogs.Count()
-		c.Assert(err, jc.ErrorIsNil)
-		c.Assert(numDocs, gc.Equals, 5)
-
-		var docs []bson.M
-		err = newLogs.Find(nil).All(&docs)
-		c.Assert(err, jc.ErrorIsNil)
-
-		sort.Sort(bsonMById(docs))
-		c.Assert(docs, jc.DeepEquals, expected[uuid])
-	}
-
-	numDocs, err := oldLogs.Count()
-	c.Assert(err, jc.ErrorIsNil)
-	c.Assert(numDocs, gc.Equals, 0)
-
-	// Run again, should be fine.
-	err = SplitLogCollections(s.pool)
-	c.Logf("%#v", errors.Cause(err))
-	c.Assert(err, jc.ErrorIsNil)
-
-	// Now check the logs, just to be sure.
-	for _, uuid := range uuids {
-		newLogs := db.C(fmt.Sprintf("logs.%s", uuid))
-		numDocs, err := newLogs.Count()
-		c.Assert(err, jc.ErrorIsNil)
-		c.Assert(numDocs, gc.Equals, 5)
-
-		var docs []bson.M
-		err = newLogs.Find(nil).All(&docs)
-		c.Assert(err, jc.ErrorIsNil)
-
-		sort.Sort(bsonMById(docs))
-		c.Assert(docs, jc.DeepEquals, expected[uuid])
-	}
-}
-
-func (s *upgradesSuite) TestSplitLogsIgnoresDupeRecordsAlreadyThere(c *gc.C) {
-	db := s.state.MongoSession().DB(logsDB)
-	oldLogs := db.C("logs")
-
-	uuids := []string{"fake-1", "fake-2", "fake-3"}
-	expected := map[string][]bson.M{}
-
-	for i := 0; i < 15; i++ {
-		modelUUID := uuids[i%3]
-		logRow := bson.M{
-			"_id": fmt.Sprintf("fake-objectid-%02d", i),
-			"t":   100 * i,
-			"e":   modelUUID,
-			"r":   "2.1.2",
-			"n":   fmt.Sprintf("fake-entitiy-%d", i),
-			"m":   "juju.coretesting",
-			"l":   "fake-file.go:1234",
-			"v":   int(loggo.DEBUG),
-			"x":   "test message",
-		}
-		err := oldLogs.Insert(logRow)
-		c.Assert(err, jc.ErrorIsNil)
-
-		delete(logRow, "e")
-		vals := expected[modelUUID]
-		expected[modelUUID] = append(vals, logRow)
-	}
-
-	// Put the first expected output row in each destination
-	// collection already.
-	for modelUUID, rows := range expected {
-		targetColl := db.C("logs." + modelUUID)
-		err := targetColl.Insert(rows[0])
-		c.Assert(err, jc.ErrorIsNil)
-	}
-
-	err := SplitLogCollections(s.pool)
-	c.Assert(err, jc.ErrorIsNil)
-
-	// Now check the logs - the duplicates were ignored.
-	for _, uuid := range uuids {
-		newLogs := db.C(fmt.Sprintf("logs.%s", uuid))
-		numDocs, err := newLogs.Count()
-		c.Assert(err, jc.ErrorIsNil)
-		c.Assert(numDocs, gc.Equals, 5)
-
-		var docs []bson.M
-		err = newLogs.Find(nil).All(&docs)
-		c.Assert(err, jc.ErrorIsNil)
-
-		sort.Sort(bsonMById(docs))
-		c.Assert(docs, jc.DeepEquals, expected[uuid])
-	}
-
-	numDocs, err := oldLogs.Count()
-	c.Assert(err, jc.ErrorIsNil)
-	c.Assert(numDocs, gc.Equals, 0)
-}
-
-func (s *upgradesSuite) TestSplitLogsHandlesNoLogsCollection(c *gc.C) {
-	db := s.state.MongoSession().DB(logsDB)
-	cols, err := db.CollectionNames()
-	c.Assert(err, jc.ErrorIsNil)
-	c.Assert(set.NewStrings(cols...).Contains("logs"), jc.IsFalse)
-
-	err = SplitLogCollections(s.pool)
-	c.Assert(err, jc.ErrorIsNil)
-}
-
-func (s *upgradesSuite) TestCorrectRelationUnitCounts(c *gc.C) {
-	relations, rCloser := s.state.db().GetRawCollection(relationsC)
-	defer rCloser()
-	scopes, sCloser := s.state.db().GetRawCollection(relationScopesC)
-	defer sCloser()
-	applications, aCloser := s.state.db().GetRawCollection(applicationsC)
-	defer aCloser()
-
-	// Use the non-controller model to ensure we can run the function
-	// across multiple models.
-	otherState := s.makeModel(c, "crack-up", coretesting.Attrs{})
-	defer otherState.Close()
-
-	uuid := otherState.ModelUUID()
-
-	err := relations.Insert(bson.M{
-		"_id":        uuid + ":min:juju-info nrpe:general-info",
-		"key":        "min:juju-info nrpe:general-info",
-		"model-uuid": uuid,
-		"id":         4,
-		"endpoints": []bson.M{{
-			"applicationname": "min",
-			"relation": bson.M{
-				"name":      "juju-info",
-				"role":      "provider",
-				"interface": "juju-info",
-				"optional":  false,
-				"limit":     0,
-				"scope":     "container",
-			},
-		}, {
-			"applicationname": "nrpe",
-			"relation": bson.M{
-				"name":      "general-info",
-				"role":      "requirer",
-				"interface": "juju-info",
-				"optional":  false,
-				"limit":     1,
-				"scope":     "container",
-			},
-		}},
-		"unitcount": 6,
-	}, bson.M{
-		"_id":        uuid + ":ntp:ntp-peers",
-		"key":        "ntp:ntp-peers",
-		"model-uuid": uuid,
-		"id":         3,
-		"endpoints": []bson.M{{
-			"applicationname": "ntp",
-			"relation": bson.M{
-				"name":      "ntp-peers",
-				"role":      "peer",
-				"interface": "ntp",
-				"optional":  false,
-				"limit":     1,
-				"scope":     "global",
-			},
-		}},
-		"unitcount": 2,
-	}, bson.M{
-		"_id":        uuid + ":ntp:juju-info nrpe:general-info",
-		"key":        "ntp:juju-info nrpe:general-info",
-		"model-uuid": uuid,
-		"id":         5,
-		"endpoints": []bson.M{{
-			"applicationname": "ntp",
-			"relation": bson.M{
-				"name":      "juju-info",
-				"role":      "provider",
-				"interface": "juju-info",
-				"optional":  false,
-				"limit":     0,
-				"scope":     "container",
-			},
-		}, {
-			"applicationname": "nrpe",
-			"relation": bson.M{
-				"name":      "general-info",
-				"role":      "requirer",
-				"interface": "juju-info",
-				"optional":  false,
-				"limit":     1,
-				"scope":     "container",
-			},
-		}},
-		"unitcount": 4,
-	})
-	c.Assert(err, jc.ErrorIsNil)
-
-	err = scopes.Insert(bson.M{
-		"_id":        uuid + ":r#4#min/0#provider#min/0",
-		"key":        "r#4#min/0#provider#min/0",
-		"model-uuid": uuid,
-		"departing":  false,
-	}, bson.M{
-		"_id":        uuid + ":r#4#min/0#requirer#nrpe/0",
-		"key":        "r#4#min/0#requirer#nrpe/0",
-		"model-uuid": uuid,
-		"departing":  false,
-	}, bson.M{
-		"_id":        uuid + ":r#4#min/1#provider#min/1",
-		"key":        "r#4#min/1#provider#min/1",
-		"model-uuid": uuid,
-		"departing":  false,
-	}, bson.M{
-		"_id":        uuid + ":r#4#min/1#requirer#nrpe/1",
-		"key":        "r#4#min/1#requirer#nrpe/1",
-		"model-uuid": uuid,
-		"departing":  false,
-	}, bson.M{
-		"_id":        uuid + ":r#4#min2/0#requirer#nrpe/2",
-		"key":        "r#4#min2/0#requirer#nrpe/2",
-		"model-uuid": uuid,
-		"departing":  false,
-	}, bson.M{
-		"_id":        uuid + ":r#4#min2/1#requirer#nrpe/3",
-		"key":        "r#4#min2/1#requirer#nrpe/3",
-		"model-uuid": uuid,
-		"departing":  false,
-	}, bson.M{
-		"_id":        uuid + ":r#3#peer#ntp/0",
-		"key":        "r#3#peer#ntp/0",
-		"model-uuid": uuid,
-		"departing":  false,
-	}, bson.M{
-		"_id":        uuid + ":r#3#peer#ntp/1",
-		"key":        "r#3#peer#ntp/1",
-		"model-uuid": uuid,
-		"departing":  false,
-	}, bson.M{
-		"_id":        uuid + ":r#5#min/0#provider#ntp/0",
-		"key":        "r#5#min/0#provider#ntp/0",
-		"model-uuid": uuid,
-		"departing":  false,
-	}, bson.M{
-		"_id":        uuid + ":r#5#min/0#requirer#nrpe/0",
-		"key":        "r#5#min/0#requirer#nrpe/0",
-		"model-uuid": uuid,
-		"departing":  false,
-	}, bson.M{
-		"_id":        uuid + ":r#5#min/1#provider#ntp/1",
-		"key":        "r#5#min/1#provider#ntp/1",
-		"model-uuid": uuid,
-		"departing":  false,
-	}, bson.M{
-		"_id":        uuid + ":r#5#min/1#requirer#nrpe/1",
-		"key":        "r#5#min/1#requirer#nrpe/1",
-		"model-uuid": uuid,
-		"departing":  false,
-	})
-	c.Assert(err, jc.ErrorIsNil)
-
-	err = applications.Insert(bson.M{
-		"_id":         uuid + ":min",
-		"name":        "min",
-		"model-uuid":  uuid,
-		"subordinate": false,
-	}, bson.M{
-		"_id":         uuid + ":ntp",
-		"name":        "ntp",
-		"model-uuid":  uuid,
-		"subordinate": true,
-	}, bson.M{
-		"_id":         uuid + ":nrpe",
-		"name":        "nrpe",
-		"model-uuid":  uuid,
-		"subordinate": true,
-	})
-	c.Assert(err, jc.ErrorIsNil)
-
-	expectedRelations := []bson.M{{
-		"_id":        uuid + ":min:juju-info nrpe:general-info",
-		"key":        "min:juju-info nrpe:general-info",
-		"model-uuid": uuid,
-		"id":         4,
-		"endpoints": []interface{}{bson.M{
-			"applicationname": "min",
-			"relation": bson.M{
-				"name":      "juju-info",
-				"role":      "provider",
-				"interface": "juju-info",
-				"optional":  false,
-				"limit":     0,
-				"scope":     "container",
-			},
-		}, bson.M{
-			"applicationname": "nrpe",
-			"relation": bson.M{
-				"name":      "general-info",
-				"role":      "requirer",
-				"interface": "juju-info",
-				"optional":  false,
-				"limit":     1,
-				"scope":     "container",
-			},
-		}},
-		"unitcount": 4,
-	}, {
-		"_id":        uuid + ":ntp:juju-info nrpe:general-info",
-		"key":        "ntp:juju-info nrpe:general-info",
-		"model-uuid": uuid,
-		"id":         5,
-		"endpoints": []interface{}{bson.M{
-			"applicationname": "ntp",
-			"relation": bson.M{
-				"name":      "juju-info",
-				"role":      "provider",
-				"interface": "juju-info",
-				"optional":  false,
-				"limit":     0,
-				"scope":     "container",
-			},
-		}, bson.M{
-			"applicationname": "nrpe",
-			"relation": bson.M{
-				"name":      "general-info",
-				"role":      "requirer",
-				"interface": "juju-info",
-				"optional":  false,
-				"limit":     1,
-				"scope":     "container",
-			},
-		}},
-		"unitcount": 4,
-	}, {
-		"_id":        uuid + ":ntp:ntp-peers",
-		"key":        "ntp:ntp-peers",
-		"model-uuid": uuid,
-		"id":         3,
-		"endpoints": []interface{}{bson.M{
-			"applicationname": "ntp",
-			"relation": bson.M{
-				"name":      "ntp-peers",
-				"role":      "peer",
-				"interface": "ntp",
-				"optional":  false,
-				"limit":     1,
-				"scope":     "global",
-			},
-		}},
-		"unitcount": 2,
-	}}
-	expectedScopes := []bson.M{{
-		"_id":        uuid + ":r#3#peer#ntp/0",
-		"key":        "r#3#peer#ntp/0",
-		"model-uuid": uuid,
-		"departing":  false,
-	}, {
-		"_id":        uuid + ":r#3#peer#ntp/1",
-		"key":        "r#3#peer#ntp/1",
-		"model-uuid": uuid,
-		"departing":  false,
-	}, {
-		"_id":        uuid + ":r#4#min/0#provider#min/0",
-		"key":        "r#4#min/0#provider#min/0",
-		"model-uuid": uuid,
-		"departing":  false,
-	}, {
-		"_id":        uuid + ":r#4#min/0#requirer#nrpe/0",
-		"key":        "r#4#min/0#requirer#nrpe/0",
-		"model-uuid": uuid,
-		"departing":  false,
-	}, {
-		"_id":        uuid + ":r#4#min/1#provider#min/1",
-		"key":        "r#4#min/1#provider#min/1",
-		"model-uuid": uuid,
-		"departing":  false,
-	}, {
-		"_id":        uuid + ":r#4#min/1#requirer#nrpe/1",
-		"key":        "r#4#min/1#requirer#nrpe/1",
-		"model-uuid": uuid,
-		"departing":  false,
-	}, {
-		"_id":        uuid + ":r#5#min/0#provider#ntp/0",
-		"key":        "r#5#min/0#provider#ntp/0",
-		"model-uuid": uuid,
-		"departing":  false,
-	}, {
-		"_id":        uuid + ":r#5#min/0#requirer#nrpe/0",
-		"key":        "r#5#min/0#requirer#nrpe/0",
-		"model-uuid": uuid,
-		"departing":  false,
-	}, {
-		"_id":        uuid + ":r#5#min/1#provider#ntp/1",
-		"key":        "r#5#min/1#provider#ntp/1",
-		"model-uuid": uuid,
-		"departing":  false,
-	}, {
-		"_id":        uuid + ":r#5#min/1#requirer#nrpe/1",
-		"key":        "r#5#min/1#requirer#nrpe/1",
-		"model-uuid": uuid,
-		"departing":  false,
-	}}
-	s.assertUpgradedData(c, CorrectRelationUnitCounts,
-		upgradedData(relations, expectedRelations),
-		upgradedData(scopes, expectedScopes),
-	)
-}
-
-func (s *upgradesSuite) TestAddModelEnvironVersion(c *gc.C) {
-	models, closer := s.state.db().GetRawCollection(modelsC)
-	defer closer()
-
-	err := models.RemoveId(s.state.ModelUUID())
-	c.Assert(err, jc.ErrorIsNil)
-
-	err = models.Insert(bson.M{
-		"_id": "deadbeef-0bad-400d-8000-4b1d0d06f00d",
-	}, bson.M{
-		"_id":             "deadbeef-0bad-400d-8000-4b1d0d06f00e",
-		"environ-version": 1,
-	})
-	c.Assert(err, jc.ErrorIsNil)
-
-	expectedModels := []bson.M{{
-		"_id":             "deadbeef-0bad-400d-8000-4b1d0d06f00d",
-		"environ-version": 0,
-	}, {
-		"_id":             "deadbeef-0bad-400d-8000-4b1d0d06f00e",
-		"environ-version": 1,
-	}}
-	s.assertUpgradedData(c, AddModelEnvironVersion,
-		upgradedData(models, expectedModels),
-	)
-}
-
-func (s *upgradesSuite) TestAddModelType(c *gc.C) {
-	models, closer := s.state.db().GetRawCollection(modelsC)
-	defer closer()
-
-	err := models.RemoveId(s.state.ModelUUID())
-	c.Assert(err, jc.ErrorIsNil)
-
-	err = models.Insert(
-		bson.M{
-			"_id": "deadbeef-0bad-400d-8000-4b1d0d06f00d",
-		}, bson.M{
-			"_id":  "deadbeef-0bad-400d-8000-4b1d0d06f00e",
-			"type": "caas",
-		})
-	c.Assert(err, jc.ErrorIsNil)
-
-	expectedModels := []bson.M{{
-		"_id":  "deadbeef-0bad-400d-8000-4b1d0d06f00d",
-		"type": "iaas",
-	}, {
-		"_id":  "deadbeef-0bad-400d-8000-4b1d0d06f00e",
-		"type": "caas",
-	}}
-	s.assertUpgradedData(c, AddModelType,
-		upgradedData(models, expectedModels))
-}
-
-func (s *upgradesSuite) checkAddPruneSettings(c *gc.C, ageProp, sizeProp, defaultAge, defaultSize string, updateFunc func(pool *StatePool) error) {
-	settingsColl, settingsCloser := s.state.db().GetRawCollection(settingsC)
-	defer settingsCloser()
-	_, err := settingsColl.RemoveAll(nil)
-	c.Assert(err, jc.ErrorIsNil)
-
-	m1 := s.makeModel(c, "m1", coretesting.Attrs{
-		ageProp:  "96h",
-		sizeProp: "4G",
-	})
-	defer m1.Close()
-
-	m2 := s.makeModel(c, "m2", coretesting.Attrs{})
-	defer m2.Close()
-
-	err = settingsColl.Insert(bson.M{
-		"_id": "someothersettingshouldnotbetouched",
-		// non-model setting: should not be touched
-		"settings": bson.M{"key": "value"},
-	})
-	c.Assert(err, jc.ErrorIsNil)
-
-	model1, err := m1.Model()
-	c.Assert(err, jc.ErrorIsNil)
-	cfg1, err := model1.ModelConfig()
-	c.Assert(err, jc.ErrorIsNil)
-	expected1 := cfg1.AllAttrs()
-	expected1["resource-tags"] = ""
-
-	model2, err := m2.Model()
-	c.Assert(err, jc.ErrorIsNil)
-	cfg2, err := model2.ModelConfig()
-	c.Assert(err, jc.ErrorIsNil)
-	expected2 := cfg2.AllAttrs()
-	expected2[ageProp] = defaultAge
-	expected2[sizeProp] = defaultSize
-	expected2["resource-tags"] = ""
-
-	expectedSettings := bsonMById{
-		{
-			"_id":        m1.ModelUUID() + ":e",
-			"settings":   bson.M(expected1),
-			"model-uuid": m1.ModelUUID(),
-		}, {
-			"_id":        m2.ModelUUID() + ":e",
-			"settings":   bson.M(expected2),
-			"model-uuid": m2.ModelUUID(),
-		}, {
-			"_id":      "someothersettingshouldnotbetouched",
-			"settings": bson.M{"key": "value"},
-		},
-	}
-	sort.Sort(expectedSettings)
-
-	s.assertUpgradedData(c, updateFunc,
-		upgradedData(settingsColl, expectedSettings),
-	)
-}
-
-func (s *upgradesSuite) TestMoveOldAuditLogNoRecords(c *gc.C) {
-	// Ensure an empty audit log collection exists.
-	auditLog, closer := s.state.db().GetRawCollection("audit.log")
-	defer closer()
-	err := auditLog.Create(&mgo.CollectionInfo{})
-	c.Assert(err, jc.ErrorIsNil)
-
-	// Sanity check.
-	count, err := auditLog.Count()
-	c.Assert(err, jc.ErrorIsNil)
-	c.Assert(count, gc.Equals, 0)
-
-	err = MoveOldAuditLog(s.pool)
-	c.Assert(err, jc.ErrorIsNil)
-
-	db := s.state.MongoSession().DB("juju")
-	cols, err := db.CollectionNames()
-	c.Assert(err, jc.ErrorIsNil)
-	c.Assert(set.NewStrings(cols...).Contains("audit.log"), jc.IsFalse)
-
-	err = MoveOldAuditLog(s.pool)
-	c.Assert(err, jc.ErrorIsNil)
-}
-
-func (s *upgradesSuite) TestMoveOldAuditLogRename(c *gc.C) {
-	auditLog, closer := s.state.db().GetRawCollection("audit.log")
-	defer closer()
-	oldLog, oldCloser := s.state.db().GetRawCollection("old-audit.log")
-	defer oldCloser()
-
-	// Put some rows into audit log and check that they're moved.
-	data := []bson.M{
-		{"_id": "band", "king": "gizzard", "lizard": "wizard"},
-		{"_id": "song", "crumbling": "castle"},
-	}
-	err := auditLog.Insert(data[0], data[1])
-	c.Assert(err, jc.ErrorIsNil)
-	s.assertUpgradedData(c, MoveOldAuditLog, upgradedData(oldLog, data))
-
-	db := s.state.MongoSession().DB("juju")
-	cols, err := db.CollectionNames()
-	c.Assert(err, jc.ErrorIsNil)
-	c.Assert(set.NewStrings(cols...).Contains("audit.log"), jc.IsFalse)
-}
-
-func (s *upgradesSuite) TestAddRelationStatus(c *gc.C) {
-	// Set a test clock so we can dictate the
-	// time set in the new status doc.
-	clock := testclock.NewClock(time.Unix(0, 123))
-	s.state.SetClockForTesting(clock)
-
-	relations, closer := s.state.db().GetRawCollection(relationsC)
-	defer closer()
-
-	statuses, closer := s.state.db().GetRawCollection(statusesC)
-	defer closer()
-
-	err := relations.Insert(bson.M{
-		"_id":        s.state.ModelUUID() + ":0",
-		"id":         0,
-		"model-uuid": s.state.ModelUUID(),
-	}, bson.M{
-		"_id":        s.state.ModelUUID() + ":1",
-		"id":         1,
-		"model-uuid": s.state.ModelUUID(),
-		"unitcount":  1,
-	}, bson.M{
-		"_id":        s.state.ModelUUID() + ":2",
-		"id":         2,
-		"model-uuid": s.state.ModelUUID(),
-	})
-	c.Assert(err, jc.ErrorIsNil)
-
-	_, err = statuses.RemoveAll(nil)
-	c.Assert(err, jc.ErrorIsNil)
-	err = statuses.Insert(bson.M{
-		"_id":        s.state.ModelUUID() + ":r#2",
-		"model-uuid": s.state.ModelUUID(),
-		"status":     "broken",
-		"statusdata": bson.M{},
-		"statusinfo": "",
-		"updated":    int64(321),
-	})
-	c.Assert(err, jc.ErrorIsNil)
-
-	expectedStatuses := []bson.M{{
-		"_id":        s.state.ModelUUID() + ":r#0",
-		"model-uuid": s.state.ModelUUID(),
-		"status":     "joining",
-		"statusdata": bson.M{},
-		"statusinfo": "",
-		"updated":    int64(123),
-	}, {
-		"_id":        s.state.ModelUUID() + ":r#1",
-		"model-uuid": s.state.ModelUUID(),
-		"status":     "joined",
-		"statusdata": bson.M{},
-		"statusinfo": "",
-		"updated":    int64(123),
-	}, {
-		"_id":        s.state.ModelUUID() + ":r#2",
-		"model-uuid": s.state.ModelUUID(),
-		"status":     "broken",
-		"statusdata": bson.M{},
-		"statusinfo": "",
-		"updated":    int64(321),
-	}}
-
-	s.assertUpgradedData(c, AddRelationStatus,
-		upgradedData(statuses, expectedStatuses),
-	)
-}
-
-func (s *upgradesSuite) TestDeleteCloudImageMetadata(c *gc.C) {
-	stor := cloudimagemetadata.NewStorage(cloudimagemetadataC, &environMongo{s.state})
-	attrs1 := cloudimagemetadata.MetadataAttributes{
-		Stream:  "stream",
-		Region:  "region-test",
-		Version: "14.04",
-		Series:  "trusty",
-		Arch:    "arch",
-		Source:  "custom",
-	}
-	attrs2 := cloudimagemetadata.MetadataAttributes{
-		Stream:  "chalk",
-		Region:  "nether",
-		Version: "12.04",
-		Series:  "precise",
-		Arch:    "amd64",
-		Source:  "test",
-	}
-	now := time.Now().UnixNano()
-	added := []cloudimagemetadata.Metadata{
-		{attrs1, 0, "1", now},
-		{attrs2, 0, "2", now},
-	}
-	err := stor.SaveMetadata(added)
-	c.Assert(err, jc.ErrorIsNil)
-
-	expected := []bson.M{{
-		"_id":               "stream:region-test:trusty:arch:::custom",
-		"date_created":      now,
-		"image_id":          "1",
-		"priority":          0,
-		"stream":            "stream",
-		"region":            "region-test",
-		"series":            "trusty",
-		"arch":              "arch",
-		"root_storage_size": int64(0),
-		"source":            "custom",
-	}}
-
-	coll, closer := s.state.db().GetRawCollection(cloudimagemetadataC)
-	defer closer()
-	s.assertUpgradedData(c, DeleteCloudImageMetadata, upgradedData(coll, expected))
-}
-
-func (s *upgradesSuite) TestCopyMongoSpaceToHASpaceConfigWhenValid(c *gc.C) {
-	c.Assert(getHASpaceConfig(s.state, c), gc.Equals, "")
-
-	sn := "mongo-space"
-	controllerColl, controllerCloser := s.state.db().GetRawCollection(controllersC)
-	defer controllerCloser()
-	err := controllerColl.UpdateId(modelGlobalKey, bson.M{"$set": bson.M{
-		"mongo-space-name":  sn,
-		"mongo-space-state": "valid",
-	}})
-	c.Assert(err, jc.ErrorIsNil)
-
-	err = MoveMongoSpaceToHASpaceConfig(s.pool)
-	c.Assert(err, jc.ErrorIsNil)
-
-	c.Check(getHASpaceConfig(s.state, c), gc.Equals, sn)
-}
-
-func (s *upgradesSuite) TestNoCopyMongoSpaceToHASpaceConfigWhenNotValid(c *gc.C) {
-	c.Assert(getHASpaceConfig(s.state, c), gc.Equals, "")
-
-	sn := "mongo-space"
-	controllerColl, controllerCloser := s.state.db().GetRawCollection(controllersC)
-	defer controllerCloser()
-	err := controllerColl.UpdateId(modelGlobalKey, bson.M{"$set": bson.M{
-		"mongo-space-name":  sn,
-		"mongo-space-state": "invalid",
-	}})
-	c.Assert(err, jc.ErrorIsNil)
-
-	err = MoveMongoSpaceToHASpaceConfig(s.pool)
-	c.Assert(err, jc.ErrorIsNil)
-
-	c.Check(getHASpaceConfig(s.state, c), gc.Equals, "")
-}
-
-func (s *upgradesSuite) TestNoCopyMongoSpaceToHASpaceConfigWhenAlreadySet(c *gc.C) {
-	settings, err := readSettings(s.state.db(), controllersC, ControllerSettingsGlobalKey)
-	c.Assert(err, jc.ErrorIsNil)
-	settings.Set(controller.JujuHASpace, "already-set")
-	_, err = settings.Write()
-	c.Assert(err, jc.ErrorIsNil)
-
-	controllerColl, controllerCloser := s.state.db().GetRawCollection(controllersC)
-	defer controllerCloser()
-	err = controllerColl.UpdateId(modelGlobalKey, bson.M{"$set": bson.M{
-		"mongo-space-name":  "should-not-be-copied",
-		"mongo-space-state": "valid",
-	}})
-	c.Assert(err, jc.ErrorIsNil)
-
-	err = MoveMongoSpaceToHASpaceConfig(s.pool)
-	c.Assert(err, jc.ErrorIsNil)
-
-	c.Check(getHASpaceConfig(s.state, c), gc.Equals, "already-set")
-}
-
-func (s *upgradesSuite) TestMoveMongoSpaceToHASpaceConfigDeletesOldKeys(c *gc.C) {
-	controllerColl, controllerCloser := s.state.db().GetRawCollection(controllersC)
-	defer controllerCloser()
-	err := controllerColl.UpdateId(modelGlobalKey, bson.M{"$set": bson.M{
-		"mongo-space-name":  "whatever",
-		"mongo-space-state": "valid",
-	}})
-	c.Assert(err, jc.ErrorIsNil)
-
-	err = MoveMongoSpaceToHASpaceConfig(s.pool)
-	c.Assert(err, jc.ErrorIsNil)
-
-	// Holds Mongo space fields removed from controllersDoc.
-	type controllersUpgradeDoc struct {
-		MongoSpaceName  string `bson:"mongo-space-name"`
-		MongoSpaceState string `bson:"mongo-space-state"`
-	}
-	var doc controllersUpgradeDoc
-	err = controllerColl.Find(bson.D{{"_id", modelGlobalKey}}).One(&doc)
-	c.Assert(err, jc.ErrorIsNil)
-	c.Check(doc.MongoSpaceName, gc.Equals, "")
-	c.Check(doc.MongoSpaceState, gc.Equals, "")
-}
-
-func getHASpaceConfig(st *State, c *gc.C) string {
-	cfg, err := st.ControllerConfig()
-	c.Assert(err, jc.ErrorIsNil)
-	return cfg.JujuHASpace()
-}
-
-func (s *upgradesSuite) TestCreateMissingApplicationConfig(c *gc.C) {
-	// Setup models w/ applications that have setting configurations as if we've updated from <2.4-beta1 -> 2.4-beta1
-	// At least 2x models, one that was created before the update and one after (i.e. 1 missing the config and another that has that in place.)
-	// Ensure an update adds any missing applicationConfig entries.
-	settingsColl, settingsCloser := s.state.db().GetRawCollection(settingsC)
-	defer settingsCloser()
-
-	model1 := s.makeModel(c, "model-old", coretesting.Attrs{})
-	defer model1.Close()
-	model2 := s.makeModel(c, "model-new", coretesting.Attrs{})
-	defer model2.Close()
-
-	ch1 := AddTestingCharm(c, model1, "dummy")
-	ch2 := AddTestingCharm(c, model2, "dummy")
-
-	app1, err := model1.AddApplication(AddApplicationArgs{Name: "dummy", Charm: ch1})
-	c.Assert(err, jc.ErrorIsNil)
-	// This one will be left alone to model a 2.4-beta1 created app.
-	_, err = model1.AddApplication(AddApplicationArgs{Name: "dummy2", Charm: ch1})
-	c.Assert(err, jc.ErrorIsNil)
-	app2, err := model2.AddApplication(AddApplicationArgs{Name: "dummy", Charm: ch2})
-	c.Assert(err, jc.ErrorIsNil)
-
-	// Remove any application config that has been added (to model a pre-2.4-beta1 collection)
-	err = settingsColl.Remove(bson.M{
-		"_id": fmt.Sprintf("%s:%s", model1.ModelUUID(), app1.applicationConfigKey()),
-	})
-	c.Assert(err, jc.ErrorIsNil)
-
-	err = settingsColl.Remove(bson.M{
-		"_id": fmt.Sprintf("%s:%s", model2.ModelUUID(), app2.applicationConfigKey()),
-	})
-	c.Assert(err, jc.ErrorIsNil)
-
-	// Remove everything except the remaining application config.
-	_, err = settingsColl.RemoveAll(bson.M{
-		"_id": bson.M{"$not": bson.RegEx{"#application$", ""}},
-	})
-	c.Assert(err, jc.ErrorIsNil)
-
-	expected := []bson.M{{
-		"_id":        fmt.Sprintf("%s:a#dummy#application", model1.ModelUUID()),
-		"model-uuid": model1.ModelUUID(),
-		"settings":   bson.M{},
-	}, {
-		"_id":        fmt.Sprintf("%s:a#dummy2#application", model1.ModelUUID()),
-		"model-uuid": model1.ModelUUID(),
-		"settings":   bson.M{},
-	}, {
-		"_id":        fmt.Sprintf("%s:a#dummy#application", model2.ModelUUID()),
-		"model-uuid": model2.ModelUUID(),
-		"settings":   bson.M{},
-	}}
-
-	sort.Slice(expected, func(i, j int) bool {
-		return expected[i]["_id"].(string) < expected[j]["_id"].(string)
-	})
-
-	s.assertUpgradedData(c, CreateMissingApplicationConfig,
-		upgradedData(settingsColl, expected))
-}
-
-func (s *upgradesSuite) TestRemoveVotingMachineIds(c *gc.C) {
-	// Setup the database with a 2.3 controller info which had 'votingmachineids'
-	controllerColl, controllerCloser := s.state.db().GetRawCollection(controllersC)
-	defer controllerCloser()
-	err := controllerColl.UpdateId(modelGlobalKey, bson.M{"$set": bson.M{"votingmachineids": []string{"0"}}})
-	c.Assert(err, jc.ErrorIsNil)
-	// The only document we should touch is the modelGlobalKey
-	var expectedDocs []bson.M
-	err = controllerColl.Find(nil).Sort("_id").All(&expectedDocs)
-	c.Assert(err, jc.ErrorIsNil)
-	for _, doc := range expectedDocs {
-		delete(doc, "txn-queue")
-		delete(doc, "txn-revno")
-		delete(doc, "version")
-		if doc["_id"] != modelGlobalKey {
-			continue
-		}
-		delete(doc, "votingmachineids")
-	}
-	s.assertUpgradedData(c, RemoveVotingMachineIds, upgradedData(controllerColl, expectedDocs))
-}
-
-func (s *upgradesSuite) TestUpgradeContainerImageStreamDefault(c *gc.C) {
-	// Value not set
-	m1 := s.makeModel(c, "m1", coretesting.Attrs{
-		"other-setting":  "val",
-		"dotted.setting": "value",
-		"dollar$setting": "value",
-	})
-	defer m1.Close()
-	// Value set to the empty string
-	m2 := s.makeModel(c, "m2", coretesting.Attrs{
-		"container-image-stream": "",
-		"other-setting":          "val",
-	})
-	defer m2.Close()
-	// Value set to something other that default
-	m3 := s.makeModel(c, "m3", coretesting.Attrs{
-		"container-image-stream": "daily",
-	})
-	defer m3.Close()
-
-	settingsColl, settingsCloser := s.state.db().GetRawCollection(settingsC)
-	defer settingsCloser()
-	// To simulate a 2.3.5 without any setting, delete the record from it.
-	err := settingsColl.UpdateId(m1.ModelUUID()+":e",
-		bson.M{"$unset": bson.M{"settings.container-image-stream": 1}},
-	)
-	c.Assert(err, jc.ErrorIsNil)
-	// And an extra document from somewhere else that we shouldn't touch
-	err = settingsColl.Insert(
-		bson.M{
-			"_id":      "not-a-model",
-			"settings": bson.M{"other-setting": "val"},
-		},
-	)
-	c.Assert(err, jc.ErrorIsNil)
-
-	// Read all the settings from the database, but make sure to change the
-	// documents we think we're changing, and the rest should go through
-	// unchanged.
-	var rawSettings bson.M
-	iter := settingsColl.Find(nil).Sort("_id").Iter()
-	defer iter.Close()
-
-	expectedSettings := []bson.M{}
-
-	expectedChanges := map[string]bson.M{
-		m1.ModelUUID() + ":e": {"container-image-stream": "released", "other-setting": "val"},
-		m2.ModelUUID() + ":e": {"container-image-stream": "released", "other-setting": "val"},
-		m3.ModelUUID() + ":e": {"container-image-stream": "daily"},
-		"not-a-model":         {"other-setting": "val"},
-	}
-	for iter.Next(&rawSettings) {
-		expSettings := copyMap(rawSettings, nil)
-		delete(expSettings, "txn-queue")
-		delete(expSettings, "txn-revno")
-		delete(expSettings, "version")
-		id, ok := expSettings["_id"]
-		c.Assert(ok, jc.IsTrue)
-		idStr, ok := id.(string)
-		c.Assert(ok, jc.IsTrue)
-		c.Assert(idStr, gc.Not(gc.Equals), "")
-		if changes, ok := expectedChanges[idStr]; ok {
-			raw, ok := expSettings["settings"]
-			c.Assert(ok, jc.IsTrue)
-			settings, ok := raw.(bson.M)
-			c.Assert(ok, jc.IsTrue)
-			for k, v := range changes {
-				settings[k] = v
-			}
-		}
-		expectedSettings = append(expectedSettings, expSettings)
-	}
-	c.Assert(iter.Close(), jc.ErrorIsNil)
-
-	s.assertUpgradedData(c, UpgradeContainerImageStreamDefault,
-		upgradedData(settingsColl, expectedSettings),
-	)
-}
-
-func (s *upgradesSuite) TestRemoveContainerImageStreamFromNonModelSettings(c *gc.C) {
-	// a model with a valid setting
-	m1 := s.makeModel(c, "m1", coretesting.Attrs{
-		"other-setting":          "val",
-		"container-image-stream": "released",
-	})
-	defer m1.Close()
-	// a model with a custom setting
-	m2 := s.makeModel(c, "m2", coretesting.Attrs{
-		"container-image-stream": "daily",
-		"other-setting":          "val",
-	})
-	defer m2.Close()
-
-	settingsColl, settingsCloser := s.state.db().GetRawCollection(settingsC)
-	defer settingsCloser()
-	// A document that isn't a model with an accidental setting
-	err := settingsColl.Insert(
-		bson.M{
-			"_id": "not-a-model",
-			"settings": bson.M{
-				"container-image-stream":               "released",
-				"other-setting":                        "val",
-				mongoutils.EscapeKey("dotted.setting"): "value",
-				mongoutils.EscapeKey("dollar$setting"): "value",
-			},
-		},
-	)
-	c.Assert(err, jc.ErrorIsNil)
-	// A document that doesn't have the setting
-	err = settingsColl.Insert(
-		bson.M{
-			"_id": "applicationsetting",
-			"settings": bson.M{
-				"other-setting": "val",
-			},
-		},
-	)
-	c.Assert(err, jc.ErrorIsNil)
-	// A document that has the setting, but it shouldn't be touched because it is a custom value.
-	err = settingsColl.Insert(
-		bson.M{
-			"_id": "otherapplication",
-			"settings": bson.M{
-				"container-image-stream": "custom",
-				"other-setting":          "val",
-			},
-		},
-	)
-	c.Assert(err, jc.ErrorIsNil)
-
-	// Read all the settings from the database, and change the 'not-a-model'
-	// content which has 'container-image-stream' that needs to be removed.
-	// documents we think we're changing, and the rest should go through
-	// unchanged.
-	var rawSettings bson.M
-	iter := settingsColl.Find(nil).Sort("_id").Iter()
-	defer iter.Close()
-
-	expectedSettings := []bson.M{}
-
-	for iter.Next(&rawSettings) {
-		expSettings := copyMap(rawSettings, nil)
-		delete(expSettings, "txn-queue")
-		delete(expSettings, "txn-revno")
-		delete(expSettings, "version")
-		id, ok := expSettings["_id"]
-		c.Assert(ok, jc.IsTrue)
-		idStr, ok := id.(string)
-		c.Assert(ok, jc.IsTrue)
-		c.Assert(idStr, gc.Not(gc.Equals), "")
-		if idStr == "not-a-model" {
-			raw, ok := expSettings["settings"]
-			c.Assert(ok, jc.IsTrue)
-			settings, ok := raw.(bson.M)
-			c.Assert(ok, jc.IsTrue)
-			delete(settings, "container-image-stream")
-		}
-		expectedSettings = append(expectedSettings, expSettings)
-	}
-	c.Assert(iter.Close(), jc.ErrorIsNil)
-
-	// Note that the assertions on this are very hard to read for humans,
-	// because Settings documents have a ton of keys and nested sub documents.
-	// But it is a more accurate depiction of what is in that table.
-	s.assertUpgradedData(c, RemoveContainerImageStreamFromNonModelSettings,
-		upgradedData(settingsColl, expectedSettings),
-	)
-}
-
-func (s *upgradesSuite) TestAddCloudModelCounts(c *gc.C) {
-	modelsColl, closer := s.state.db().GetRawCollection(modelsC)
-	defer closer()
-
-	err := modelsColl.Insert(
-		modelDoc{
-			Type:           ModelTypeIAAS,
-			UUID:           "0000-dead-beaf-0001",
-			Owner:          "user-admin@local",
-			Name:           "controller",
-			ControllerUUID: "deadbeef-1bad-500d-9000-4b1d0d06f00d",
-			Cloud:          "cloud-foo",
-		},
-		modelDoc{
-			Type:           ModelTypeIAAS,
-			UUID:           "0000-dead-beaf-0002",
-			Owner:          "user-mary@external",
-			Name:           "default",
-			ControllerUUID: "deadbeef-1bad-500d-9000-4b1d0d06f00d",
-			Cloud:          "cloud-foo",
-		},
-	)
-	c.Assert(err, jc.ErrorIsNil)
-
-	cloudsColl, closer := s.state.db().GetRawCollection(cloudsC)
-	defer closer()
-
-	err = cloudsColl.Insert(
-		bson.M{
-			"_id":        "cloud-foo",
-			"name":       "cloud-foo",
-			"type":       "dummy",
-			"auth-types": []string{"empty"},
-			"endpoint":   "here",
-		},
-	)
-	c.Assert(err, jc.ErrorIsNil)
-
-	refCountColl, closer := s.state.db().GetRawCollection(globalRefcountsC)
-	defer closer()
-	expected := []bson.M{{
-		"_id":      "cloudModel#cloud-foo",
-		"refcount": 2,
-	}, {
-		"_id":      "cloudModel#dummy",
-		"refcount": 1, // unchanged
-	}}
-	s.assertUpgradedData(c, AddCloudModelCounts, upgradedData(refCountColl, expected))
-}
-
-func (s *upgradesSuite) TestMigrateStorageMachineIdFields(c *gc.C) {
-	volumesColl, volumesCloser := s.state.db().GetRawCollection(volumesC)
-	defer volumesCloser()
-	volumeAttachmentsColl, volumeAttachmentsCloser := s.state.db().GetRawCollection(volumeAttachmentsC)
-	defer volumeAttachmentsCloser()
-
-	filesystemsColl, filesystemsCloser := s.state.db().GetRawCollection(filesystemsC)
-	defer filesystemsCloser()
-	filesystemAttachmentsColl, filesystemAttachmentsCloser := s.state.db().GetRawCollection(filesystemAttachmentsC)
-	defer filesystemAttachmentsCloser()
-
-	uuid := s.state.ModelUUID()
-
-	err := volumesColl.Insert(bson.M{
-		"_id":        uuid + ":0",
-		"name":       "0",
-		"model-uuid": uuid,
-		"machineid":  "42",
-	}, bson.M{
-		"_id":        uuid + ":1",
-		"name":       "1",
-		"model-uuid": uuid,
-		"hostid":     "666",
-	}, bson.M{
-		"_id":        uuid + ":2",
-		"name":       "2",
-		"model-uuid": uuid,
-	})
-	c.Assert(err, jc.ErrorIsNil)
-
-	err = volumeAttachmentsColl.Insert(bson.M{
-		"_id":        uuid + ":123:0",
-		"model-uuid": uuid,
-		"machineid":  "123",
-		"volumeid":   "0",
-	}, bson.M{
-		"_id":        uuid + ":123:1",
-		"model-uuid": uuid,
-		"hostid":     "123",
-		"volumeid":   "1",
-	})
-	c.Assert(err, jc.ErrorIsNil)
-
-	err = filesystemsColl.Insert(bson.M{
-		"_id":          uuid + ":0",
-		"filesystemid": "0",
-		"model-uuid":   uuid,
-		"machineid":    "42",
-	}, bson.M{
-		"_id":          uuid + ":1",
-		"filesystemid": "1",
-		"model-uuid":   uuid,
-		"hostid":       "666",
-	}, bson.M{
-		"_id":          uuid + ":2",
-		"filesystemid": "2",
-		"model-uuid":   uuid,
-	})
-	c.Assert(err, jc.ErrorIsNil)
-
-	err = filesystemAttachmentsColl.Insert(bson.M{
-		"_id":          uuid + ":123:3",
-		"model-uuid":   uuid,
-		"machineid":    "123",
-		"filesystemid": "0",
-	}, bson.M{
-		"_id":          uuid + ":123:4",
-		"model-uuid":   uuid,
-		"hostid":       "123",
-		"filesystemid": "1",
-	})
-	c.Assert(err, jc.ErrorIsNil)
-
-	expectedVolumes := []bson.M{{
-		"_id":        uuid + ":0",
-		"name":       "0",
-		"model-uuid": uuid,
-		"hostid":     "42",
-	}, {
-		"_id":        uuid + ":1",
-		"name":       "1",
-		"model-uuid": uuid,
-		"hostid":     "666",
-	}, {
-		"_id":        uuid + ":2",
-		"name":       "2",
-		"model-uuid": uuid,
-	}}
-	expectedFilesystems := []bson.M{{
-		"_id":          uuid + ":0",
-		"filesystemid": "0",
-		"model-uuid":   uuid,
-		"hostid":       "42",
-	}, {
-		"_id":          uuid + ":1",
-		"filesystemid": "1",
-		"model-uuid":   uuid,
-		"hostid":       "666",
-	}, {
-		"_id":          uuid + ":2",
-		"filesystemid": "2",
-		"model-uuid":   uuid,
-	}}
-	expectedVolumeAttachments := []bson.M{{
-		"_id":        uuid + ":123:0",
-		"model-uuid": uuid,
-		"hostid":     "123",
-		"volumeid":   "0",
-	}, {
-		"_id":        uuid + ":123:1",
-		"model-uuid": uuid,
-		"hostid":     "123",
-		"volumeid":   "1",
-	}}
-	expectedFilesystemAttachments := []bson.M{{
-		"_id":          uuid + ":123:3",
-		"model-uuid":   uuid,
-		"hostid":       "123",
-		"filesystemid": "0",
-	}, {
-		"_id":          uuid + ":123:4",
-		"model-uuid":   uuid,
-		"hostid":       "123",
-		"filesystemid": "1",
-	}}
-
-	s.assertUpgradedData(c, MigrateStorageMachineIdFields,
-		upgradedData(volumesColl, expectedVolumes),
-		upgradedData(filesystemsColl, expectedFilesystems),
-		upgradedData(volumeAttachmentsColl, expectedVolumeAttachments),
-		upgradedData(filesystemAttachmentsColl, expectedFilesystemAttachments),
-	)
-}
-
-func (s *upgradesSuite) TestMigrateAddModelPermissions(c *gc.C) {
-	permissionsColl, closer := s.state.db().GetRawCollection(permissionsC)
-	defer closer()
-
-	controllerKey := controllerKey(s.state.ControllerUUID())
-	modelKey := modelKey(s.state.ModelUUID())
-	err := permissionsColl.Insert(
-		permissionDoc{
-			ID:               permissionID(controllerKey, "us#bob"),
-			SubjectGlobalKey: "us#bob",
-			ObjectGlobalKey:  controllerKey,
-			Access:           "add-model",
-		},
-		permissionDoc{
-			ID:               permissionID("somemodel", "us#bob"),
-			SubjectGlobalKey: "us#bob",
-			ObjectGlobalKey:  "somemodel",
-			Access:           "read",
-		},
-		permissionDoc{
-			ID:               permissionID(controllerKey, "us#mary"),
-			SubjectGlobalKey: "us#mary",
-			ObjectGlobalKey:  controllerKey,
-			Access:           "login",
-		},
-	)
-	c.Assert(err, jc.ErrorIsNil)
-
-	expected := docById{{
-		"_id":                permissionID(controllerKey, "us#test-admin"),
-		"object-global-key":  controllerKey,
-		"subject-global-key": "us#test-admin",
-		"access":             "superuser",
-	}, {
-		"_id":                permissionID(modelKey, "us#test-admin"),
-		"object-global-key":  modelKey,
-		"subject-global-key": "us#test-admin",
-		"access":             "admin",
-	}, {
-		"_id":                permissionID("cloud#dummy", "us#test-admin"),
-		"subject-global-key": "us#test-admin",
-		"object-global-key":  "cloud#dummy",
-		"access":             "admin",
-	}, {
-		"_id":                permissionID(controllerKey, "us#bob"),
-		"subject-global-key": "us#bob",
-		"object-global-key":  controllerKey,
-		"access":             "login",
-	}, {
-		"_id":                permissionID("somemodel", "us#bob"),
-		"subject-global-key": "us#bob",
-		"object-global-key":  "somemodel",
-		"access":             "read",
-	}, {
-		"_id":                permissionID("cloud#dummy", "us#bob"),
-		"subject-global-key": "us#bob",
-		"object-global-key":  "cloud#dummy",
-		"access":             "add-model",
-	}, {
-		"_id":                permissionID(controllerKey, "us#mary"),
-		"subject-global-key": "us#mary",
-		"object-global-key":  controllerKey,
-		"access":             "login",
-	}}
-	sort.Sort(expected)
-	s.assertUpgradedData(c, MigrateAddModelPermissions, upgradedData(permissionsColl, expected))
-}
-
-func (s *upgradesSuite) TestSetEnableDiskUUIDOnVsphere(c *gc.C) {
-	coll, closer := s.state.db().GetRawCollection(settingsC)
-	defer closer()
-
-	_, err := coll.RemoveAll(nil)
-	c.Assert(err, jc.ErrorIsNil)
-
-	m1 := s.makeModel(c, "m1", coretesting.Attrs{
-		"type": "someprovider",
-	})
-	defer func() { _ = m1.Close() }()
-	m2 := s.makeModel(c, "m2", coretesting.Attrs{
-		"type": "vsphere",
-	})
-	defer func() { _ = m2.Close() }()
-	m3 := s.makeModel(c, "m3", coretesting.Attrs{
-		"type":             "vsphere",
-		"enable-disk-uuid": true,
-	})
-	defer func() { _ = m3.Close() }()
-
-	err = coll.Insert(bson.M{
-		"_id": "someothersettingshouldnotbetouched",
-		// non-model setting: should not be touched
-		"settings": bson.M{"key": "value"},
-	})
-	c.Assert(err, jc.ErrorIsNil)
-
-	getAttrs := func(st *State) map[string]interface{} {
-		model, err := st.Model()
-		c.Assert(err, jc.ErrorIsNil)
-		cfg, err := model.ModelConfig()
-		c.Assert(err, jc.ErrorIsNil)
-		attrs := cfg.AllAttrs()
-		attrs["resource-tags"] = ""
-		return attrs
-	}
-
-	expected1 := getAttrs(m1)
-	expected2 := getAttrs(m2)
-	expected2["enable-disk-uuid"] = false
-
-	expected3 := getAttrs(m3)
-
-	expectedSettings := bsonMById{
-		{
-			"_id":        m1.ModelUUID() + ":e",
-			"settings":   bson.M(expected1),
-			"model-uuid": m1.ModelUUID(),
-		}, {
-			"_id":        m2.ModelUUID() + ":e",
-			"settings":   bson.M(expected2),
-			"model-uuid": m2.ModelUUID(),
-		}, {
-			"_id":        m3.ModelUUID() + ":e",
-			"settings":   bson.M(expected3),
-			"model-uuid": m3.ModelUUID(),
-		}, {
-			"_id":      "someothersettingshouldnotbetouched",
-			"settings": bson.M{"key": "value"},
-		},
-	}
-	sort.Sort(expectedSettings)
-
-	c.Logf(pretty.Sprint(expectedSettings))
-	s.assertUpgradedData(c, SetEnableDiskUUIDOnVsphere,
-		upgradedData(coll, expectedSettings),
-	)
-}
-
-func (s *upgradesSuite) TestUpdateInheritedControllerConfig(c *gc.C) {
-	coll, closer := s.state.db().GetRawCollection(globalSettingsC)
-	defer closer()
-
-	_, err := coll.RemoveAll(nil)
-	c.Assert(err, jc.ErrorIsNil)
-
-	err = coll.Insert(bson.M{
-		"_id":      "controller",
-		"settings": bson.M{"key": "value"},
-	})
-	c.Assert(err, jc.ErrorIsNil)
-	expectedSettings := bsonMById{
-		{
-			"_id":        "cloud#dummy",
-			"model-uuid": "",
-			"settings":   bson.M{"key": "value"},
-		},
-	}
-
-	c.Logf(pretty.Sprint(expectedSettings))
-	s.assertUpgradedData(c, UpdateInheritedControllerConfig,
-		upgradedData(coll, expectedSettings),
-	)
-}
-
-type fakeBroker struct {
-	caas.Broker
-}
-
-func (f *fakeBroker) GetClusterMetadata(storageClass string) (result *caas.ClusterMetadata, err error) {
-	return &caas.ClusterMetadata{
-		NominatedStorageClass: &caas.StorageProvisioner{
-			Name: "storage-provisioner",
-		},
-	}, nil
-}
-
-func (s *upgradesSuite) makeCaasModel(c *gc.C, name string, cred names.CloudCredentialTag, attr coretesting.Attrs) *State {
-	uuid := utils.MustNewUUID()
-	cfg := coretesting.CustomModelConfig(c, coretesting.Attrs{
-		"name": name,
-		"uuid": uuid.String(),
-	}.Merge(attr))
-	m, err := s.state.Model()
-	c.Assert(err, jc.ErrorIsNil)
-	_, st, err := s.controller.NewModel(ModelArgs{
-		Type:                    ModelTypeCAAS,
-		CloudName:               "dummy",
-		CloudRegion:             "dummy-region",
-		CloudCredential:         cred,
-		Config:                  cfg,
-		Owner:                   m.Owner(),
-		StorageProviderRegistry: provider.CommonStorageProviders(),
-	})
-	c.Assert(err, jc.ErrorIsNil)
-	return st
-}
-
-func (s *upgradesSuite) TestUpdateKubernetesStorageConfig(c *gc.C) {
-	tag := names.NewCloudCredentialTag(fmt.Sprintf("dummy/%s/default", s.owner.Id()))
-	err := s.state.UpdateCloudCredential(tag, cloud.NewEmptyCredential())
-	c.Assert(err, jc.ErrorIsNil)
-
-	s.PatchValue(&NewBroker, func(_ stdcontext.Context, args environs.OpenParams) (caas.Broker, error) {
-		return &fakeBroker{}, nil
-	})
-
-	m1 := s.makeCaasModel(c, "m1", tag, coretesting.Attrs{
-		"type": "kubernetes",
-	})
-	defer m1.Close()
-
-	settingsColl, settingsCloser := m1.database.GetRawCollection(settingsC)
-	defer settingsCloser()
-
-	// Two rounds to check idempotency.
-	for i := 0; i < 2; i++ {
-		c.Logf("Run: %d", i)
-		err := UpdateKubernetesStorageConfig(s.pool)
-		c.Assert(err, jc.ErrorIsNil)
-
-		var docs []bson.M
-		err = settingsColl.FindId(m1.ModelUUID() + ":e").All(&docs)
-		c.Assert(err, jc.ErrorIsNil)
-		c.Assert(docs, gc.HasLen, 1)
-		settings, ok := docs[0]["settings"].(bson.M)
-		c.Assert(ok, jc.IsTrue)
-		c.Assert(settings["operator-storage"], gc.Equals, "storage-provisioner")
-		c.Assert(settings["workload-storage"], gc.Equals, "storage-provisioner")
-	}
-}
-
-func (s *upgradesSuite) TestUpdateKubernetesStorageConfigWithDyingModel(c *gc.C) {
-	tag := names.NewCloudCredentialTag(fmt.Sprintf("dummy/%s/default", s.owner.Id()))
-	err := s.state.UpdateCloudCredential(tag, cloud.NewEmptyCredential())
-	c.Assert(err, jc.ErrorIsNil)
-
-	s.PatchValue(&NewBroker, func(_ stdcontext.Context, args environs.OpenParams) (caas.Broker, error) {
-		return &fakeBroker{}, nil
-	})
-
-	m1 := s.makeCaasModel(c, "m1", tag, coretesting.Attrs{
-		"type": "kubernetes",
-	})
-	defer m1.Close()
-	model, err := m1.Model()
-	c.Assert(err, jc.ErrorIsNil)
-	err = model.Destroy(DestroyModelParams{})
-	c.Assert(err, jc.ErrorIsNil)
-
-	settingsColl, settingsCloser := m1.database.GetRawCollection(settingsC)
-	defer settingsCloser()
-
-	// Doesn't fail...
-	err = UpdateKubernetesStorageConfig(s.pool)
-	c.Assert(err, jc.ErrorIsNil)
-
-	// ...makes no changes to settings.
-	var docs []bson.M
-	err = settingsColl.FindId(m1.ModelUUID() + ":e").All(&docs)
-	c.Assert(err, jc.ErrorIsNil)
-	c.Assert(docs, gc.HasLen, 1)
-	settings, ok := docs[0]["settings"].(bson.M)
-	c.Assert(ok, jc.IsTrue)
-	c.Assert(settings["operator-storage"], gc.Equals, nil)
-	c.Assert(settings["workload-storage"], gc.Equals, nil)
-}
-
-func (s *upgradesSuite) TestEnsureDefaultModificationStatus(c *gc.C) {
-	coll, closer := s.state.db().GetRawCollection(statusesC)
-	defer closer()
-
-	model1 := s.makeModel(c, "model-old", coretesting.Attrs{})
-	defer model1.Close()
-	model2 := s.makeModel(c, "model-new", coretesting.Attrs{})
-	defer model2.Close()
-
-	uuid1 := model1.ModelUUID()
-	uuid2 := model2.ModelUUID()
-
-	s.makeMachine(c, uuid1, "0", Alive)
-	s.makeMachine(c, uuid2, "1", Dying)
-
-	expected := bsonMById{
-		{
-			"_id":        uuid1 + ":m#0#modification",
-			"model-uuid": uuid1,
-			"status":     "idle",
-			"statusinfo": "",
-			"statusdata": bson.M{},
-			"updated":    int64(1),
-		}, {
-			"_id":        uuid2 + ":m#1#modification",
-			"model-uuid": uuid2,
-			"status":     "idle",
-			"statusinfo": "",
-			"statusdata": bson.M{},
-			"updated":    int64(1),
-		},
-	}
-
-	sort.Sort(expected)
-	c.Log(pretty.Sprint(expected))
-	s.assertUpgradedData(c, EnsureDefaultModificationStatus,
-		upgradedDataWithFilter(coll, expected, bson.D{{"_id", bson.RegEx{"#modification$", ""}}}),
-	)
-}
-
-func (s *upgradesSuite) TestEnsureApplicationDeviceConstraints(c *gc.C) {
-	coll, closer := s.state.db().GetRawCollection(deviceConstraintsC)
-	defer closer()
-
-	model1 := s.makeModel(c, "model-old", coretesting.Attrs{})
-	defer model1.Close()
-	model2 := s.makeModel(c, "model-new", coretesting.Attrs{})
-	defer model2.Close()
-
-	uuid1 := model1.ModelUUID()
-	uuid2 := model2.ModelUUID()
-
-	s.makeApplication(c, uuid1, "app1", Alive)
-	s.makeApplication(c, uuid2, "app2", Dying)
-
-	expected := bsonMById{
-		{
-			"_id":         uuid1 + ":adc#app1#cs:test-charm",
-			"constraints": bson.M{},
-		}, {
-			"_id":         uuid2 + ":adc#app2#cs:test-charm",
-			"constraints": bson.M{},
-		},
-	}
-
-	sort.Sort(expected)
-	c.Log(pretty.Sprint(expected))
-	s.assertUpgradedData(c, EnsureApplicationDeviceConstraints,
-		upgradedDataWithFilter(coll, expected, bson.D{{"_id", bson.RegEx{Pattern: ":adc#"}}}),
-	)
-}
-
-// makeApplication doesn't do what you think it does here. You can read the
-// applicationDoc, but you can't update it using the txn.Op. It will report that
-// the transaction failed because the `Assert: txn.DocExists` is wrong, even
-// though we got the application from the database.
-// We should move the Insert into a bson.M/bson.D
-func (s *upgradesSuite) makeApplication(c *gc.C, uuid, name string, life Life) {
-	coll, closer := s.state.db().GetRawCollection(applicationsC)
-	defer closer()
-
-	curl := "cs:test-charm"
-	err := coll.Insert(applicationDoc{
-		DocID:     ensureModelUUID(uuid, name),
-		Name:      name,
-		ModelUUID: uuid,
-		CharmURL:  &curl,
-		Life:      life,
-	})
-	c.Assert(err, jc.ErrorIsNil)
-}
-
-func (s *upgradesSuite) TestRemoveInstanceCharmProfileDataCollection(c *gc.C) {
-	db := s.state.MongoSession().DB(jujuDB)
-	db.C("instanceCharmProfileData")
-	err := RemoveInstanceCharmProfileDataCollection(s.pool)
-	c.Assert(err, jc.ErrorIsNil)
-}
-
-func (s *upgradesSuite) TestRemoveInstanceCharmProfileDataCollectionNoCollection(c *gc.C) {
-	db := s.state.MongoSession().DB(jujuDB)
-	cols, err := db.CollectionNames()
-	c.Assert(err, jc.ErrorIsNil)
-	c.Assert(set.NewStrings(cols...).Contains("instanceCharmProfileData"), jc.IsFalse)
-
-	err = RemoveInstanceCharmProfileDataCollection(s.pool)
-	c.Assert(err, jc.ErrorIsNil)
-}
-
-func (s *upgradesSuite) TestUpdateK8sModelNameIndex(c *gc.C) {
-	modelsColl, closer := s.state.db().GetRawCollection(modelsC)
-	defer closer()
-	err := modelsColl.Insert(bson.M{
-		"_id":   utils.MustNewUUID().String(),
-		"type":  "iaas",
-		"name":  "model1",
-		"owner": "fred",
-		"cloud": "lxd",
-	}, bson.M{
-		"_id":   utils.MustNewUUID().String(),
-		"type":  "caas",
-		"name":  "model2",
-		"owner": "mary",
-		"cloud": "microk8s",
-	}, bson.M{
-		"_id":   utils.MustNewUUID().String(),
-		"type":  "caas",
-		"name":  "model3",
-		"owner": "jane",
-		"cloud": "microk8s",
-	})
-	c.Assert(err, jc.ErrorIsNil)
-
-	modelNameColl, closer := s.state.db().GetRawCollection(usermodelnameC)
-	defer closer()
-
-	err = modelNameColl.Insert(bson.M{
-		"_id": "fred:model1",
-	}, bson.M{
-		"_id": "mary:model2",
-	}, bson.M{
-		"_id": "microk8s:model3",
-	})
-	c.Assert(err, jc.ErrorIsNil)
-
-	expected := bsonMById{
-		{
-			"_id": "fred:model1",
-		}, {
-			"_id": "mary:model2",
-		}, {
-			"_id": "jane:model3",
-		}, {
-			"_id": "test-admin:testmodel",
-		},
-	}
-
-	sort.Sort(expected)
-	s.assertUpgradedData(c, UpdateK8sModelNameIndex,
-		upgradedData(modelNameColl, expected),
-	)
-}
-
-func (s *upgradesSuite) TestAddModelLogsSize(c *gc.C) {
-	settingsColl, settingsCloser := s.state.db().GetRawCollection(controllersC)
-	defer settingsCloser()
-	_, err := settingsColl.RemoveAll(nil)
-	c.Assert(err, jc.ErrorIsNil)
-	err = settingsColl.Insert(bson.M{
-		"_id": "controllerSettings",
-		"settings": bson.M{
-			"key": "value",
-		},
-	}, bson.M{
-		"_id": "someothersettingshouldnotbetouched",
-		// non-controller data: should not be touched
-		"settings": bson.M{"key": "value"},
-	})
-	c.Assert(err, jc.ErrorIsNil)
-
-	expectedSettings := []bson.M{
-		{
-			"_id": "controllerSettings",
-			"settings": bson.M{
-				"key":             "value",
-				"model-logs-size": "20M",
-			},
-		}, {
-			"_id":      "someothersettingshouldnotbetouched",
-			"settings": bson.M{"key": "value"},
-		},
-	}
-
-	s.assertUpgradedData(c, AddModelLogsSize, upgradedData(settingsColl, expectedSettings))
-}
-
-func (s *upgradesSuite) TestAddControllerNodeDocs(c *gc.C) {
-	machinesColl, closer := s.state.db().GetRawCollection(machinesC)
-	defer closer()
-	controllerNodesColl, closer2 := s.state.db().GetRawCollection(controllerNodesC)
-	defer closer2()
-	controllersColl, closer3 := s.state.db().GetRawCollection(controllersC)
-	defer closer3()
-
-	// Will will never have different UUIDs in practice but testing
-	// with that scenario avoids any potential bad code assumptions.
-	uuid1 := "uuid1"
-	uuid2 := "uuid2"
-	err := machinesColl.Insert(bson.M{
-		"_id":       ensureModelUUID(uuid1, "1"),
-		"machineid": "1",
-		"novote":    false,
-		"hasvote":   true,
-		"jobs":      []MachineJob{JobManageModel},
-	}, bson.M{
-		"_id":       ensureModelUUID(uuid1, "2"),
-		"machineid": "2",
-		"novote":    false,
-		"hasvote":   false,
-		"jobs":      []MachineJob{JobManageModel},
-	}, bson.M{
-		"_id":       ensureModelUUID(uuid1, "3"),
-		"machineid": "3",
-		"novote":    true,
-		"hasvote":   false,
-		"jobs":      []MachineJob{JobManageModel},
-	}, bson.M{
-		"_id":       ensureModelUUID(uuid1, "4"),
-		"machineid": "3",
-		"jobs":      []MachineJob{JobHostUnits},
-	}, bson.M{
-		"_id":       ensureModelUUID(uuid1, "5"),
-		"machineid": "5",
-		"jobs":      []MachineJob{JobManageModel},
-	}, bson.M{
-		"_id":       ensureModelUUID(uuid2, "1"),
-		"machineid": "1",
-		"novote":    false,
-		"hasvote":   false,
-		"jobs":      []MachineJob{JobManageModel},
-	})
-	c.Assert(err, jc.ErrorIsNil)
-
-	err = controllersColl.Update(
-		bson.D{{"_id", modelGlobalKey}},
-		bson.D{{"$set", bson.D{{"machineids", []string{"0", "1"}}}}},
-	)
-	c.Assert(err, jc.ErrorIsNil)
-
-	expected := bsonMById{
-		{
-			"_id":           uuid1 + ":1",
-			"has-vote":      true,
-			"wants-vote":    true,
-			"password-hash": "",
-		}, {
-			"_id":           uuid1 + ":2",
-			"has-vote":      false,
-			"wants-vote":    true,
-			"password-hash": "",
-		}, {
-			"_id":           uuid1 + ":3",
-			"has-vote":      false,
-			"wants-vote":    false,
-			"password-hash": "",
-		}, {
-			"_id":           uuid2 + ":1",
-			"has-vote":      false,
-			"wants-vote":    true,
-			"password-hash": "",
-		},
-	}
-
-	sort.Sort(expected)
-	s.assertUpgradedData(c, AddControllerNodeDocs,
-		upgradedData(controllerNodesColl, expected),
-	)
-
-	// Ensure obsolete machine doc fields are gone.
-	var mdocs bsonMById
-	err = machinesColl.Find(nil).All(&mdocs)
-	c.Assert(err, jc.ErrorIsNil)
-	sort.Sort(mdocs)
-	for _, d := range mdocs {
-		delete(d, "txn-queue")
-		delete(d, "txn-revno")
-	}
-	c.Assert(mdocs, jc.DeepEquals, bsonMById{{
-		"_id":       ensureModelUUID(uuid1, "1"),
-		"machineid": "1",
-		"jobs":      []interface{}{2},
-	}, bson.M{
-		"_id":       ensureModelUUID(uuid1, "2"),
-		"machineid": "2",
-		"jobs":      []interface{}{2},
-	}, bson.M{
-		"_id":       ensureModelUUID(uuid1, "3"),
-		"machineid": "3",
-		"jobs":      []interface{}{2},
-	}, bson.M{
-		"_id":       ensureModelUUID(uuid1, "4"),
-		"machineid": "3",
-		"jobs":      []interface{}{1},
-	}, bson.M{
-		"_id":       ensureModelUUID(uuid1, "5"),
-		"machineid": "5",
-		"jobs":      []interface{}{2},
-	}, bson.M{
-		"_id":       ensureModelUUID(uuid2, "1"),
-		"machineid": "1",
-		"jobs":      []interface{}{2},
-	}})
-
-	// Check machineids has been renamed to controller-ids.
-	var cdocs []bson.M
-	err = controllersColl.FindId(modelGlobalKey).All(&cdocs)
-	c.Assert(err, jc.ErrorIsNil)
-	c.Assert(cdocs, gc.HasLen, 1)
-	cdoc := cdocs[0]
-	delete(cdoc, "txn-queue")
-	delete(cdoc, "txn-revno")
-	c.Assert(cdoc, jc.DeepEquals, bson.M{
-		"_id":            modelGlobalKey,
-		"model-uuid":     s.state.modelTag.Id(),
-		"cloud":          "dummy",
-		"controller-ids": []interface{}{"0", "1"},
-	})
-}
-
-func (s *upgradesSuite) TestAddSpaceIdToSpaceDocs(c *gc.C) {
-	col, closer := s.state.db().GetRawCollection(spacesC)
-	defer closer()
-
+func (s *upgradesSuite) TestCorrectCharmOriginsMultiAppSingleCharm(c *gc.C) {
 	model1 := s.makeModel(c, "model-1", coretesting.Attrs{})
 	model2 := s.makeModel(c, "model-2", coretesting.Attrs{})
 	defer func() {
@@ -2233,1503 +101,6 @@
 
 	uuid1 := model1.ModelUUID()
 	uuid2 := model2.ModelUUID()
-	uuidc := s.state.controllerModelTag.Id()
-
-	err := col.Insert(bson.M{
-		"_id":        ensureModelUUID(uuid1, "space1"),
-		"model-uuid": uuid1,
-		"life":       Alive,
-		"name":       "space1",
-		"is-public":  true,
-		"providerid": "provider1",
-	}, bson.M{
-		"_id":        ensureModelUUID(uuid2, "space2"),
-		"model-uuid": uuid2,
-		"life":       Alive,
-		"name":       "space2",
-		"is-public":  false,
-	})
-	c.Assert(err, jc.ErrorIsNil)
-
-	expected := bsonMById{
-		// The altered spaces:
-		{
-			"_id":        uuid1 + ":1",
-			"model-uuid": uuid1,
-			"spaceid":    "1",
-			"life":       0,
-			"name":       "space1",
-			"is-public":  true,
-			"providerid": "provider1",
-		}, {
-			"_id":        uuid2 + ":1",
-			"model-uuid": uuid2,
-			"spaceid":    "1",
-			"life":       0,
-			"name":       "space2",
-			"is-public":  false,
-		},
-		// The default space for each model, including the controller.
-		{
-			"_id":        uuid1 + ":0",
-			"model-uuid": uuid1,
-			"spaceid":    "0",
-			"life":       0,
-			"name":       network.AlphaSpaceName,
-			"is-public":  true,
-		}, {
-			"_id":        uuid2 + ":0",
-			"model-uuid": uuid2,
-			"spaceid":    "0",
-			"life":       0,
-			"name":       network.AlphaSpaceName,
-			"is-public":  true,
-		}, {
-			"_id":        uuidc + ":0",
-			"model-uuid": uuidc,
-			"spaceid":    "0",
-			"life":       0,
-			"name":       network.AlphaSpaceName,
-			"is-public":  true,
-		},
-	}
-
-	sort.Sort(expected)
-	s.assertUpgradedData(c, AddSpaceIdToSpaceDocs, upgradedData(col, expected))
-}
-
-func (s *upgradesSuite) TestEnsureRelationApplicationSettings(c *gc.C) {
-	settingsCol, settingsCloser := s.state.db().GetRawCollection(settingsC)
-	defer settingsCloser()
-
-	relationsCol, relationsCloser := s.state.db().GetRawCollection(relationsC)
-	defer relationsCloser()
-
-	model1 := s.makeModel(c, "model-1", coretesting.Attrs{})
-	defer func() { _ = model1.Close() }()
-
-	uuid1 := model1.ModelUUID()
-
-	err := relationsCol.Insert(bson.M{
-		"_id":        ensureModelUUID(uuid1, "mariadb:cluster"),
-		"key":        "mariadb:cluster",
-		"model-uuid": uuid1,
-		"id":         0,
-		"endpoints": []bson.M{{
-			"applicationname": "mariadb",
-			"relation": bson.M{
-				"name":      "cluster",
-				"role":      "peer",
-				"interface": "mysql-ha",
-				"optional":  false,
-				"limit":     1,
-				"scope":     "global",
-			},
-		}},
-		"life":             0,
-		"unitcount":        1,
-		"suspended":        false,
-		"suspended-reason": "",
-	}, bson.M{
-		"_id":        ensureModelUUID(uuid1, "mediawiki:db mariadb:db"),
-		"key":        "mediawiki:db mariadb:db",
-		"model-uuid": uuid1,
-		"id":         1,
-		"endpoints": []bson.M{{
-			"applicationname": "mediawiki",
-			"relation": bson.M{
-				"name":      "db",
-				"role":      "requirer",
-				"interface": "mysql",
-				"optional":  false,
-				"limit":     1,
-				"scope":     "global",
-			},
-		}, {
-			"applicationname": "mariadb",
-			"relation": bson.M{
-				"name":      "db",
-				"role":      "provider",
-				"interface": "mysql",
-				"optional":  false,
-				"limit":     0,
-				"scope":     "",
-			},
-		}},
-		"life":             0,
-		"unitcount":        3,
-		"suspended":        false,
-		"suspended-reason": "",
-	}, bson.M{
-		"_id":        ensureModelUUID(uuid1, "nrpe:general-info mediawiki:juju-info"),
-		"key":        "nrpe:general-info mediawiki:juju-info",
-		"model-uuid": uuid1,
-		"id":         2,
-		"endpoints": []bson.M{{
-			"applicationname": "mediawiki",
-			"relation": bson.M{
-				"name":      "juju-info",
-				"role":      "provider",
-				"interface": "juju-info",
-				"optional":  false,
-				"limit":     0,
-				"scope":     "container",
-			},
-		}, {
-			"applicationname": "nrpe",
-			"relation": bson.M{
-				"name":      "general-info",
-				"role":      "requirer",
-				"interface": "juju-info",
-				"optional":  false,
-				"limit":     1,
-				"scope":     "container",
-			},
-		}},
-		"life":             1,
-		"unitcount":        4,
-		"suspended":        false,
-		"suspended-reason": "",
-	})
-	c.Assert(err, jc.ErrorIsNil)
-	err = settingsCol.Insert(bson.M{
-		"_id":        ensureModelUUID(uuid1, "r#1#mariadb"),
-		"model-uuid": uuid1,
-		"settings": bson.M{
-			"olden-yolk": "blue paradigm",
-		},
-	})
-	c.Assert(err, jc.ErrorIsNil)
-
-	expected := bsonMById{{
-		"_id":        ensureModelUUID(uuid1, "r#0#mariadb"),
-		"model-uuid": uuid1,
-		"settings":   bson.M{},
-	}, {
-		"_id":        ensureModelUUID(uuid1, "r#1#mariadb"),
-		"model-uuid": uuid1,
-		"settings": bson.M{
-			"olden-yolk": "blue paradigm",
-		},
-	}, {
-		"_id":        ensureModelUUID(uuid1, "r#1#mediawiki"),
-		"model-uuid": uuid1,
-		"settings":   bson.M{},
-	}, {
-		"_id":        ensureModelUUID(uuid1, "r#2#mediawiki"),
-		"model-uuid": uuid1,
-		"settings":   bson.M{},
-	}, {
-		"_id":        ensureModelUUID(uuid1, "r#2#nrpe"),
-		"model-uuid": uuid1,
-		"settings":   bson.M{},
-	}}
-
-	s.assertUpgradedData(c, EnsureRelationApplicationSettings,
-		upgradedDataWithFilter(settingsCol, expected, bson.D{{"_id", bson.RegEx{`:r#\d+#.*$`, ""}}}),
-	)
-}
-
-func (s *upgradesSuite) TestChangeSubnetAZtoSlice(c *gc.C) {
-	col, closer := s.state.db().GetRawCollection(subnetsC)
-	defer closer()
-
-	model1 := s.makeModel(c, "model-1", coretesting.Attrs{})
-	model2 := s.makeModel(c, "model-2", coretesting.Attrs{})
-	defer func() {
-		_ = model1.Close()
-		_ = model2.Close()
-	}()
-
-	uuid1 := model1.ModelUUID()
-	uuid2 := model2.ModelUUID()
-
-	err := col.Insert(bson.M{
-		"_id":              ensureModelUUID(uuid1, "0"),
-		"model-uuid":       uuid1,
-		"providerid":       "provider1",
-		"availabilityzone": "testme",
-	}, bson.M{
-		"_id":        ensureModelUUID(uuid2, "0"),
-		"model-uuid": uuid2,
-		"is-public":  true,
-	})
-	c.Assert(err, jc.ErrorIsNil)
-
-	expected := bsonMById{
-		// The altered subnets:
-		{
-			"_id":                uuid1 + ":0",
-			"model-uuid":         uuid1,
-			"providerid":         "provider1",
-			"availability-zones": []interface{}{"testme"},
-		}, {
-			"_id":        uuid2 + ":0",
-			"model-uuid": uuid2,
-			"is-public":  true,
-		},
-	}
-
-	sort.Sort(expected)
-	s.assertUpgradedData(c, ChangeSubnetAZtoSlice, upgradedData(col, expected))
-}
-
-func (s *upgradesSuite) TestChangeSubnetSpaceNameToSpaceID(c *gc.C) {
-	col, closer := s.state.db().GetRawCollection(subnetsC)
-	defer closer()
-
-	model1 := s.makeModel(c, "model-1", coretesting.Attrs{})
-	model2 := s.makeModel(c, "model-2", coretesting.Attrs{})
-	defer func() {
-		_ = model1.Close()
-		_ = model2.Close()
-	}()
-
-	uuid1 := model1.ModelUUID()
-	uuid2 := model2.ModelUUID()
-
-	_, err := model1.AddSpace("testme", "42", nil, false)
-	c.Assert(err, jc.ErrorIsNil)
-
-	err = col.Insert(bson.M{
-		"_id":        ensureModelUUID(uuid1, "0"),
-		"model-uuid": uuid1,
-		"space-name": "testme",
-	}, bson.M{
-		"_id":        ensureModelUUID(uuid1, "1"),
-		"model-uuid": uuid1,
-	}, bson.M{
-		"_id":        ensureModelUUID(uuid2, "0"),
-		"model-uuid": uuid2,
-		"space-id":   "6",
-	})
-	c.Assert(err, jc.ErrorIsNil)
-
-	expected := bsonMById{
-		// The altered subnets:
-		{
-			"_id":        uuid1 + ":0",
-			"model-uuid": uuid1,
-			"space-id":   "1",
-		}, {
-			"_id":        uuid1 + ":1",
-			"model-uuid": uuid1,
-			"space-id":   "0",
-		}, {
-			"_id":        uuid2 + ":0",
-			"model-uuid": uuid2,
-			"space-id":   "6",
-		},
-	}
-
-	sort.Sort(expected)
-	s.assertUpgradedData(c, ChangeSubnetSpaceNameToSpaceID, upgradedData(col, expected))
-}
-
-func (s *upgradesSuite) TestAddSubnetIdToSubnetDocs(c *gc.C) {
-	col, closer := s.state.db().GetRawCollection(subnetsC)
-	defer closer()
-
-	model1 := s.makeModel(c, "model-1", coretesting.Attrs{})
-	model2 := s.makeModel(c, "model-2", coretesting.Attrs{})
-	defer func() {
-		_ = model1.Close()
-		_ = model2.Close()
-	}()
-
-	uuid1 := model1.ModelUUID()
-	uuid2 := model2.ModelUUID()
-	cidr1 := "10.0.0.0/16"
-	cidr2 := "10.0.42.0/16"
-
-	err := col.Insert(bson.M{
-		"_id":        ensureModelUUID(uuid1, cidr1),
-		"model-uuid": uuid1,
-		"life":       Alive,
-		"providerid": "provider1",
-		"cidr":       cidr1,
-	}, bson.M{
-		"_id":        ensureModelUUID(uuid2, cidr2),
-		"model-uuid": uuid2,
-		"life":       Alive,
-		"is-public":  false,
-		"cidr":       cidr2,
-	})
-	c.Assert(err, jc.ErrorIsNil)
-
-	expected := bsonMById{
-		// The altered subnets:
-		{
-			"_id":        uuid1 + ":0",
-			"model-uuid": uuid1,
-			"subnet-id":  "0",
-			"life":       0,
-			"providerid": "provider1",
-			"cidr":       cidr1,
-		}, {
-			"_id":        uuid2 + ":0",
-			"model-uuid": uuid2,
-			"subnet-id":  "0",
-			"life":       0,
-			"cidr":       cidr2,
-		},
-	}
-
-	sort.Sort(expected)
-	s.assertUpgradedData(c, AddSubnetIdToSubnetDocs, upgradedData(col, expected))
-}
-
-func (s *upgradesSuite) TestReplacePortsDocSubnetIDCIDR(c *gc.C) {
-	col, closer := s.state.db().GetRawCollection(openedPortsC)
-	defer closer()
-
-	model1 := s.makeModel(c, "model-1", coretesting.Attrs{})
-	model2 := s.makeModel(c, "model-2", coretesting.Attrs{})
-	defer func() {
-		_ = model1.Close()
-		_ = model2.Close()
-	}()
-
-	uuid1 := model1.ModelUUID()
-	uuid2 := model2.ModelUUID()
-
-	subnet2, err := model2.AddSubnet(network.SubnetInfo{CIDR: "10.0.0.0/16"})
-	c.Assert(err, jc.ErrorIsNil)
-
-	err = col.Insert(bson.M{
-		"_id":        ensureModelUUID(uuid1, "m#3#42"),
-		"model-uuid": uuid1,
-		"machine-id": "3",
-		"subnet-id":  "42",
-	}, bson.M{
-		"_id":        ensureModelUUID(uuid1, "m#4#"),
-		"model-uuid": uuid1,
-		"machine-id": "4",
-	}, bson.M{
-		"_id":        ensureModelUUID(uuid2, "m#4#"+subnet2.CIDR()),
-		"model-uuid": uuid2,
-		"machine-id": "4",
-		"subnet-id":  subnet2.CIDR(),
-	})
-	c.Assert(err, jc.ErrorIsNil)
-
-	expected := bsonMById{
-		// The altered portDocs:
-		{
-			"_id":        uuid1 + ":m#3#42",
-			"model-uuid": uuid1,
-			"machine-id": "3",
-			"subnet-id":  "42",
-		}, {
-			"_id":        uuid1 + ":m#4#",
-			"model-uuid": uuid1,
-			"machine-id": "4",
-		}, {
-			"_id":        uuid2 + ":m#4#" + subnet2.ID(),
-			"model-uuid": uuid2,
-			"machine-id": "4",
-			"subnet-id":  subnet2.ID(),
-			"ports":      []interface{}{},
-		},
-	}
-
-	sort.Sort(expected)
-	s.assertUpgradedData(c, ReplacePortsDocSubnetIDCIDR, upgradedData(col, expected))
-}
-
-func (s *upgradesSuite) TestConvertAddressSpaceIDs(c *gc.C) {
-	mod := s.makeModel(c, "the-model", coretesting.Attrs{})
-	defer func() { _ = mod.Close() }()
-
-	uuid := mod.ModelUUID()
-	s.makeMachine(c, uuid, "0", Alive)
-	s.makeMachine(c, uuid, "1", Alive)
-
-	type oldAddress struct {
-		Value       string `bson:"value"`
-		AddressType string `bson:"addresstype"`
-		Scope       string `bson:"networkscope,omitempty"`
-		Origin      string `bson:"origin,omitempty"`
-		SpaceName   string `bson:"spacename,omitempty"`
-		SpaceID     string `bson:"spaceid,omitempty"`
-	}
-
-	m1Addrs := []oldAddress{
-		{
-			Value:     "1.1.1.1",
-			SpaceName: "space1",
-			SpaceID:   "provider1",
-		},
-		{
-			Value:   "2.2.2.2",
-			SpaceID: "no-change",
-		},
-	}
-	m1MachineAddrs := []oldAddress{
-		{
-			Value:     "3.3.3.3",
-			SpaceName: "space3",
-			// This is an invalid form, but should still be
-			// correctly matched to the ID for provider3.
-			SpaceID: "pRoViDeR3",
-		},
-	}
-	m2Private := oldAddress{
-		Value:     "4.4.4.4",
-		SpaceName: "space1",
-		SpaceID:   "provider1",
-	}
-	m2Public := oldAddress{
-		Value: "5.5.5.5",
-	}
-
-	// Update the various machine addresses and add some CAAS documents.
-	ops := []txn.Op{
-		{
-			C:  machinesC,
-			Id: ensureModelUUID(uuid, "0"),
-			Update: bson.D{
-				{"$set", bson.D{{"addresses", m1Addrs}}},
-				{"$set", bson.D{{"machineaddresses", m1MachineAddrs}}},
-			},
-		},
-		{
-			C:  machinesC,
-			Id: ensureModelUUID(uuid, "1"),
-			Update: bson.D{
-				{"$set", bson.D{{"preferredprivateaddress", m2Private}}},
-				{"$set", bson.D{{"preferredpublicaddress", m2Public}}},
-			},
-		},
-		{
-			C:  cloudContainersC,
-			Id: ensureModelUUID(uuid, "0"),
-			Insert: bson.M{
-				"model-uuid":  uuid,
-				"address":     &m2Public,
-				"provider-id": "c0",
-			},
-		},
-		{
-			C:  cloudContainersC,
-			Id: ensureModelUUID(uuid, "1"),
-			Insert: bson.M{
-				"model-uuid":  uuid,
-				"address":     nil,
-				"provider-id": "c1",
-			},
-		},
-		{
-			C:  cloudServicesC,
-			Id: ensureModelUUID(uuid, "0"),
-			Insert: bson.M{
-				"model-uuid":  uuid,
-				"addresses":   []oldAddress{{Value: "6.6.6.6"}, {Value: "7.7.7.7"}},
-				"provider-id": "s0",
-			},
-		},
-	}
-	c.Assert(s.state.db().RunRawTransaction(ops), jc.ErrorIsNil)
-
-	// Add spaces for our lookup.
-	s.makeSpace(c, uuid, "space1", "1")
-	s.makeSpace(c, uuid, "space2", "2")
-	s.makeSpace(c, uuid, "space3", "3")
-
-	expMachines := bsonMById{
-		{
-			"_id":                      ensureModelUUID(uuid, "0"),
-			"model-uuid":               uuid,
-			"machineid":                "0",
-			"nonce":                    "",
-			"passwordhash":             "",
-			"clean":                    false,
-			"life":                     0,
-			"force-destroyed":          false,
-			"series":                   "",
-			"jobs":                     []interface{}{},
-			"supportedcontainersknown": false,
-			"containertype":            "",
-			"principals":               []interface{}{},
-			"addresses": []interface{}{
-				bson.M{
-					"value":       "1.1.1.1",
-					"spaceid":     "1",
-					"addresstype": "",
-				},
-				bson.M{
-					"value":       "2.2.2.2",
-					"spaceid":     "no-change",
-					"addresstype": "",
-				},
-			},
-			"machineaddresses": []interface{}{
-				bson.M{
-					"value":       "3.3.3.3",
-					"spaceid":     "3",
-					"addresstype": "",
-				},
-			},
-			// These were unset and end up with the zero-types.
-			"preferredpublicaddress": bson.M{
-				"value":       "",
-				"addresstype": "",
-			},
-			"preferredprivateaddress": bson.M{
-				"value":       "",
-				"addresstype": "",
-			},
-		}, {
-			"_id":                      ensureModelUUID(uuid, "1"),
-			"model-uuid":               uuid,
-			"machineid":                "1",
-			"nonce":                    "",
-			"passwordhash":             "",
-			"clean":                    false,
-			"life":                     0,
-			"force-destroyed":          false,
-			"series":                   "",
-			"jobs":                     []interface{}{},
-			"supportedcontainersknown": false,
-			"containertype":            "",
-			"principals":               []interface{}{},
-			"addresses":                []interface{}{},
-			"machineaddresses":         []interface{}{},
-			"preferredprivateaddress": bson.M{
-				"value":       "4.4.4.4",
-				"spaceid":     "1",
-				"addresstype": "",
-			},
-			// Address without space ends up in the default (empty) space.
-			"preferredpublicaddress": bson.M{
-				"value":       "5.5.5.5",
-				"spaceid":     "0",
-				"addresstype": "",
-			},
-		},
-	}
-
-	expServices := bsonMById{{
-		"_id":         ensureModelUUID(uuid, "0"),
-		"model-uuid":  uuid,
-		"provider-id": "s0",
-		"addresses": []interface{}{
-			bson.M{
-				"value":       "6.6.6.6",
-				"spaceid":     "0",
-				"addresstype": "",
-			},
-			bson.M{
-				"value":       "7.7.7.7",
-				"spaceid":     "0",
-				"addresstype": "",
-			},
-		},
-	}}
-
-	expContainers := bsonMById{
-		{
-			"_id":         ensureModelUUID(uuid, "0"),
-			"model-uuid":  uuid,
-			"provider-id": "c0",
-			"address": bson.M{
-				"value":       "5.5.5.5",
-				"spaceid":     "0",
-				"addresstype": "",
-			},
-		},
-		{
-			"_id":         ensureModelUUID(uuid, "1"),
-			"provider-id": "c1",
-			"model-uuid":  uuid,
-			"address":     interface{}(nil),
-		},
-	}
-
-	machines, mCloser := s.state.db().GetRawCollection(machinesC)
-	defer mCloser()
-	services, sCloser := s.state.db().GetRawCollection(cloudServicesC)
-	defer sCloser()
-	containers, cCloser := s.state.db().GetRawCollection(cloudContainersC)
-	defer cCloser()
-
-	s.assertUpgradedData(c, ConvertAddressSpaceIDs,
-		upgradedData(machines, expMachines),
-		upgradedData(services, expServices),
-		upgradedData(containers, expContainers),
-	)
-}
-
-func (s *upgradesSuite) TestReplaceSpaceNameWithIDEndpointBindings(c *gc.C) {
-	col, closer := s.state.db().GetRawCollection(endpointBindingsC)
-	defer closer()
-
-	model1 := s.makeModel(c, "model-1", coretesting.Attrs{})
-	model2 := s.makeModel(c, "model-2", coretesting.Attrs{})
-	defer func() {
-		_ = model1.Close()
-		_ = model2.Close()
-	}()
-
-	uuid1 := model1.ModelUUID()
-	uuid2 := model2.ModelUUID()
-
-	space1, err := model1.AddSpace("testspace", "testspace-43253", nil, false)
-	c.Assert(err, jc.ErrorIsNil)
-	space2, err := model2.AddSpace("testspace2", "testspace-43253567", nil, false)
-	c.Assert(err, jc.ErrorIsNil)
-
-	err = col.Insert(bson.M{
-		"_id":        ensureModelUUID(uuid1, "a#ubuntu"),
-		"model-uuid": uuid1,
-		"bindings": bson.M{
-			"one": space1.Name(),
-			"two": network.AlphaSpaceName,
-		},
-	}, bson.M{
-		"_id":        ensureModelUUID(uuid1, "a#ghost"),
-		"model-uuid": uuid1,
-		"bindings": bindingsMap{
-			"one": space1.Name(),
-			"":    space1.Name(),
-		},
-	}, bson.M{
-		"_id":        ensureModelUUID(uuid2, "a#ubuntu"),
-		"model-uuid": uuid2,
-		"bindings": bindingsMap{
-			"one": space2.Id(),
-		},
-	})
-	c.Assert(err, jc.ErrorIsNil)
-
-	expected := bsonMById{
-		// The altered endpointBindings:
-		{
-			"_id":        uuid1 + ":a#ubuntu",
-			"model-uuid": uuid1,
-			"bindings":   bson.M{"one": space1.Id(), "two": network.AlphaSpaceId, "": network.AlphaSpaceId},
-		}, {
-			"_id":        uuid1 + ":a#ghost",
-			"model-uuid": uuid1,
-			"bindings":   bson.M{"one": space1.Id(), "": space1.Id()},
-		}, {
-			"_id":        uuid2 + ":a#ubuntu",
-			"model-uuid": uuid2,
-			"bindings":   bson.M{"one": space2.Id(), "": network.AlphaSpaceId},
-		},
-	}
-
-	sort.Sort(expected)
-	s.assertUpgradedData(c, ReplaceSpaceNameWithIDEndpointBindings, upgradedData(col, expected))
-}
-
-func (s *upgradesSuite) TestEnsureDefaultSpaceSetting(c *gc.C) {
-	settingsColl, settingsCloser := s.state.db().GetRawCollection(settingsC)
-	defer settingsCloser()
-	_, err := settingsColl.RemoveAll(nil)
-	c.Assert(err, jc.ErrorIsNil)
-
-	// Should not be changed because we already have a value.
-	m1 := s.makeModel(c, "m1", coretesting.Attrs{
-		config.DefaultSpace: "something",
-	})
-	defer func() { _ = m1.Close() }()
-
-	// Should be set to "" because we do not have a value yet.
-	m2 := s.makeModel(c, "m2", coretesting.Attrs{})
-	defer func() { _ = m2.Close() }()
-
-	m3 := s.makeModel(c, "m3", coretesting.Attrs{})
-	defer func() { _ = m3.Close() }()
-
-	err = settingsColl.Insert(bson.M{
-		"_id":      "someothersettingshouldnotbetouched",
-		"settings": bson.M{"key": "value"},
-	})
-	c.Assert(err, jc.ErrorIsNil)
-
-	getCfg := func(st *State) map[string]interface{} {
-		m, err := st.Model()
-		c.Assert(err, jc.ErrorIsNil)
-		cfg, err := m.ModelConfig()
-		c.Assert(err, jc.ErrorIsNil)
-		exp := cfg.AllAttrs()
-		exp["resource-tags"] = ""
-		return exp
-	}
-
-	exp1 := getCfg(m1)
-
-	exp2 := getCfg(m2)
-	exp2[config.DefaultSpace] = ""
-
-	exp3 := getCfg(m3)
-
-	// Should be set to "" because it has the old default value "_default".
-	// "_default" will no longer pass the config validation for DefaultSpace,
-	// so add the hard way.
-	exp3[config.DefaultSpace] = "_default"
-	err = settingsColl.Update(
-		bson.D{{"_id", m3.ModelUUID() + ":e"}},
-		bson.D{{"$set", bson.D{{"settings", exp3}}}},
-	)
-	c.Assert(err, jc.ErrorIsNil)
-
-	exp3[config.DefaultSpace] = ""
-
-	expectedSettings := bsonMById{
-		{
-			"_id":        m1.ModelUUID() + ":e",
-			"settings":   bson.M(exp1),
-			"model-uuid": m1.ModelUUID(),
-		}, {
-			"_id":        m2.ModelUUID() + ":e",
-			"settings":   bson.M(exp2),
-			"model-uuid": m2.ModelUUID(),
-		}, {
-			"_id":        m3.ModelUUID() + ":e",
-			"settings":   bson.M(exp3),
-			"model-uuid": m3.ModelUUID(),
-		}, {
-			"_id":      "someothersettingshouldnotbetouched",
-			"settings": bson.M{"key": "value"},
-		},
-	}
-	sort.Sort(expectedSettings)
-
-	s.assertUpgradedData(c, EnsureDefaultSpaceSetting, upgradedData(settingsColl, expectedSettings))
-}
-
-func (s *upgradesSuite) TestRemoveControllerConfigMaxLogAgeAndSize(c *gc.C) {
-	settingsColl, settingsCloser := s.state.db().GetRawCollection(controllersC)
-	defer settingsCloser()
-	_, err := settingsColl.RemoveAll(nil)
-	c.Assert(err, jc.ErrorIsNil)
-	err = settingsColl.Insert(bson.M{
-		"_id": "controllerSettings",
-		"settings": bson.M{
-			"key":           "value",
-			"max-logs-age":  "72h",
-			"max-logs-size": "4096M",
-		},
-	})
-	c.Assert(err, jc.ErrorIsNil)
-
-	expectedSettings := []bson.M{
-		{
-			"_id": "controllerSettings",
-			"settings": bson.M{
-				"key": "value",
-			},
-		},
-	}
-	s.assertUpgradedData(c, RemoveControllerConfigMaxLogAgeAndSize, upgradedData(settingsColl, expectedSettings))
-}
-
-func (s *upgradesSuite) TestIncrementTaskSequence(c *gc.C) {
-	st, err := s.pool.SystemState()
-	c.Assert(err, jc.ErrorIsNil)
-	st1 := s.newState(c)
-	st2 := s.newState(c)
-	sequenceColl, closer := st.db().GetRawCollection(sequenceC)
-	defer closer()
-
-	// No tasks sequence requests, so no update.
-	err = IncrementTasksSequence(s.pool)
-	c.Assert(err, jc.ErrorIsNil)
-	for _, s := range []*State{st, st1, st2} {
-		n, err := sequenceColl.FindId(s.ModelUUID() + ":tasks").Count()
-		c.Assert(err, jc.ErrorIsNil)
-		c.Assert(n, gc.Equals, 0)
-	}
-
-	_, err = sequence(st1, "tasks")
-	c.Assert(err, jc.ErrorIsNil)
-	err = IncrementTasksSequence(s.pool)
-	c.Assert(err, jc.ErrorIsNil)
-
-	for i, s := range []*State{st, st1, st2} {
-		var data bson.M
-		err = sequenceColl.FindId(s.ModelUUID() + ":tasks").One(&data)
-		if i != 1 {
-			c.Assert(err, gc.Equals, mgo.ErrNotFound)
-			continue
-		}
-		c.Assert(err, jc.ErrorIsNil)
-		counter, ok := data["counter"].(int)
-		c.Assert(ok, jc.IsTrue)
-		c.Assert(counter, gc.Equals, 2)
-	}
-}
-
-func (s *upgradesSuite) makeMachine(c *gc.C, uuid, id string, life Life) {
-	col, closer := s.state.db().GetRawCollection(machinesC)
-	defer closer()
-
-	err := col.Insert(machineDoc{
-		DocID:     ensureModelUUID(uuid, id),
-		Id:        id,
-		ModelUUID: uuid,
-		Life:      life,
-	})
-	c.Assert(err, jc.ErrorIsNil)
-}
-
-func (s *upgradesSuite) makeSpace(c *gc.C, uuid, name, id string) {
-	coll, closer := s.state.db().GetRawCollection(spacesC)
-	defer closer()
-
-	err := coll.Insert(bson.M{
-		"_id":        ensureModelUUID(uuid, id),
-		"model-uuid": uuid,
-		"spaceid":    id,
-		"name":       name,
-	})
-	c.Assert(err, jc.ErrorIsNil)
-}
-
-func (s *upgradesSuite) TestAddMachineIDToSubordinates(c *gc.C) {
-	col, closer := s.state.db().GetRawCollection(unitsC)
-	defer closer()
-
-	uuid1 := utils.MustNewUUID().String()
-	uuid2 := utils.MustNewUUID().String()
-	uuid3 := utils.MustNewUUID().String()
-
-	err := col.Insert(bson.M{
-		"_id":        uuid1 + ":principal/1",
-		"model-uuid": uuid1,
-		"machineid":  "1",
-	}, bson.M{
-		"_id":        uuid1 + ":telegraf/1",
-		"model-uuid": uuid1,
-		"principal":  "principal/1",
-	}, bson.M{
-		"_id":        uuid2 + ":another/0",
-		"model-uuid": uuid2,
-		"machineid":  "42",
-	}, bson.M{
-		"_id":        uuid2 + ":telegraf/0",
-		"model-uuid": uuid2,
-		"principal":  "another/0",
-	}, bson.M{
-		"_id":        uuid2 + ":livepatch/0",
-		"model-uuid": uuid2,
-		"principal":  "another/0",
-	}, bson.M{
-		// uuid3 is our CAAS model that doesn't have machine IDs for the princpals.
-		"_id":        uuid3 + ":base/0",
-		"model-uuid": uuid3,
-	}, bson.M{
-		"_id":        uuid3 + ":subordinate/0",
-		"model-uuid": uuid3,
-		"principal":  "base/0",
-	})
-	c.Assert(err, jc.ErrorIsNil)
-
-	expected := bsonMById{
-		{
-			"_id":        uuid1 + ":principal/1",
-			"model-uuid": uuid1,
-			"machineid":  "1",
-		}, {
-			"_id":        uuid1 + ":telegraf/1",
-			"model-uuid": uuid1,
-			"principal":  "principal/1",
-			"machineid":  "1",
-		}, {
-			"_id":        uuid2 + ":another/0",
-			"model-uuid": uuid2,
-			"machineid":  "42",
-		}, {
-			"_id":        uuid2 + ":telegraf/0",
-			"model-uuid": uuid2,
-			"principal":  "another/0",
-			"machineid":  "42",
-		}, {
-			"_id":        uuid2 + ":livepatch/0",
-			"model-uuid": uuid2,
-			"principal":  "another/0",
-			"machineid":  "42",
-		}, {
-			// uuid3 is our CAAS model that doesn't have machine IDs for the princpals.
-			"_id":        uuid3 + ":base/0",
-			"model-uuid": uuid3,
-		}, {
-			"_id":        uuid3 + ":subordinate/0",
-			"model-uuid": uuid3,
-			"principal":  "base/0",
-		},
-	}
-
-	sort.Sort(expected)
-	s.assertUpgradedData(c, AddMachineIDToSubordinates, upgradedData(col, expected))
-}
-
-func (s *upgradesSuite) TestAddOriginToIPAddresses(c *gc.C) {
-	col, closer := s.state.db().GetRawCollection(ipAddressesC)
-	defer closer()
-
-	uuid1 := utils.MustNewUUID().String()
-	uuid2 := utils.MustNewUUID().String()
-	uuid3 := utils.MustNewUUID().String()
-
-	err := col.Insert(bson.M{
-		"_id":        uuid1 + ":principal/1",
-		"model-uuid": uuid1,
-		"origin":     "",
-	}, bson.M{
-		"_id":        uuid1 + ":telegraf/1",
-		"model-uuid": uuid1,
-		"origin":     "machine",
-	}, bson.M{
-		"_id":        uuid2 + ":telegraf/0",
-		"model-uuid": uuid2,
-		"origin":     "provider",
-	}, bson.M{
-		"_id":        uuid3 + ":base/0",
-		"model-uuid": uuid3,
-	})
-	c.Assert(err, jc.ErrorIsNil)
-
-	expected := bsonMById{
-		{
-			"_id":        uuid1 + ":principal/1",
-			"model-uuid": uuid1,
-			"origin":     "provider",
-		}, {
-			"_id":        uuid1 + ":telegraf/1",
-			"model-uuid": uuid1,
-			"origin":     "machine",
-		}, {
-			"_id":        uuid2 + ":telegraf/0",
-			"model-uuid": uuid2,
-			"origin":     "provider",
-		}, {
-			"_id":        uuid3 + ":base/0",
-			"model-uuid": uuid3,
-			"origin":     "provider",
-		},
-	}
-
-	sort.Sort(expected)
-	s.assertUpgradedData(c, AddOriginToIPAddresses, upgradedData(col, expected))
-}
-
-func (s *upgradesSuite) TestDropPresenceDatabase(c *gc.C) {
-	presenceDBName := "presence"
-	db := s.state.session.DB(presenceDBName)
-	col := db.C("presence")
-
-	err := col.Insert(bson.M{"test": "foo"})
-	c.Assert(err, jc.ErrorIsNil)
-
-	presenceDBExists := func() bool {
-		names, err := s.state.session.DatabaseNames()
-		c.Assert(err, jc.ErrorIsNil)
-		dbNames := set.NewStrings(names...)
-		return dbNames.Contains(presenceDBName)
-	}
-
-	c.Assert(presenceDBExists(), jc.IsTrue)
-
-	err = DropPresenceDatabase(s.pool)
-	c.Assert(err, jc.ErrorIsNil)
-	c.Assert(presenceDBExists(), jc.IsFalse)
-
-	// Running again is no error.
-	err = DropPresenceDatabase(s.pool)
-	c.Assert(err, jc.ErrorIsNil)
-	c.Assert(presenceDBExists(), jc.IsFalse)
-}
-func (s *upgradesSuite) TestRemoveUnsupportedLinkLayer(c *gc.C) {
-	uuid := utils.MustNewUUID().String()
-
-	devCol, devCloser := s.state.db().GetRawCollection(linkLayerDevicesC)
-	defer devCloser()
-
-	retainedDev := bson.M{
-		"_id":        uuid + ":m#0#d#eth0",
-		"model-uuid": uuid,
-		"name":       "eth0",
-	}
-
-	err := devCol.Insert(
-		retainedDev,
-		bson.M{
-			"_id":        uuid + ":m#0#d#unsupported0",
-			"model-uuid": uuid,
-			"name":       "unsupported0",
-		},
-		bson.M{
-			"_id":        uuid + ":m#0#d#unsupported1",
-			"model-uuid": uuid,
-			"name":       "unsupported1",
-		},
-	)
-	c.Assert(err, jc.ErrorIsNil)
-
-	addrCol, addrCloser := s.state.db().GetRawCollection(ipAddressesC)
-	defer addrCloser()
-
-	retainedAddr := bson.M{
-		"_id":         uuid + ":m#0#d#eth0#ip#30.30.30.30",
-		"model-uuid":  uuid,
-		"device-name": "eth0",
-	}
-
-	err = addrCol.Insert(
-		retainedAddr,
-		bson.M{
-			"_id":         uuid + ":m#0#d#unsupported0#ip#10.10.10.10",
-			"model-uuid":  uuid,
-			"device-name": "unsupported0",
-		},
-		bson.M{
-			"_id":         uuid + ":m#0#d#unsupported1#ip#20.20.20.20",
-			"model-uuid":  uuid,
-			"device-name": "unsupported1",
-		},
-	)
-	c.Assert(err, jc.ErrorIsNil)
-
-	s.assertUpgradedData(c, RemoveUnsupportedLinkLayer,
-		upgradedData(devCol, []bson.M{retainedDev}),
-		upgradedData(addrCol, []bson.M{retainedAddr}),
-	)
-}
-
-func (s *upgradesSuite) TestAddBakeryConfig(c *gc.C) {
-	const bakeryConfigKey = "bakeryConfig"
-	controllerColl, controllerCloser := s.state.db().GetRawCollection(controllersC)
-	defer controllerCloser()
-
-	err := controllerColl.RemoveId(bakeryConfigKey)
-	c.Assert(err, jc.ErrorIsNil)
-
-	bakeryConfig := s.state.NewBakeryConfig()
-	_, err = bakeryConfig.GetLocalUsersKey()
-	c.Assert(err, jc.Satisfies, errors.IsNotFound)
-
-	err = AddBakeryConfig(s.pool)
-	c.Assert(err, jc.ErrorIsNil)
-	key, err := bakeryConfig.GetLocalUsersKey()
-	c.Assert(err, jc.ErrorIsNil)
-
-	// Check it's idempotent.
-	err = AddBakeryConfig(s.pool)
-	c.Assert(err, jc.ErrorIsNil)
-	key2, err := bakeryConfig.GetLocalUsersKey()
-	c.Assert(err, jc.ErrorIsNil)
-
-	c.Assert(key, jc.DeepEquals, key2)
-}
-
-func (s *upgradesSuite) TestReplaceNeverSetWithUnset(c *gc.C) {
-	coll, closer := s.state.db().GetCollection(statusesC)
-	defer closer()
-
-	type oldDoc struct {
-		ID         string        `bson:"_id"`
-		Status     status.Status `bson:"status"`
-		StatusInfo string        `bson:"statusinfo"`
-		NeverSet   bool          `bson:"neverset"`
-	}
-
-	// Insert two statuses, one with neverset true, and one with false.
-	ops := []txn.Op{
-		{
-			C:  statusesC,
-			Id: "neverset-true",
-			Insert: oldDoc{
-				Status:     status.Waiting,
-				StatusInfo: status.MessageWaitForMachine,
-				NeverSet:   true,
-			},
-		}, {
-			C:  statusesC,
-			Id: "neverset-false",
-			Insert: oldDoc{
-				Status:     status.Active,
-				StatusInfo: "all good",
-			},
-		},
-	}
-	err := s.state.db().RunTransaction(ops)
-	c.Assert(err, jc.ErrorIsNil)
-
-	err = ReplaceNeverSetWithUnset(s.pool)
-	c.Assert(err, jc.ErrorIsNil)
-
-	checkNoNeverSetAttribute := func() {
-		var doc bson.M
-		err := coll.FindId("neverset-true").One(&doc)
-		c.Assert(err, jc.ErrorIsNil)
-		_, found := doc["neverset"]
-		c.Check(found, jc.IsFalse)
-		err = coll.FindId("neverset-false").One(&doc)
-		c.Assert(err, jc.ErrorIsNil)
-		_, found = doc["neverset"]
-		c.Check(found, jc.IsFalse)
-	}
-
-	checkDocs := func() {
-		var doc statusDoc
-		err := coll.FindId("neverset-true").One(&doc)
-		c.Assert(err, jc.ErrorIsNil)
-		c.Check(doc, jc.DeepEquals, statusDoc{
-			ModelUUID: s.state.ModelUUID(),
-			Status:    status.Unset,
-		})
-		err = coll.FindId("neverset-false").One(&doc)
-		c.Assert(err, jc.ErrorIsNil)
-		c.Check(doc, jc.DeepEquals, statusDoc{
-			ModelUUID:  s.state.ModelUUID(),
-			Status:     status.Active,
-			StatusInfo: "all good",
-		})
-	}
-	checkDocs()
-	checkNoNeverSetAttribute()
-
-	// Check it's idempotent.
-	err = ReplaceNeverSetWithUnset(s.pool)
-	c.Assert(err, jc.ErrorIsNil)
-
-	checkDocs()
-	checkNoNeverSetAttribute()
-}
-
-func (s *upgradesSuite) TestResetDefaultRelationLimitInCharmMetadata(c *gc.C) {
-	col, closer := s.state.db().GetRawCollection(charmsC)
-	defer closer()
-
-	model1 := s.makeModel(c, "model-1", coretesting.Attrs{})
-	model2 := s.makeModel(c, "model-2", coretesting.Attrs{})
-	model3 := s.makeModel(c, "model-3", coretesting.Attrs{})
-	defer func() {
-		_ = model1.Close()
-		_ = model2.Close()
-		_ = model3.Close()
-	}()
-
-	uuid1 := model1.ModelUUID()
-	uuid2 := model2.ModelUUID()
-	uuid3 := model3.ModelUUID()
-
-	// Setup charm metadata as it would appear when parsed by a 2.7
-	// controller (limit forced to 1 if not defined in the metadata).
-	err := col.Insert(
-		genCharmDocWithMetaAndRelationLimit(uuid1, 1),
-		genCharmDocWithMetaAndRelationLimit(uuid2, 1),
-		genCharmDocWithMetaAndRelationLimit(uuid3, 1),
-	)
-	c.Assert(err, jc.ErrorIsNil)
-
-	expected := bsonMById{
-		genCharmDocWithMetaAndRelationLimit(uuid1, 0),
-		genCharmDocWithMetaAndRelationLimit(uuid2, 0),
-		genCharmDocWithMetaAndRelationLimit(uuid3, 0),
-	}
-
-	sort.Sort(expected)
-	s.assertUpgradedData(c, ResetDefaultRelationLimitInCharmMetadata, upgradedData(col, expected))
-}
-
-func genCharmDocWithMetaAndRelationLimit(modelUUID string, relLimit int) bson.M {
-	return bson.M{
-		"_id":        modelUUID + ":cs:percona-cluster-290",
-		"model-uuid": modelUUID,
-		"meta": bson.M{
-			"name":        "percona-cluster",
-			"summary":     "",
-			"description": "",
-			"subordinate": false,
-			"provides": bson.M{
-				"db": bson.M{
-					"name":      "db",
-					"role":      "provider",
-					"interface": "mysql",
-					"optional":  false,
-					"limit":     42, // ensures that "provides" endpoints are not changed
-					"scope":     "global",
-				},
-				"master": bson.M{
-					"name":      "master",
-					"role":      "provider",
-					"interface": "mysql-async-replication",
-					"optional":  false,
-					"limit":     42, // ensures that "provides" endpoints are not changed
-					"scope":     "global",
-				},
-			},
-			"requires": bson.M{
-				"ha": bson.M{
-					"name":      "ha",
-					"role":      "requirer",
-					"interface": "hacluster",
-					"optional":  false,
-					"limit":     relLimit,
-					"scope":     "container",
-				},
-				"slave": bson.M{
-					"name":      "slave",
-					"role":      "requirer",
-					"interface": "mysql-async-replication",
-					"optional":  false,
-					"limit":     relLimit,
-					"scope":     "global",
-				},
-			},
-			"peers": bson.M{
-				"cluster": bson.M{
-					"name":      "cluster",
-					"role":      "peer",
-					"interface": "percona-cluster",
-					"optional":  false,
-					"limit":     relLimit,
-					"scope":     "global",
-				},
-			},
-		},
-	}
-}
-
-func (s *upgradesSuite) TestLimitHandlesPlaceholderCharms(c *gc.C) {
-	// Placeholder charms exist with only the URL that it uses to contact the charm store and
-	// download the actual content.
-	col, closer := s.state.db().GetRawCollection(charmsC)
-	defer closer()
-
-	model1 := s.makeModel(c, "model-1", coretesting.Attrs{})
-	defer model1.Close()
-
-	uuid := model1.ModelUUID()
-	doc := bson.M{
-		"_id":           uuid + ":cs:ntp-41",
-		"model-uuid":    uuid,
-		"url":           "cs:ntp-41",
-		"charm-version": "",
-		"life":          0,
-		"pendingupload": false,
-		"placeholder":   true,
-		"bundlesha256":  "",
-		"storagepath":   "",
-		"macaroon":      []uint8{},
-		"meta":          nil,
-		"config":        nil,
-		"actions":       nil,
-		"metrics":       nil,
-		"lxd-profile":   nil,
-	}
-	col.Insert(doc)
-	s.assertUpgradedData(c, ResetDefaultRelationLimitInCharmMetadata,
-		upgradedData(col, []bson.M{doc}))
-}
-
-func (s *upgradesSuite) TestAddCharmHubToModelConfig(c *gc.C) {
-	// Value not set
-	m1 := s.makeModel(c, "m1", coretesting.Attrs{
-		"other-setting":  "val",
-		"dotted.setting": "value",
-		"dollar$setting": "value",
-	})
-	defer func() { _ = m1.Close() }()
-	// Value set to something other that default
-	m2 := s.makeModel(c, "m2", coretesting.Attrs{
-		"charmhub-url": "http://meshuggah.rocks",
-	})
-	defer func() { _ = m2.Close() }()
-	// Value set the old way.
-	m3 := s.makeModel(c, "m3", coretesting.Attrs{
-		"charm-hub-url": "http://beyond-creation.rocks",
-	})
-	defer func() { _ = m3.Close() }()
-
-	settingsColl, settingsCloser := s.state.db().GetRawCollection(settingsC)
-	defer settingsCloser()
-	// To simulate a 2.9.0 without any setting, delete the record from it.
-	err := settingsColl.UpdateId(m1.ModelUUID()+":e",
-		bson.M{"$unset": bson.M{"settings.charmhub-url": 1}},
-	)
-	c.Assert(err, jc.ErrorIsNil)
-	// And an extra document from somewhere else that we shouldn't touch
-	err = settingsColl.Insert(
-		bson.M{
-			"_id":      "not-a-model",
-			"settings": bson.M{"other-setting": "val"},
-		},
-	)
-	c.Assert(err, jc.ErrorIsNil)
-
-	// Read all the settings from the database, but make sure to change the
-	// documents we think we're changing, and the rest should go through
-	// unchanged.
-	var rawSettings bson.M
-	iter := settingsColl.Find(nil).Sort("_id").Iter()
-	defer iter.Close()
-
-	expectedSettings := []bson.M{}
-
-	expectedChanges := map[string]bson.M{
-		m1.ModelUUID() + ":e": {"charmhub-url": charmhub.CharmHubServerURL, "other-setting": "val"},
-		m2.ModelUUID() + ":e": {"charmhub-url": "http://meshuggah.rocks"},
-		m3.ModelUUID() + ":e": {"charmhub-url": "http://beyond-creation.rocks"},
-		"not-a-model":         {"other-setting": "val"},
-	}
-	expectedRemovals := map[string]string{
-		m3.ModelUUID() + ":e": "charm-hub-url",
-	}
-	for iter.Next(&rawSettings) {
-		expSettings := copyMap(rawSettings, nil)
-		delete(expSettings, "txn-queue")
-		delete(expSettings, "txn-revno")
-		delete(expSettings, "version")
-		id, ok := expSettings["_id"]
-		c.Assert(ok, jc.IsTrue)
-		idStr, ok := id.(string)
-		c.Assert(ok, jc.IsTrue)
-		c.Assert(idStr, gc.Not(gc.Equals), "")
-		if changes, ok := expectedChanges[idStr]; ok {
-			raw, ok := expSettings["settings"]
-			c.Assert(ok, jc.IsTrue)
-			settings, ok := raw.(bson.M)
-			c.Assert(ok, jc.IsTrue)
-			for k, v := range changes {
-				settings[k] = v
-			}
-		}
-		if removal, ok := expectedRemovals[idStr]; ok {
-			raw, ok := expSettings["settings"]
-			c.Assert(ok, jc.IsTrue)
-			delete(raw.(bson.M), removal)
-		}
-		expectedSettings = append(expectedSettings, expSettings)
-	}
-	c.Assert(iter.Close(), jc.ErrorIsNil)
-
-	s.assertUpgradedData(c, AddCharmHubToModelConfig,
-		upgradedData(settingsColl, expectedSettings),
-	)
-}
-
-func (s *upgradesSuite) TestRollUpAndConvertOpenedPortDocuments(c *gc.C) {
-	col, closer := s.state.db().GetRawCollection(openedPortsC)
-	defer closer()
-
-	model1 := s.makeModel(c, "model-1", coretesting.Attrs{})
-	model2 := s.makeModel(c, "model-2", coretesting.Attrs{})
-	defer func() {
-		_ = model1.Close()
-		_ = model2.Close()
-	}()
-
-	uuid1 := model1.ModelUUID()
-	uuid2 := model2.ModelUUID()
-
-	err := col.Insert(
-		// ---- model 1 ----
-		bson.M{
-			"_id":        ensureModelUUID(uuid1, "m#3"),
-			"model-uuid": uuid1,
-			"machine-id": "3",
-			"ports": []bson.M{
-				{"unitname": "foo/0", "fromport": 10, "toport": 42, "protocol": "tcp"},
-				{"unitname": "bar/0", "fromport": 20, "toport": 40, "protocol": "udp"},
-			},
-		},
-		bson.M{
-			"_id":        ensureModelUUID(uuid1, "m#3#42"),
-			"model-uuid": uuid1,
-			"machine-id": "3",
-			// NOTE(achilleasa) A doc with a non-empty subnet ID
-			// should never appear in a real juju deployment. It is
-			// added here to make sure the upgrade step does not
-			// choke if it sees one.
-			"subnet-id": "7007",
-			"ports": []bson.M{
-				{"unitname": "foo/0", "fromport": 1337, "toport": 1337, "protocol": "tcp"},
-			},
-		},
-		bson.M{
-			"_id":        ensureModelUUID(uuid1, "m#4#"),
-			"model-uuid": uuid1,
-			"machine-id": "4",
-			"ports": []bson.M{
-				{"unitname": "baz/0", "fromport": 10, "toport": 42, "protocol": "tcp"},
-			},
-		},
-		// ---- model 2 ----
-		bson.M{
-			"_id":        ensureModelUUID(uuid2, "m#4#42"),
-			"model-uuid": uuid2,
-			"machine-id": "4",
-			"subnet-id":  "42",
-			"ports": []bson.M{
-				{"unitname": "foo/0", "fromport": -1, "toport": -1, "protocol": "icmp"},
-			},
-		},
-	)
-	c.Assert(err, jc.ErrorIsNil)
-
-	expected := bsonMById{
-		// The altered portDocs:
-		{
-			"_id":        uuid1 + ":3",
-			"model-uuid": uuid1,
-			"machine-id": "3",
-			"unit-port-ranges": bson.M{
-				"foo/0": bson.M{
-					allEndpoints: []interface{}{
-						bson.M{"fromport": 10, "toport": 42, "protocol": "tcp"},
-						bson.M{"fromport": 1337, "toport": 1337, "protocol": "tcp"},
-					},
-				},
-				"bar/0": bson.M{
-					allEndpoints: []interface{}{
-						bson.M{"fromport": 20, "toport": 40, "protocol": "udp"},
-					},
-				},
-			},
-		}, {
-			"_id":        uuid1 + ":4",
-			"model-uuid": uuid1,
-			"machine-id": "4",
-			"unit-port-ranges": bson.M{
-				"baz/0": bson.M{
-					allEndpoints: []interface{}{
-						bson.M{"fromport": 10, "toport": 42, "protocol": "tcp"},
-					},
-				},
-			},
-		}, {
-			"_id":        uuid2 + ":4",
-			"model-uuid": uuid2,
-			"machine-id": "4",
-			"unit-port-ranges": bson.M{
-				"foo/0": bson.M{
-					allEndpoints: []interface{}{
-						bson.M{"fromport": -1, "toport": -1, "protocol": "icmp"},
-					},
-				},
-			},
-		},
-	}
-
-	sort.Sort(expected)
-	s.assertUpgradedData(c, RollUpAndConvertOpenedPortDocuments, upgradedData(col, expected))
-}
-
-func (s *upgradesSuite) TestAddCharmOriginToApplication(c *gc.C) {
-	model1 := s.makeModel(c, "model-1", coretesting.Attrs{})
-	model2 := s.makeModel(c, "model-2", coretesting.Attrs{})
-	defer func() {
-		_ = model1.Close()
-		_ = model2.Close()
-	}()
-
-	uuid1 := model1.ModelUUID()
-	uuid2 := model2.ModelUUID()
 
 	appColl, appCloser := s.state.db().GetRawCollection(applicationsC)
 	defer appCloser()
@@ -3737,26 +108,52 @@
 	var err error
 	err = appColl.Insert(bson.M{
 		"_id":        ensureModelUUID(uuid1, "app1"),
+		"name":       "app1",
 		"model-uuid": uuid1,
 		"charmurl":   charm.MustParseURL("cs:test").String(),
+		"charm-origin": bson.M{
+			"source": "charm-store",
+		},
 	})
 	c.Assert(err, jc.ErrorIsNil)
 	err = appColl.Insert(bson.M{
 		"_id":        ensureModelUUID(uuid1, "app2"),
+		"name":       "app2",
 		"model-uuid": uuid1,
-		"charmurl":   charm.MustParseURL("local:test").String(),
+		"charmurl":   charm.MustParseURL("ch:amd64/focal/test").String(),
+		"charm-origin": bson.M{
+			"source":   "charm-hub",
+			"type":     "charm",
+			"id":       "yyyy5",
+			"hash":     "xxxx5",
+			"revision": 12,
+			"channel": bson.M{
+				"track": "latest",
+				"risk":  "edge",
+			},
+			"platform": bson.M{
+				"architecture": "amd64",
+				"os":           "ubuntu",
+				"channel":      "20.04",
+			},
+		},
 	})
 	c.Assert(err, jc.ErrorIsNil)
 	err = appColl.Insert(bson.M{
 		"_id":        ensureModelUUID(uuid2, "app3"),
+		"name":       "app3",
 		"model-uuid": uuid2,
-		"charmurl":   charm.MustParseURL("local:test").String(),
+		"charmurl":   charm.MustParseURL("local:test2").String(),
+		"charm-origin": bson.M{
+			"source": "local",
+		},
 	})
 	c.Assert(err, jc.ErrorIsNil)
 	err = appColl.Insert(bson.M{
 		"_id":        ensureModelUUID(uuid2, "app4"),
+		"name":       "app4",
 		"model-uuid": uuid2,
-		"charmurl":   charm.MustParseURL("local:test").String(),
+		"charmurl":   charm.MustParseURL("ch:amd64/focal/testtwo").String(),
 		"charm-origin": bson.M{
 			"source":   "charm-hub",
 			"type":     "charm",
@@ -3769,2036 +166,6 @@
 			},
 			"platform": bson.M{
 				"architecture": "amd64",
-				"series":       "focal",
-			},
-		},
-	})
-	c.Assert(err, jc.ErrorIsNil)
-	err = appColl.Insert(bson.M{
-		"_id":        ensureModelUUID(uuid2, "app5"),
-		"name":       "app5",
-		"model-uuid": uuid2,
-		"charmurl":   charm.MustParseURL("cs:focal/test-13").String(),
-		"cs-channel": "edge",
-	})
-	c.Assert(err, jc.ErrorIsNil)
-
-	consColl, consCloser := s.state.db().GetRawCollection(constraintsC)
-	defer consCloser()
-
-	err = consColl.Insert(bson.M{
-		"_id":  uuid2 + ":a#app5",
-		"arch": "amd64",
-	})
-	c.Assert(err, jc.ErrorIsNil)
-
-	expected := bsonMById{
-		{
-			"_id":        ensureModelUUID(uuid1, "app1"),
-			"model-uuid": uuid1,
-			"charmurl":   "cs:test",
-			"charm-origin": bson.M{
-				"source":   "charm-store",
-				"type":     "charm",
-				"id":       "cs:test",
-				"hash":     "",
-				"revision": -1,
-				"channel": bson.M{
-					"risk": "",
-				},
-				"platform": bson.M{},
-			},
-		},
-		{
-			"_id":        ensureModelUUID(uuid1, "app2"),
-			"model-uuid": uuid1,
-			"charmurl":   "local:test",
-			"charm-origin": bson.M{
-				"source":   "local",
-				"type":     "charm",
-				"id":       "local:test",
-				"hash":     "",
-				"revision": -1,
-				"channel": bson.M{
-					"risk": "",
-				},
-				"platform": bson.M{},
-			},
-		},
-		{
-			"_id":        ensureModelUUID(uuid2, "app3"),
-			"model-uuid": uuid2,
-			"charmurl":   "local:test",
-			"charm-origin": bson.M{
-				"source":   "local",
-				"type":     "charm",
-				"id":       "local:test",
-				"hash":     "",
-				"revision": -1,
-				"channel": bson.M{
-					"risk": "",
-				},
-				"platform": bson.M{},
-			},
-		},
-		{
-			"_id":        ensureModelUUID(uuid2, "app4"),
-			"model-uuid": uuid2,
-			"charmurl":   "local:test",
-			"charm-origin": bson.M{
-				"source":   "charm-hub",
-				"type":     "charm",
-				"revision": 12,
-				"hash":     "xxxx",
-				"id":       "yyyy",
-				"channel": bson.M{
-					"track": "latest",
-					"risk":  "edge",
-				},
-				"platform": bson.M{
-					"architecture": "amd64",
-					"series":       "focal",
-				},
-			},
-		},
-		{
-			"_id":        ensureModelUUID(uuid2, "app5"),
-			"model-uuid": uuid2,
-			"name":       "app5",
-			"charmurl":   "cs:focal/test-13",
-			"cs-channel": "edge",
-			"charm-origin": bson.M{
-				"source":   "charm-store",
-				"type":     "charm",
-				"revision": 13,
-				"hash":     "",
-				"id":       "cs:focal/test-13",
-				"channel": bson.M{
-					"risk": "edge",
-				},
-				"platform": bson.M{
-					"architecture": "amd64",
-					"os":           "ubuntu",
-					"series":       "focal",
-				},
-			},
-		},
-	}
-
-	sort.Sort(expected)
-	s.assertUpgradedData(c, AddCharmOriginToApplications,
-		upgradedData(appColl, expected),
-	)
-}
-
-func (s *upgradesSuite) TestExposeWildcardEndpointForExposedApplication(c *gc.C) {
-	model1 := s.makeModel(c, "model-1", coretesting.Attrs{})
-	model2 := s.makeModel(c, "model-2", coretesting.Attrs{})
-	defer func() {
-		_ = model1.Close()
-		_ = model2.Close()
-	}()
-
-	uuid1 := model1.ModelUUID()
-	uuid2 := model2.ModelUUID()
-
-	coll, closer := s.state.db().GetRawCollection(applicationsC)
-	defer closer()
-
-	err := coll.Insert(bson.M{
-		"_id":        ensureModelUUID(uuid1, "app1"),
-		"model-uuid": uuid1,
-		"charmurl":   charm.MustParseURL("cs:test").String(),
-		"exposed":    true, // exposed application
-	})
-	c.Assert(err, jc.ErrorIsNil)
-	err = coll.Insert(bson.M{
-		"_id":        ensureModelUUID(uuid2, "app2"),
-		"model-uuid": uuid2,
-		"charmurl":   charm.MustParseURL("local:test").String(),
-	})
-	c.Assert(err, jc.ErrorIsNil)
-
-	expected := bsonMById{
-		{
-			"_id":        ensureModelUUID(uuid1, "app1"),
-			"model-uuid": uuid1,
-			"charmurl":   "cs:test",
-			"exposed":    true,
-			"exposed-endpoints": bson.M{
-				"": bson.M{
-					"to-cidrs": []interface{}{"0.0.0.0/0", "::/0"},
-				},
-			},
-		},
-		{
-			"_id":        ensureModelUUID(uuid2, "app2"),
-			"model-uuid": uuid2,
-			"charmurl":   "local:test",
-		},
-	}
-
-	sort.Sort(expected)
-	s.assertUpgradedData(c, ExposeWildcardEndpointForExposedApplications,
-		upgradedData(coll, expected),
-	)
-}
-
-func (s *upgradesSuite) TestRemoveUnusedLinkLayerDeviceProviderIDs(c *gc.C) {
-	model1 := s.makeModel(c, "model-1", coretesting.Attrs{})
-	defer func() { _ = model1.Close() }()
-
-	// Insert 3 provider IDs.
-	pidCol, pidCloser := s.state.db().GetRawCollection(providerIDsC)
-	defer pidCloser()
-
-	keepLLD := bson.M{"_id": model1.ModelUUID() + ":linklayerdevice:keep"}
-	keepSubnet := bson.M{"_id": model1.ModelUUID() + ":subnet:keep"}
-	docs := []interface{}{
-		keepLLD,
-		keepSubnet,
-		bson.M{"_id": model1.ModelUUID() + ":linklayerdevice:delete"},
-	}
-	err := pidCol.Insert(docs...)
-	c.Assert(err, jc.ErrorIsNil)
-
-	// Insert a device using one of the IDs.
-	lldCol, lldCloser := model1.db().GetCollection(linkLayerDevicesC)
-	defer lldCloser()
-
-	err = lldCol.Writeable().Insert(linkLayerDeviceDoc{
-		ProviderID: "keep",
-	})
-	c.Assert(err, jc.ErrorIsNil)
-
-	// Check that only the unreferenced link-layer device ID was removed.
-	s.assertUpgradedData(c, RemoveUnusedLinkLayerDeviceProviderIDs, upgradedData(pidCol, []bson.M{
-		keepLLD,
-		keepSubnet,
-	}))
-}
-
-func (s *upgradesSuite) TestTranslateK8sServiceTypes(c *gc.C) {
-	settingsColl, settingsCloser := s.state.db().GetRawCollection(settingsC)
-	defer settingsCloser()
-	_, err := settingsColl.RemoveAll(nil)
-	c.Assert(err, jc.ErrorIsNil)
-	err = settingsColl.Insert(bson.M{
-		"_id": "modelXXX:a#foo",
-		"settings": bson.M{
-			"kubernetes-service-type": "loadbalancer"},
-	}, bson.M{
-		"_id": "modelXXX:a#bar",
-		"settings": bson.M{
-			"kubernetes-service-type": "LoadBalancer"},
-	}, bson.M{
-		"_id": "modelXXX:a#baz",
-		"settings": bson.M{
-			"kubernetes-service-type": "LoadBalancer",
-			"another-setting":         "anothervalue"},
-	})
-	c.Assert(err, jc.ErrorIsNil)
-
-	expectedSettings := []bson.M{
-		{
-			"_id": "modelXXX:a#bar",
-			"settings": bson.M{
-				"kubernetes-service-type": "loadbalancer"},
-		}, {
-			"_id": "modelXXX:a#baz",
-			"settings": bson.M{
-				"kubernetes-service-type": "loadbalancer",
-				"another-setting":         "anothervalue"},
-		}, {
-			"_id": "modelXXX:a#foo",
-			"settings": bson.M{
-				"kubernetes-service-type": "loadbalancer"},
-		}}
-
-	s.assertUpgradedData(c, TranslateK8sServiceTypes,
-		upgradedData(settingsColl, expectedSettings),
-	)
-}
-
-func (s *upgradesSuite) TestUpdateLegacyKubernetesCloudCredentialsCertificate(c *gc.C) {
-	cloudColl, cloudCloser := s.state.db().GetRawCollection(cloudsC)
-	defer cloudCloser()
-	cloudCredColl, cloudCredCloser := s.state.db().GetRawCollection(cloudCredentialsC)
-	defer cloudCredCloser()
-
-	_, err := cloudColl.RemoveAll(nil)
-	c.Assert(err, jc.ErrorIsNil)
-	_, err = cloudCredColl.RemoveAll(nil)
-	c.Assert(err, jc.ErrorIsNil)
-
-	err = cloudColl.Insert(bson.M{
-		"_id":        "localhost",
-		"name":       "localhost",
-		"type":       "kubernetes",
-		"auth-types": []string{"empty"},
-	})
-	c.Assert(err, jc.ErrorIsNil)
-
-	err = cloudCredColl.Insert(bson.M{
-		"_id":       "localhost#admin#streetcred",
-		"owner":     "admin",
-		"cloud":     "localhost",
-		"name":      "streetcred",
-		"revoked":   false,
-		"auth-type": "certificate",
-		"attributes": map[string]string{
-			"ClientCertificateData": "QQo=",
-			"Token":                 "this-is-my-token",
-			"rbac-id":               "rbac",
-		},
-	})
-	c.Assert(err, jc.ErrorIsNil)
-
-	expectedClouds := []bson.M{{
-		"_id":  "localhost",
-		"name": "localhost",
-		"type": "kubernetes",
-		"auth-types": []interface{}{
-			"clientcertificate",
-			"oauth2",
-			"userpass",
-		},
-	}}
-
-	expectedCloudCreds := []bson.M{{
-		"_id":            "localhost#admin#streetcred",
-		"owner":          "admin",
-		"cloud":          "localhost",
-		"name":           "streetcred",
-		"revoked":        false,
-		"auth-type":      "oauth2",
-		"invalid":        false,
-		"invalid-reason": "",
-		"attributes": bson.M{
-			"Token":   "this-is-my-token",
-			"rbac-id": "rbac",
-		},
-	}}
-
-	f := func(pool *StatePool) error {
-		st, err := pool.SystemState()
-		if err != nil {
-			return errors.Trace(err)
-		}
-		return UpdateLegacyKubernetesCloudCredentials(st)
-	}
-	s.assertUpgradedData(c, f,
-		upgradedData(cloudColl, expectedClouds),
-		upgradedData(cloudCredColl, expectedCloudCreds),
-	)
-}
-
-func (s *upgradesSuite) TestUpdateLegacyKubernetesCloudCredentialsOAuth2(c *gc.C) {
-	cloudColl, cloudCloser := s.state.db().GetRawCollection(cloudsC)
-	defer cloudCloser()
-	cloudCredColl, cloudCredCloser := s.state.db().GetRawCollection(cloudCredentialsC)
-	defer cloudCredCloser()
-
-	_, err := cloudColl.RemoveAll(nil)
-	c.Assert(err, jc.ErrorIsNil)
-	_, err = cloudCredColl.RemoveAll(nil)
-	c.Assert(err, jc.ErrorIsNil)
-
-	err = cloudColl.Insert(bson.M{
-		"_id":  "localhost",
-		"name": "localhost",
-		"type": "kubernetes",
-		"auth-types": []interface{}{
-			"clientcertificate",
-			"oauth2",
-			"userpass",
-		},
-	})
-	c.Assert(err, jc.ErrorIsNil)
-
-	err = cloudCredColl.Insert(bson.M{
-		"_id":       "localhost#admin#streetcred",
-		"owner":     "admin",
-		"cloud":     "localhost",
-		"name":      "streetcred",
-		"revoked":   false,
-		"auth-type": "oauth2withcert",
-		"attributes": map[string]string{
-			"Token": "this-is-my-token",
-		},
-	})
-	c.Assert(err, jc.ErrorIsNil)
-
-	expectedClouds := []bson.M{{
-		"_id":  "localhost",
-		"name": "localhost",
-		"type": "kubernetes",
-		"auth-types": []interface{}{
-			"clientcertificate",
-			"oauth2",
-			"userpass",
-		},
-	}}
-
-	expectedCloudCreds := []bson.M{{
-		"_id":            "localhost#admin#streetcred",
-		"owner":          "admin",
-		"cloud":          "localhost",
-		"name":           "streetcred",
-		"revoked":        false,
-		"auth-type":      "oauth2",
-		"invalid":        false,
-		"invalid-reason": "",
-		"attributes": bson.M{
-			"Token": "this-is-my-token",
-		},
-	}}
-
-	f := func(pool *StatePool) error {
-		st, err := pool.SystemState()
-		if err != nil {
-			return errors.Trace(err)
-		}
-		return UpdateLegacyKubernetesCloudCredentials(st)
-	}
-	s.assertUpgradedData(c, f,
-		upgradedData(cloudColl, expectedClouds),
-		upgradedData(cloudCredColl, expectedCloudCreds),
-	)
-}
-
-func (s *upgradesSuite) TestUpdateLegacyKubernetesCloudCredentialsOAuth2Cert(c *gc.C) {
-	cloudColl, cloudCloser := s.state.db().GetRawCollection(cloudsC)
-	defer cloudCloser()
-	cloudCredColl, cloudCredCloser := s.state.db().GetRawCollection(cloudCredentialsC)
-	defer cloudCredCloser()
-
-	_, err := cloudColl.RemoveAll(nil)
-	c.Assert(err, jc.ErrorIsNil)
-	_, err = cloudCredColl.RemoveAll(nil)
-	c.Assert(err, jc.ErrorIsNil)
-
-	err = cloudColl.Insert(bson.M{
-		"_id":  "localhost",
-		"name": "localhost",
-		"type": "kubernetes",
-		"auth-types": []interface{}{
-			"clientcertificate",
-			"oauth2",
-			"userpass",
-		},
-	})
-	c.Assert(err, jc.ErrorIsNil)
-
-	err = cloudCredColl.Insert(bson.M{
-		"_id":       "localhost#admin#streetcred",
-		"owner":     "admin",
-		"cloud":     "localhost",
-		"name":      "streetcred",
-		"revoked":   false,
-		"auth-type": "oauth2withcert",
-		"attributes": map[string]string{
-			"ClientCertificateData": "data",
-			"ClientKeyData":         "data",
-		},
-	})
-	c.Assert(err, jc.ErrorIsNil)
-
-	expectedClouds := []bson.M{{
-		"_id":  "localhost",
-		"name": "localhost",
-		"type": "kubernetes",
-		"auth-types": []interface{}{
-			"clientcertificate",
-			"oauth2",
-			"userpass",
-		},
-	}}
-
-	expectedCloudCreds := []bson.M{{
-		"_id":            "localhost#admin#streetcred",
-		"owner":          "admin",
-		"cloud":          "localhost",
-		"name":           "streetcred",
-		"revoked":        false,
-		"auth-type":      "clientcertificate",
-		"invalid":        false,
-		"invalid-reason": "",
-		"attributes": bson.M{
-			"ClientCertificateData": "data",
-			"ClientKeyData":         "data",
-		},
-	}}
-
-	f := func(pool *StatePool) error {
-		st, err := pool.SystemState()
-		if err != nil {
-			return errors.Trace(err)
-		}
-		return UpdateLegacyKubernetesCloudCredentials(st)
-	}
-	s.assertUpgradedData(c, f,
-		upgradedData(cloudColl, expectedClouds),
-		upgradedData(cloudCredColl, expectedCloudCreds),
-	)
-}
-
-func (s *upgradesSuite) TestUpdateDHCPAddressConfigs(c *gc.C) {
-	model1 := s.makeModel(c, "model-1", coretesting.Attrs{})
-	defer func() { _ = model1.Close() }()
-
-	col, closer := s.state.db().GetRawCollection(ipAddressesC)
-	defer closer()
-
-	docs := []interface{}{
-		bson.M{"_id": model1.ModelUUID() + ":m#0#d#eth0#ip#10.10.10.10", "config-method": "dynamic"},
-		bson.M{"_id": model1.ModelUUID() + ":m#1#d#eth1#ip#20.20.20.20", "config-method": network.ConfigStatic},
-	}
-	err := col.Insert(docs...)
-	c.Assert(err, jc.ErrorIsNil)
-
-	// The first of the docs has an upgraded config method.
-	s.assertUpgradedData(c, UpdateDHCPAddressConfigs, upgradedData(col, []bson.M{
-		{"_id": model1.ModelUUID() + ":m#0#d#eth0#ip#10.10.10.10", "config-method": string(network.ConfigDHCP)},
-		{"_id": model1.ModelUUID() + ":m#1#d#eth1#ip#20.20.20.20", "config-method": string(network.ConfigStatic)},
-	}))
-}
-
-func (s *upgradesSuite) TestAddSpawnedTaskCountToOperations(c *gc.C) {
-	operationsCol, closerOne := s.state.db().GetRawCollection(operationsC)
-	defer closerOne()
-
-	actionsCol, closerTwo := s.state.db().GetRawCollection(actionsC)
-	defer closerTwo()
-
-	model1 := s.makeModel(c, "model-1", coretesting.Attrs{})
-	model2 := s.makeModel(c, "model-2", coretesting.Attrs{})
-	defer func() {
-		_ = model1.Close()
-		_ = model2.Close()
-	}()
-
-	uuid1 := model1.ModelUUID()
-	uuid2 := model2.ModelUUID()
-
-	err := operationsCol.Insert(
-		// ---- model 1 ----
-		bson.M{
-			"_id":        ensureModelUUID(uuid1, "2"),
-			"model-uuid": uuid1,
-		},
-		bson.M{
-			"_id":        ensureModelUUID(uuid1, "10"),
-			"model-uuid": uuid1,
-		},
-		// ---- model 2 ----
-		bson.M{
-			"_id":        ensureModelUUID(uuid2, "2"),
-			"model-uuid": uuid2,
-		},
-	)
-	c.Assert(err, jc.ErrorIsNil)
-
-	err = actionsCol.Insert(
-		bson.M{
-			"_id":        ensureModelUUID(uuid1, "3"),
-			"model-uuid": uuid1,
-			"operation":  "2",
-		},
-		bson.M{
-			"_id":        ensureModelUUID(uuid1, "11"),
-			"model-uuid": uuid1,
-			"operation":  "10",
-		},
-		bson.M{
-			"_id":        ensureModelUUID(uuid1, "12"),
-			"model-uuid": uuid1,
-			"operation":  "10",
-		},
-		bson.M{
-			"_id":        ensureModelUUID(uuid2, "3"),
-			"operation":  "2",
-			"model-uuid": uuid2,
-		},
-		bson.M{
-			"_id":        ensureModelUUID(uuid2, "4"),
-			"operation":  "2",
-			"model-uuid": uuid2,
-		},
-		bson.M{
-			"_id":        ensureModelUUID(uuid2, "5"),
-			"operation":  "2",
-			"model-uuid": uuid2,
-		},
-	)
-	c.Assert(err, jc.ErrorIsNil)
-
-	expectedOperations := bsonMById{
-		{
-			"_id":                ensureModelUUID(uuid1, "2"),
-			"model-uuid":         uuid1,
-			"spawned-task-count": 1,
-		},
-		{
-			"_id":                ensureModelUUID(uuid1, "10"),
-			"model-uuid":         uuid1,
-			"spawned-task-count": 2,
-		},
-		{
-			"_id":                ensureModelUUID(uuid2, "2"),
-			"model-uuid":         uuid2,
-			"spawned-task-count": 3,
-		},
-	}
-
-	sort.Sort(expectedOperations)
-
-	s.assertUpgradedData(c, AddSpawnedTaskCountToOperations,
-		upgradedData(operationsCol, expectedOperations),
-	)
-}
-
-func (s *upgradesSuite) TestTransformEmptyManifestsToNil(c *gc.C) {
-	model1 := s.makeModel(c, "model-1", coretesting.Attrs{})
-	model2 := s.makeModel(c, "model-2", coretesting.Attrs{})
-	defer func() {
-		_ = model1.Close()
-		_ = model2.Close()
-	}()
-
-	uuid1 := model1.ModelUUID()
-	uuid2 := model2.ModelUUID()
-
-	coll, closer := s.state.db().GetRawCollection(charmsC)
-	defer closer()
-
-	err := coll.Insert(bson.M{
-		"_id":        ensureModelUUID(uuid1, "charm1"),
-		"model-uuid": uuid1,
-		"url":        charm.MustParseURL("cs:test").String(),
-		"manifest":   nil,
-	})
-	c.Assert(err, jc.ErrorIsNil)
-	err = coll.Insert(bson.M{
-		"_id":        ensureModelUUID(uuid2, "charm2"),
-		"model-uuid": uuid2,
-		"url":        charm.MustParseURL("local:test").String(),
-		"manifest":   &charm.Manifest{},
-	})
-	c.Assert(err, jc.ErrorIsNil)
-	err = coll.Insert(bson.M{
-		"_id":        ensureModelUUID(uuid2, "charm3"),
-		"model-uuid": uuid2,
-		"url":        charm.MustParseURL("ch:test").String(),
-		"manifest": &charm.Manifest{
-			Bases: []charm.Base{},
-		},
-	})
-	c.Assert(err, jc.ErrorIsNil)
-	err = coll.Insert(bson.M{
-		"_id":        ensureModelUUID(uuid1, "charm4"),
-		"model-uuid": uuid1,
-		"url":        charm.MustParseURL("ch:test2").String(),
-		"manifest": &charm.Manifest{
-			Bases: []charm.Base{
-				{Name: "ubuntu"},
-			},
-		},
-	})
-	c.Assert(err, jc.ErrorIsNil)
-
-	expected := bsonMById{
-		{
-			"_id":        ensureModelUUID(uuid1, "charm1"),
-			"model-uuid": uuid1,
-			"url":        "cs:test",
-		},
-		{
-			"_id":        ensureModelUUID(uuid2, "charm2"),
-			"model-uuid": uuid2,
-			"url":        "local:test",
-		},
-		{
-			"_id":        ensureModelUUID(uuid2, "charm3"),
-			"model-uuid": uuid2,
-			"url":        "ch:test",
-		},
-		{
-			"_id":        ensureModelUUID(uuid1, "charm4"),
-			"model-uuid": uuid1,
-			"url":        "ch:test2",
-			"manifest": bson.M{
-				"bases": []interface{}{
-					bson.M{
-						"name": "ubuntu",
-					},
-				},
-			},
-		},
-	}
-
-	sort.Sort(expected)
-	s.assertUpgradedData(c, TransformEmptyManifestsToNil,
-		upgradedData(coll, expected),
-	)
-}
-
-func (s *upgradesSuite) TestEnsureCharmOriginRisk(c *gc.C) {
-	model1 := s.makeModel(c, "model-1", coretesting.Attrs{})
-	model2 := s.makeModel(c, "model-2", coretesting.Attrs{})
-	defer func() {
-		_ = model1.Close()
-		_ = model2.Close()
-	}()
-
-	uuid1 := model1.ModelUUID()
-	uuid2 := model2.ModelUUID()
-
-	appColl, appCloser := s.state.db().GetRawCollection(applicationsC)
-	defer appCloser()
-
-	var err error
-	err = appColl.Insert(bson.M{
-		"_id":        ensureModelUUID(uuid1, "app1"),
-		"name":       "app1",
-		"model-uuid": uuid1,
-		"charmurl":   charm.MustParseURL("cs:test").String(),
-	})
-	c.Assert(err, jc.ErrorIsNil)
-	err = appColl.Insert(bson.M{
-		"_id":        ensureModelUUID(uuid1, "app2"),
-		"name":       "app2",
-		"model-uuid": uuid1,
-		"charmurl":   charm.MustParseURL("local:test").String(),
-		"charm-origin": bson.M{
-			"source":   "local",
-			"type":     "charm",
-			"revision": 12,
-			"platform": bson.M{
-				"architecture": "amd64",
-				"series":       "focal",
-			},
-		},
-	})
-	c.Assert(err, jc.ErrorIsNil)
-	err = appColl.Insert(bson.M{
-		"_id":        ensureModelUUID(uuid2, "app3"),
-		"name":       "app3",
-		"model-uuid": uuid2,
-		"charmurl":   charm.MustParseURL("local:test2").String(),
-		"charm-origin": bson.M{
-			"source":   "local",
-			"type":     "charm",
-			"id":       "local:test",
-			"hash":     "",
-			"revision": -1,
-			"platform": bson.M{
-				"architecture": "amd64",
-				"series":       "focal",
-			},
-		},
-	})
-	c.Assert(err, jc.ErrorIsNil)
-	err = appColl.Insert(bson.M{
-		"_id":        ensureModelUUID(uuid2, "app4"),
-		"name":       "app4",
-		"model-uuid": uuid2,
-		"charmurl":   charm.MustParseURL("cs:focal/test-13").String(),
-		"cs-channel": "edge",
-		"charm-origin": bson.M{
-			"source":   "charm-store",
-			"type":     "charm",
-			"revision": 12,
-			"channel": bson.M{
-				"track": "latest",
-				"risk":  "",
-			},
-			"platform": bson.M{
-				"architecture": "amd64",
-				"series":       "focal",
-			},
-		},
-	})
-	c.Assert(err, jc.ErrorIsNil)
-
-	err = appColl.Insert(bson.M{
-		"_id":        ensureModelUUID(uuid2, "app5"),
-		"name":       "app5",
-		"model-uuid": uuid2,
-		"charmurl":   charm.MustParseURL("ch:amd64/focal/test").String(),
-		"charm-origin": bson.M{
-			"source":   "charm-hub",
-			"type":     "charm",
-			"id":       "yyyy",
-			"hash":     "xxxx",
-			"revision": 12,
-			"channel": bson.M{
-				"track": "latest",
-				"risk":  "",
-			},
-			"platform": bson.M{
-				"architecture": "amd64",
-				"series":       "focal",
-			},
-		},
-	})
-	c.Assert(err, jc.ErrorIsNil)
-
-	expected := bsonMById{
-		{
-			"_id":        ensureModelUUID(uuid1, "app1"),
-			"model-uuid": uuid1,
-			"name":       "app1",
-			"charmurl":   "cs:test",
-		},
-		{
-			"_id":        ensureModelUUID(uuid1, "app2"),
-			"model-uuid": uuid1,
-			"name":       "app2",
-			"charmurl":   "local:test",
-			"charm-origin": bson.M{
-				"source":   "local",
-				"type":     "charm",
-				"revision": 12,
-				"platform": bson.M{
-					"architecture": "amd64",
-					"series":       "focal",
-				},
-			},
-		},
-		{
-			"_id":        ensureModelUUID(uuid2, "app3"),
-			"model-uuid": uuid2,
-			"name":       "app3",
-			"charmurl":   "local:test2",
-			"charm-origin": bson.M{
-				"source":   "local",
-				"type":     "charm",
-				"id":       "local:test",
-				"hash":     "",
-				"revision": -1,
-				"platform": bson.M{
-					"architecture": "amd64",
-					"series":       "focal",
-				},
-			},
-		},
-		{
-			"_id":        ensureModelUUID(uuid2, "app4"),
-			"model-uuid": uuid2,
-			"name":       "app4",
-			"charmurl":   "cs:focal/test-13",
-			"cs-channel": "edge",
-			"charm-origin": bson.M{
-				"source":   "charm-store",
-				"type":     "charm",
-				"revision": 12,
-				"channel": bson.M{
-					"track": "latest",
-					"risk":  "edge",
-				},
-				"platform": bson.M{
-					"architecture": "amd64",
-					"series":       "focal",
-				},
-			},
-		},
-		{
-			"_id":        ensureModelUUID(uuid2, "app5"),
-			"model-uuid": uuid2,
-			"name":       "app5",
-			"charmurl":   "ch:amd64/focal/test",
-			"charm-origin": bson.M{
-				"source":   "charm-hub",
-				"type":     "charm",
-				"revision": 12,
-				"hash":     "xxxx",
-				"id":       "yyyy",
-				"channel": bson.M{
-					"track": "latest",
-					"risk":  "stable",
-				},
-				"platform": bson.M{
-					"architecture": "amd64",
-					"series":       "focal",
-				},
-			},
-		},
-	}
-
-	sort.Sort(expected)
-	s.assertUpgradedData(c, EnsureCharmOriginRisk,
-		upgradedData(appColl, expected),
-	)
-}
-
-func (s *upgradesSuite) TestRemoveOrphanedCrossModelProxies(c *gc.C) {
-	ch := AddTestingCharm(c, s.state, "mysql")
-	AddTestingApplication(c, s.state, "test", ch)
-	_, err := s.state.AddUser("fred", "fred", "secret", "admin")
-	c.Assert(err, jc.ErrorIsNil)
-	sd := NewApplicationOffers(s.state)
-	offerArgs := crossmodel.AddApplicationOfferArgs{
-		OfferName:       "test",
-		ApplicationName: "test",
-		Endpoints:       map[string]string{"db": "server"},
-		Owner:           "fred",
-	}
-	offer, err := sd.AddOffer(offerArgs)
-	c.Assert(err, jc.ErrorIsNil)
-
-	_, err = s.state.AddRemoteApplication(AddRemoteApplicationParams{
-		Name:            "good",
-		SourceModel:     s.state.modelTag,
-		OfferUUID:       offer.OfferUUID,
-		IsConsumerProxy: true,
-		Endpoints: []charm.Relation{{
-			Interface: "mysql",
-			Name:      "server",
-			Role:      charm.RoleProvider,
-			Scope:     charm.ScopeGlobal,
-		}}})
-	c.Assert(err, jc.ErrorIsNil)
-
-	_, err = s.state.AddRemoteApplication(AddRemoteApplicationParams{
-		Name:        "saas",
-		SourceModel: s.state.modelTag,
-		OfferUUID:   offer.OfferUUID,
-		Endpoints: []charm.Relation{{
-			Interface: "mysql",
-			Name:      "database",
-			Role:      charm.RoleRequirer,
-			Scope:     charm.ScopeGlobal,
-		}}})
-	c.Assert(err, jc.ErrorIsNil)
-
-	_, err = s.state.AddRemoteApplication(AddRemoteApplicationParams{
-		Name:            "orphaned",
-		SourceModel:     s.state.modelTag,
-		OfferUUID:       "missing-uuid",
-		IsConsumerProxy: true,
-		Endpoints: []charm.Relation{{
-			Interface: "mysql",
-			Name:      "server",
-			Role:      charm.RoleProvider,
-			Scope:     charm.ScopeGlobal,
-		}}})
-	c.Assert(err, jc.ErrorIsNil)
-
-	// Two rounds to check idempotency.
-	for i := 0; i < 2; i++ {
-		c.Logf("Run: %d", i)
-		err := RemoveOrphanedCrossModelProxies(s.pool)
-		c.Assert(err, jc.ErrorIsNil)
-
-		_, err = s.state.RemoteApplication("orphaned")
-		c.Assert(err, jc.Satisfies, errors.IsNotFound)
-		_, err = s.state.RemoteApplication("good")
-		c.Assert(err, jc.ErrorIsNil)
-		_, err = s.state.RemoteApplication("saas")
-		c.Assert(err, jc.ErrorIsNil)
-	}
-}
-
-func (s *upgradesSuite) TestDropLegacyAssumesSectionsFromCharmMetadata(c *gc.C) {
-	model1 := s.makeModel(c, "model-1", coretesting.Attrs{})
-	model2 := s.makeModel(c, "model-2", coretesting.Attrs{})
-	defer func() {
-		_ = model1.Close()
-		_ = model2.Close()
-	}()
-
-	uuid1 := model1.ModelUUID()
-	uuid2 := model2.ModelUUID()
-
-	charmsColl, closer := s.state.db().GetRawCollection(charmsC)
-	defer closer()
-
-	var err error
-	err = charmsColl.Insert(bson.M{
-		"_id":        ensureModelUUID(uuid1, "charm1"),
-		"model-uuid": uuid1,
-		"name":       "charm1",
-		"assumes":    []string{"lorem", "ipsum"},
-	})
-	c.Assert(err, jc.ErrorIsNil)
-	err = charmsColl.Insert(bson.M{
-		"_id":        ensureModelUUID(uuid2, "charm2"),
-		"model-uuid": uuid2,
-		"name":       "charm2",
-		"assumes":    []string{"foo", "bar"},
-	})
-	c.Assert(err, jc.ErrorIsNil)
-
-	expected := bsonMById{
-		{
-			"_id":        ensureModelUUID(uuid1, "charm1"),
-			"model-uuid": uuid1,
-			"name":       "charm1",
-		},
-		{
-			"_id":        ensureModelUUID(uuid2, "charm2"),
-			"model-uuid": uuid2,
-			"name":       "charm2",
-		},
-	}
-
-	sort.Sort(expected)
-	s.assertUpgradedData(c, DropLegacyAssumesSectionsFromCharmMetadata,
-		upgradedData(charmsColl, expected),
-	)
-}
-
-func (s *upgradesSuite) TestMigrateLegacyCrossModelTokens(c *gc.C) {
-	model1 := s.makeModel(c, "model-1", coretesting.Attrs{})
-	model2 := s.makeModel(c, "model-2", coretesting.Attrs{})
-	defer func() {
-		_ = model1.Close()
-		_ = model2.Close()
-	}()
-
-	uuid1 := model1.ModelUUID()
-	uuid2 := model2.ModelUUID()
-
-	makeOffer := func(st *State, username, exportedName string) (string, string) {
-		ch := AddTestingCharm(c, st, "mysql")
-		AddTestingApplication(c, st, "test", ch)
-		_, err := st.AddUser(username, username, "secret", "admin")
-		c.Assert(err, jc.ErrorIsNil)
-		sd := NewApplicationOffers(st)
-		offerArgs := crossmodel.AddApplicationOfferArgs{
-			OfferName:       "testoffer",
-			ApplicationName: "test",
-			Endpoints:       map[string]string{"db": "server"},
-			Owner:           username,
-		}
-		_, err = sd.AddOffer(offerArgs)
-		c.Assert(err, jc.ErrorIsNil)
-
-		r := st.RemoteEntities()
-		token, err := r.ExportLocalEntity(names.NewApplicationTag(exportedName))
-		c.Assert(err, jc.ErrorIsNil)
-		relToken, err := r.ExportLocalEntity(names.NewRelationTag("foo:bar"))
-		c.Assert(err, jc.ErrorIsNil)
-		return token, relToken
-	}
-
-	token1, relToken1 := makeOffer(model1, "fred", "test")
-	token2, relToken2 := makeOffer(model2, "mary", "testoffer")
-
-	expected := bsonMById{
-		{
-			"_id":        ensureModelUUID(uuid1, "application-testoffer"),
-			"model-uuid": uuid1,
-			"token":      token1,
-		}, {
-			"_id":        ensureModelUUID(uuid1, "relation-foo.bar"),
-			"model-uuid": uuid1,
-			"token":      relToken1,
-		}, {
-			"_id":        ensureModelUUID(uuid2, "application-testoffer"),
-			"model-uuid": uuid2,
-			"token":      token2,
-		}, {
-			"_id":        ensureModelUUID(uuid2, "relation-foo.bar"),
-			"model-uuid": uuid2,
-			"token":      relToken2,
-		},
-	}
-	sort.Sort(expected)
-
-	col, closer := s.state.db().GetRawCollection(remoteEntitiesC)
-	defer closer()
-
-	s.assertUpgradedData(c, MigrateLegacyCrossModelTokens,
-		upgradedData(col, expected),
-	)
-}
-
-func (s *upgradesSuite) TestCleanupDeadAssignUnits(c *gc.C) {
-	model0 := s.makeModel(c, "model-0", coretesting.Attrs{})
-	model1 := s.makeModel(c, "model-1", coretesting.Attrs{})
-	defer func() {
-		_ = model0.Close()
-		_ = model1.Close()
-	}()
-
-	assignUnitColl, assignUnitCloser := s.state.db().GetRawCollection(assignUnitC)
-	defer assignUnitCloser()
-	s.makeApplication(c, model0.ModelUUID(), "app01", Alive)
-	s.makeApplication(c, model0.ModelUUID(), "app02", Dying)
-	s.makeApplication(c, model0.ModelUUID(), "app03", Dead)
-	s.makeApplication(c, model1.ModelUUID(), "app11", Alive)
-	s.makeApplication(c, model1.ModelUUID(), "app12", Dying)
-	s.makeApplication(c, model1.ModelUUID(), "app13", Dead)
-	err := assignUnitColl.Insert(
-		bson.M{
-			"_id":        model0.docID("app01/0"),
-			"model-uuid": model0.ModelUUID(),
-		},
-		bson.M{
-			"_id":        model0.docID("app02/0"),
-			"model-uuid": model0.ModelUUID(),
-		},
-		bson.M{
-			"_id":        model0.docID("app03/0"), // remove: dead app.
-			"model-uuid": model0.ModelUUID(),
-		},
-		bson.M{
-			"_id":        model0.docID("non-exist-app/0"), // remove: non-exist app.
-			"model-uuid": model0.ModelUUID(),
-		},
-		bson.M{
-			"_id":        model1.docID("app11/0"),
-			"model-uuid": model1.ModelUUID(),
-		},
-		bson.M{
-			"_id":        model1.docID("app12/0"),
-			"model-uuid": model1.ModelUUID(),
-		},
-		bson.M{
-			"_id":        model1.docID("app13/0"), // remove: dead app.
-			"model-uuid": model1.ModelUUID(),
-		},
-		bson.M{
-			"_id":        model1.docID("non-exist-app/0"), // remove: non-exist app.
-			"model-uuid": model1.ModelUUID(),
-		},
-	)
-	c.Assert(err, jc.ErrorIsNil)
-	count, err := assignUnitColl.Count()
-	c.Assert(err, jc.ErrorIsNil)
-	c.Assert(count, gc.Equals, 8)
-
-	expected := bsonMById{
-		{
-			"_id":        model0.docID("app01/0"),
-			"model-uuid": model0.ModelUUID(),
-		},
-		{
-			"_id":        model0.docID("app02/0"),
-			"model-uuid": model0.ModelUUID(),
-		},
-		{
-			"_id":        model1.docID("app11/0"),
-			"model-uuid": model1.ModelUUID(),
-		},
-		{
-			"_id":        model1.docID("app12/0"),
-			"model-uuid": model1.ModelUUID(),
-		},
-	}
-	sort.Sort(expected)
-
-	s.assertUpgradedData(c, CleanupDeadAssignUnits,
-		upgradedData(assignUnitColl, expected),
-	)
-}
-
-func (s *upgradesSuite) TestRemoveOrphanedLinkLayerDevices(c *gc.C) {
-	// Add 2 machines with link-layer devices.
-	m0, err := s.state.AddOneMachine(MachineTemplate{
-		Series: "focal",
-		Jobs:   []MachineJob{JobHostUnits},
-	})
-	c.Assert(err, jc.ErrorIsNil)
-
-	m1, err := s.state.AddOneMachine(MachineTemplate{
-		Series: "focal",
-		Jobs:   []MachineJob{JobHostUnits},
-	})
-	c.Assert(err, jc.ErrorIsNil)
-
-	ops, err := m0.AddLinkLayerDeviceOps(
-		LinkLayerDeviceArgs{
-			Name: "eth0",
-			Type: network.EthernetDevice,
-		},
-		LinkLayerDeviceAddress{
-			DeviceName:  "eth0",
-			CIDRAddress: "192.168.0.66/24",
-		},
-	)
-	c.Assert(err, jc.ErrorIsNil)
-
-	err = s.state.db().RunTransaction(ops)
-	c.Assert(err, jc.ErrorIsNil)
-
-	ops, err = m1.AddLinkLayerDeviceOps(
-		LinkLayerDeviceArgs{
-			Name: "eth0",
-			Type: network.EthernetDevice,
-		},
-		LinkLayerDeviceAddress{
-			DeviceName:  "eth0",
-			CIDRAddress: "192.168.0.99/24",
-		},
-	)
-	c.Assert(err, jc.ErrorIsNil)
-
-	err = s.state.db().RunTransaction(ops)
-	c.Assert(err, jc.ErrorIsNil)
-
-	// Delete the first machine directly leaving the link-layer data orphaned.
-	mCol, mCloser := s.state.db().GetCollection(machinesC)
-	defer mCloser()
-
-	err = mCol.Writeable().Remove(bson.M{"machineid": m0.Id()})
-	c.Assert(err, jc.ErrorIsNil)
-
-	devCol, devCloser := s.state.db().GetRawCollection(linkLayerDevicesC)
-	defer devCloser()
-
-	addrCol, addrCloser := s.state.db().GetRawCollection(ipAddressesC)
-	defer addrCloser()
-
-	// Only the link-layer data for the second machine should be retained.
-	devExp := bsonMById{{
-		"_id":               ensureModelUUID(s.state.ModelUUID(), fmt.Sprintf("m#%s#d#eth0", m1.Id())),
-		"model-uuid":        s.state.ModelUUID(),
-		"is-auto-start":     false,
-		"is-up":             false,
-		"mac-address":       "",
-		"machine-id":        m1.Id(),
-		"mtu":               0,
-		"name":              "eth0",
-		"parent-name":       "",
-		"type":              "ethernet",
-		"virtual-port-type": "",
-	}}
-
-	addrExp := bsonMById{{
-		"_id":           ensureModelUUID(s.state.ModelUUID(), fmt.Sprintf("m#%s#d#eth0#ip#192.168.0.99", m1.Id())),
-		"model-uuid":    s.state.ModelUUID(),
-		"config-method": "",
-		"device-name":   "eth0",
-		"machine-id":    m1.Id(),
-		"origin":        "",
-		"subnet-cidr":   "192.168.0.0/24",
-		"value":         "192.168.0.99",
-	}}
-
-	s.assertUpgradedData(c, RemoveOrphanedLinkLayerDevices,
-		upgradedData(devCol, devExp),
-		upgradedData(addrCol, addrExp),
-	)
-}
-
-func (s *upgradesSuite) TestUpdateExternalControllerInfo(c *gc.C) {
-	model0 := s.makeModel(c, "model-0", coretesting.Attrs{})
-	model1 := s.makeModel(c, "model-1", coretesting.Attrs{})
-	defer func() {
-		_ = model0.Close()
-		_ = model1.Close()
-	}()
-
-	extControllerUUID := utils.MustNewUUID().String()
-	modelUUID1 := utils.MustNewUUID().String()
-	modelUUID2 := utils.MustNewUUID().String()
-
-	ec := NewExternalControllers(s.state)
-	_, err := ec.Save(crossmodel.ControllerInfo{
-		ControllerTag: names.NewControllerTag(extControllerUUID),
-		Addrs:         []string{"10.0.0.1:17070"},
-	}, modelUUID1)
-	c.Assert(err, jc.ErrorIsNil)
-	_, err = ec.Save(crossmodel.ControllerInfo{
-		ControllerTag: coretesting.ControllerTag,
-		Addrs:         []string{"10.0.0.2:17070"},
-	}, coretesting.ModelTag.Id())
-	c.Assert(err, jc.ErrorIsNil)
-
-	_, err = model0.AddRemoteApplication(AddRemoteApplicationParams{
-		Name:        "remote-application",
-		SourceModel: names.NewModelTag(modelUUID1),
-	})
-	c.Assert(err, jc.ErrorIsNil)
-	_, err = model0.AddRemoteApplication(AddRemoteApplicationParams{
-		Name:        "remote-application2",
-		SourceModel: names.NewModelTag(modelUUID1),
-	})
-	c.Assert(err, jc.ErrorIsNil)
-	_, err = model0.AddRemoteApplication(AddRemoteApplicationParams{
-		Name:        "remote-application3",
-		SourceModel: names.NewModelTag(modelUUID2),
-	})
-	c.Assert(err, jc.ErrorIsNil)
-	_, err = model0.AddRemoteApplication(AddRemoteApplicationParams{
-		Name:            "remote-application4",
-		SourceModel:     names.NewModelTag(modelUUID1),
-		IsConsumerProxy: true,
-	})
-	c.Assert(err, jc.ErrorIsNil)
-	_, err = model1.AddRemoteApplication(AddRemoteApplicationParams{
-		Name:        "remote-application5",
-		SourceModel: names.NewModelTag(modelUUID1),
-	})
-	c.Assert(err, jc.ErrorIsNil)
-
-	expectedApps := bsonMById{
-		{
-			"_id":                    model0.docID("remote-application"),
-			"bindings":               bson.M{},
-			"endpoints":              []interface{}{},
-			"is-consumer-proxy":      false,
-			"life":                   0,
-			"model-uuid":             model0.ModelUUID(),
-			"name":                   "remote-application",
-			"offer-uuid":             "",
-			"relationcount":          0,
-			"source-controller-uuid": extControllerUUID,
-			"source-model-uuid":      modelUUID1,
-			"spaces":                 []interface{}{},
-		},
-		{
-			"_id":                    model0.docID("remote-application2"),
-			"bindings":               bson.M{},
-			"endpoints":              []interface{}{},
-			"is-consumer-proxy":      false,
-			"life":                   0,
-			"model-uuid":             model0.ModelUUID(),
-			"name":                   "remote-application2",
-			"offer-uuid":             "",
-			"relationcount":          0,
-			"source-controller-uuid": extControllerUUID,
-			"source-model-uuid":      modelUUID1,
-			"spaces":                 []interface{}{},
-		},
-		{
-			"_id":                    model0.docID("remote-application3"),
-			"bindings":               bson.M{},
-			"endpoints":              []interface{}{},
-			"is-consumer-proxy":      false,
-			"life":                   0,
-			"model-uuid":             model0.ModelUUID(),
-			"name":                   "remote-application3",
-			"offer-uuid":             "",
-			"relationcount":          0,
-			"source-controller-uuid": "",
-			"source-model-uuid":      modelUUID2,
-			"spaces":                 []interface{}{},
-		},
-		{
-			"_id":                    model0.docID("remote-application4"),
-			"bindings":               bson.M{},
-			"endpoints":              []interface{}{},
-			"is-consumer-proxy":      true,
-			"life":                   0,
-			"model-uuid":             model0.ModelUUID(),
-			"name":                   "remote-application4",
-			"offer-uuid":             "",
-			"relationcount":          0,
-			"source-controller-uuid": "",
-			"source-model-uuid":      modelUUID1,
-			"spaces":                 []interface{}{},
-		},
-		{
-			"_id":                    model1.docID("remote-application5"),
-			"bindings":               bson.M{},
-			"endpoints":              []interface{}{},
-			"is-consumer-proxy":      false,
-			"life":                   0,
-			"model-uuid":             model1.ModelUUID(),
-			"name":                   "remote-application5",
-			"offer-uuid":             "",
-			"relationcount":          0,
-			"source-controller-uuid": extControllerUUID,
-			"source-model-uuid":      modelUUID1,
-			"spaces":                 []interface{}{},
-		},
-	}
-	sort.Sort(expectedApps)
-
-	appColl, aCloser := s.state.db().GetRawCollection(remoteApplicationsC)
-	defer aCloser()
-	s.assertUpgradedData(c, UpdateExternalControllerInfo,
-		upgradedData(appColl, expectedApps),
-	)
-
-	// Check the ref counts.
-	refcounts, closer := s.state.db().GetCollection(globalRefcountsC)
-	defer closer()
-	key := externalControllerRefCountKey(extControllerUUID)
-	count, err := nsRefcounts.read(refcounts, key)
-	c.Assert(err, jc.ErrorIsNil)
-	c.Assert(count, gc.Equals, 3)
-
-	// Check the orphaned controller is removed and we still have
-	// the in use controller.
-	ec = NewExternalControllers(s.state)
-	_, err = ec.Controller(coretesting.ControllerTag.Id())
-	c.Assert(err, jc.Satisfies, errors.IsNotFound)
-	_, err = ec.Controller(extControllerUUID)
-	c.Assert(err, jc.ErrorIsNil)
-}
-
-func (s *upgradesSuite) TestUpdateExternalControllerInfoFixRefCount(c *gc.C) {
-	model0 := s.makeModel(c, "model-0", coretesting.Attrs{})
-	defer func() {
-		_ = model0.Close()
-	}()
-
-	extControllerUUID := utils.MustNewUUID().String()
-	modelUUID1 := utils.MustNewUUID().String()
-
-	ec := NewExternalControllers(s.state)
-	_, err := ec.Save(crossmodel.ControllerInfo{
-		ControllerTag: names.NewControllerTag(extControllerUUID),
-		Addrs:         []string{"10.0.0.1:17070"},
-	}, modelUUID1)
-	c.Assert(err, jc.ErrorIsNil)
-	_, err = ec.Save(crossmodel.ControllerInfo{
-		ControllerTag: coretesting.ControllerTag,
-		Addrs:         []string{"10.0.0.2:17070"},
-	}, coretesting.ModelTag.Id())
-	c.Assert(err, jc.ErrorIsNil)
-
-	_, err = model0.AddRemoteApplication(AddRemoteApplicationParams{
-		Name:        "remote-application",
-		SourceModel: names.NewModelTag(modelUUID1),
-	})
-	c.Assert(err, jc.ErrorIsNil)
-	_, err = model0.AddRemoteApplication(AddRemoteApplicationParams{
-		Name:        "remote-application2",
-		SourceModel: names.NewModelTag(modelUUID1),
-	})
-	c.Assert(err, jc.ErrorIsNil)
-
-	// Add a bad ref count.
-	refcounts, closer := s.state.db().GetCollection(globalRefcountsC)
-	defer closer()
-	key := externalControllerRefCountKey(extControllerUUID)
-	op, err := nsRefcounts.CreateOrIncRefOp(refcounts, key, 1)
-	c.Assert(err, jc.ErrorIsNil)
-	err = s.state.db().RunTransaction([]txn.Op{op})
-	c.Assert(err, jc.ErrorIsNil)
-
-	expectedApps := bsonMById{
-		{
-			"_id":                    model0.docID("remote-application"),
-			"bindings":               bson.M{},
-			"endpoints":              []interface{}{},
-			"is-consumer-proxy":      false,
-			"life":                   0,
-			"model-uuid":             model0.ModelUUID(),
-			"name":                   "remote-application",
-			"offer-uuid":             "",
-			"relationcount":          0,
-			"source-controller-uuid": extControllerUUID,
-			"source-model-uuid":      modelUUID1,
-			"spaces":                 []interface{}{},
-		},
-		{
-			"_id":                    model0.docID("remote-application2"),
-			"bindings":               bson.M{},
-			"endpoints":              []interface{}{},
-			"is-consumer-proxy":      false,
-			"life":                   0,
-			"model-uuid":             model0.ModelUUID(),
-			"name":                   "remote-application2",
-			"offer-uuid":             "",
-			"relationcount":          0,
-			"source-controller-uuid": extControllerUUID,
-			"source-model-uuid":      modelUUID1,
-			"spaces":                 []interface{}{},
-		},
-	}
-	sort.Sort(expectedApps)
-
-	appColl, aCloser := s.state.db().GetRawCollection(remoteApplicationsC)
-	defer aCloser()
-	s.assertUpgradedData(c, UpdateExternalControllerInfo,
-		upgradedData(appColl, expectedApps),
-	)
-
-	// Check the ref counts.
-	count, err := nsRefcounts.read(refcounts, key)
-	c.Assert(err, jc.ErrorIsNil)
-	c.Assert(count, gc.Equals, 2)
-}
-
-func (s *upgradesSuite) TestRemoveInvalidCharmPlaceholders(c *gc.C) {
-	model1 := s.makeModel(c, "model-1", coretesting.Attrs{})
-	model2 := s.makeModel(c, "model-2", coretesting.Attrs{})
-	defer func() {
-		_ = model1.Close()
-		_ = model2.Close()
-	}()
-
-	uuid1 := model1.ModelUUID()
-	uuid2 := model2.ModelUUID()
-
-	charmColl, charmCloser := s.state.db().GetRawCollection(charmsC)
-	defer charmCloser()
-
-	appColl, appCloser := s.state.db().GetRawCollection(applicationsC)
-	defer appCloser()
-
-	var err error
-	err = charmColl.Insert(bson.M{
-		"_id":         ensureModelUUID(uuid1, "charm1"),
-		"model-uuid":  uuid1,
-		"url":         charm.MustParseURL("ch:test-1").String(),
-		"placeholder": true,
-	})
-	c.Assert(err, jc.ErrorIsNil)
-	err = charmColl.Insert(bson.M{
-		"_id":         ensureModelUUID(uuid2, "charm2"),
-		"model-uuid":  uuid2,
-		"url":         charm.MustParseURL("ch:test-2").String(),
-		"placeholder": true,
-	})
-	c.Assert(err, jc.ErrorIsNil)
-	err = charmColl.Insert(bson.M{
-		"_id":         ensureModelUUID(uuid2, "charm3"),
-		"model-uuid":  uuid2,
-		"url":         charm.MustParseURL("ch:test-3").String(),
-		"placeholder": false,
-	})
-	c.Assert(err, jc.ErrorIsNil)
-	err = appColl.Insert(bson.M{
-		"_id":        ensureModelUUID(uuid1, "app1"),
-		"name":       "app1",
-		"model-uuid": uuid1,
-		"charmurl":   charm.MustParseURL("ch:test-1").String(),
-	})
-	c.Assert(err, jc.ErrorIsNil)
-
-	expected := bsonMById{
-		{
-			"_id":         ensureModelUUID(uuid1, "charm1"),
-			"model-uuid":  uuid1,
-			"url":         charm.MustParseURL("ch:test-1").String(),
-			"placeholder": true,
-		},
-		{
-			"_id":         ensureModelUUID(uuid2, "charm3"),
-			"model-uuid":  uuid2,
-			"url":         charm.MustParseURL("ch:test-3").String(),
-			"placeholder": false,
-		},
-	}
-
-	sort.Sort(expected)
-	s.assertUpgradedData(c, RemoveInvalidCharmPlaceholders,
-		upgradedData(charmColl, expected),
-	)
-}
-
-func (s *upgradesSuite) TestSetContainerAddressOriginToMachine(c *gc.C) {
-	col, closer := s.state.db().GetRawCollection(ipAddressesC)
-	defer closer()
-
-	uuid1 := utils.MustNewUUID().String()
-	uuid2 := utils.MustNewUUID().String()
-
-	err := col.Insert(bson.M{
-		"_id":        uuid1 + ":principal/1",
-		"model-uuid": uuid1,
-		"machine-id": "0",
-		"origin":     "provider",
-	}, bson.M{
-		"_id":        uuid1 + ":telegraf/1",
-		"model-uuid": uuid1,
-		"machine-id": "0/lxd/0",
-		"origin":     "provider",
-	}, bson.M{
-		"_id":        uuid2 + ":telegraf/0",
-		"model-uuid": uuid2,
-		"machine-id": "11/kvm/11",
-		"origin":     "provider",
-	})
-	c.Assert(err, jc.ErrorIsNil)
-
-	// The first origin is unchanged - it is not a container/VM in-machine.
-	expected := bsonMById{
-		{
-			"_id":        uuid1 + ":principal/1",
-			"model-uuid": uuid1,
-			"machine-id": "0",
-			"origin":     "provider",
-		}, {
-			"_id":        uuid1 + ":telegraf/1",
-			"model-uuid": uuid1,
-			"machine-id": "0/lxd/0",
-			"origin":     "machine",
-		}, {
-			"_id":        uuid2 + ":telegraf/0",
-			"model-uuid": uuid2,
-			"machine-id": "11/kvm/11",
-			"origin":     "machine",
-		},
-	}
-
-	sort.Sort(expected)
-	s.assertUpgradedData(c, SetContainerAddressOriginToMachine, upgradedData(col, expected))
-}
-
-func (s *upgradesSuite) TestUpdateCharmOriginAfterSetSeries(c *gc.C) {
-	model1 := s.makeModel(c, "model-1", coretesting.Attrs{})
-	model2 := s.makeModel(c, "model-2", coretesting.Attrs{})
-	defer func() {
-		_ = model1.Close()
-		_ = model2.Close()
-	}()
-
-	uuid1 := model1.ModelUUID()
-	uuid2 := model2.ModelUUID()
-
-	appColl, appCloser := s.state.db().GetRawCollection(applicationsC)
-	defer appCloser()
-
-	var err error
-	err = appColl.Insert(bson.M{
-		"_id":        ensureModelUUID(uuid1, "app1"),
-		"model-uuid": uuid1,
-		"charmurl":   charm.MustParseURL("cs:test").String(),
-		"series":     "focal",
-		"charm-origin": bson.M{
-			"platform": bson.M{
-				"architecture": "amd64",
-				"series":       "focal",
-			},
-		},
-	})
-	c.Assert(err, jc.ErrorIsNil)
-	err = appColl.Insert(bson.M{
-		"_id":        ensureModelUUID(uuid2, "app2"),
-		"model-uuid": uuid2,
-		"charmurl":   charm.MustParseURL("ch:test").String(),
-		"series":     "focal",
-		"charm-origin": bson.M{
-			"platform": bson.M{
-				"architecture": "amd64",
-				"series":       "bionic",
-			},
-		},
-	})
-	c.Assert(err, jc.ErrorIsNil)
-
-	expected := bsonMById{
-		{
-			"_id":        ensureModelUUID(uuid1, "app1"),
-			"model-uuid": uuid1,
-			"charmurl":   "cs:test",
-			"charm-origin": bson.M{
-				"platform": bson.M{
-					"architecture": "amd64",
-					"series":       "focal",
-				},
-			},
-			"series": "focal",
-		},
-		{
-			"_id":        ensureModelUUID(uuid2, "app2"),
-			"model-uuid": uuid2,
-			"charmurl":   "ch:test",
-			"charm-origin": bson.M{
-				"platform": bson.M{
-					"architecture": "amd64",
-					"series":       "focal",
-				},
-			},
-			"series": "focal",
-		},
-	}
-
-	sort.Sort(expected)
-	s.assertUpgradedData(c, UpdateCharmOriginAfterSetSeries,
-		upgradedData(appColl, expected),
-	)
-}
-
-func (s *upgradesSuite) TestUpdateOperationWithEnqueuingErrors(c *gc.C) {
-	model1 := s.makeModel(c, "model-1", coretesting.Attrs{})
-	model2 := s.makeModel(c, "model-2", coretesting.Attrs{})
-	defer func() {
-		_ = model1.Close()
-		_ = model2.Close()
-	}()
-
-	uuid1 := model1.ModelUUID()
-	uuid2 := model2.ModelUUID()
-
-	opColl, opCloser := s.state.db().GetRawCollection(operationsC)
-	defer opCloser()
-	setupOperationsTestUpdateOperationWithEnqueuingErrors(c, opColl, uuid1, uuid2)
-
-	actColl, actCloser := s.state.db().GetRawCollection(actionsC)
-	defer actCloser()
-	setupActionsTestUpdateOperationWithEnqueuingErrors(c, actColl, uuid1, uuid2)
-
-	expected := bsonMById{
-		{
-			"_id":                 ensureModelUUID(uuid1, "1"),
-			"model-uuid":          uuid1,
-			"summary":             "fortune run on unit-juju-qa-test-0,unit-juju-qa-test-1,unit-juju-qa-test-2,unit-juju-qa-test-3",
-			"fail":                "\"unit-juju-qa-test-3\" not found",
-			"complete-task-count": 0,
-			"status":              "running",
-			"spawned-task-count":  3,
-		},
-		{
-			"_id":                 ensureModelUUID(uuid2, "1"),
-			"model-uuid":          uuid2,
-			"summary":             "fortune run on unit-juju-qa-test-3",
-			"fail":                "\"unit-juju-qa-test-3\" not found",
-			"status":              "error",
-			"complete-task-count": 0,
-			"spawned-task-count":  0,
-		},
-		{
-			"_id":                 ensureModelUUID(uuid2, "2"),
-			"model-uuid":          uuid2,
-			"summary":             "fortune run on unit-juju-qa-test-3,unit-juju-qa-test-3",
-			"fail":                "",
-			"status":              "completed",
-			"complete-task-count": 2,
-			"spawned-task-count":  2,
-		},
-	}
-	sort.Sort(expected)
-	s.assertUpgradedData(c, UpdateOperationWithEnqueuingErrors,
-		upgradedData(opColl, expected),
-	)
-}
-
-func setupOperationsTestUpdateOperationWithEnqueuingErrors(c *gc.C, opColl *mgo.Collection, uuid1, uuid2 string) {
-
-	docs := []bson.M{
-		{ // One of N actions failed enqueuing.
-			"_id":                 ensureModelUUID(uuid1, "1"),
-			"model-uuid":          uuid1,
-			"summary":             "fortune run on unit-juju-qa-test-0,unit-juju-qa-test-1,unit-juju-qa-test-2,unit-juju-qa-test-3",
-			"status":              "error",
-			"fail":                "\"unit-juju-qa-test-3\" not found",
-			"complete-task-count": 0,
-			"spawned-task-count":  4,
-		},
-		{ // All actions failed enqueuing.
-			"_id":                 ensureModelUUID(uuid2, "1"),
-			"model-uuid":          uuid2,
-			"summary":             "fortune run on unit-juju-qa-test-3",
-			"fail":                "\"unit-juju-qa-test-3\" not found",
-			"status":              "error",
-			"complete-task-count": 0,
-			"spawned-task-count":  1,
-		},
-		{ // Enqueuing was successful.
-			"_id":                 ensureModelUUID(uuid2, "2"),
-			"model-uuid":          uuid2,
-			"summary":             "fortune run on unit-juju-qa-test-3,unit-juju-qa-test-3",
-			"fail":                "",
-			"status":              "completed",
-			"complete-task-count": 2,
-			"spawned-task-count":  2,
-		},
-	}
-	err := opColl.Insert(docs[0], docs[1], docs[2])
-	c.Assert(err, jc.ErrorIsNil)
-}
-
-func setupActionsTestUpdateOperationWithEnqueuingErrors(c *gc.C, actColl *mgo.Collection, uuid1, uuid2 string) {
-	docs := []bson.M{
-		{
-			"_id":        ensureModelUUID(uuid1, "2"),
-			"model-uuid": uuid1,
-			"operation":  "1",
-		},
-		{
-			"_id":        ensureModelUUID(uuid1, "3"),
-			"model-uuid": uuid1,
-			"operation":  "1",
-		},
-		{
-			"_id":        ensureModelUUID(uuid1, "4"),
-			"model-uuid": uuid1,
-			"operation":  "1",
-		},
-		{
-			"_id":        ensureModelUUID(uuid2, "3"),
-			"model-uuid": uuid2,
-			"operation":  "2",
-		},
-		{
-			"_id":        ensureModelUUID(uuid2, "4"),
-			"model-uuid": uuid2,
-			"operation":  "2",
-		},
-	}
-	err := actColl.Insert(docs[0], docs[1], docs[2])
-	c.Assert(err, jc.ErrorIsNil)
-}
-
-func (s *upgradesSuite) TestRemoveLocalCharmOriginChannels(c *gc.C) {
-	model1 := s.makeModel(c, "model-1", coretesting.Attrs{})
-	model2 := s.makeModel(c, "model-2", coretesting.Attrs{})
-	defer func() {
-		_ = model1.Close()
-		_ = model2.Close()
-	}()
-
-	uuid1 := model1.ModelUUID()
-	uuid2 := model2.ModelUUID()
-
-	appColl, appCloser := s.state.db().GetRawCollection(applicationsC)
-	defer appCloser()
-
-	var err error
-	err = appColl.Insert(bson.M{
-		"_id":        ensureModelUUID(uuid1, "app1"),
-		"name":       "app1",
-		"model-uuid": uuid1,
-		"charmurl":   charm.MustParseURL("cs:test").String(),
-	})
-	c.Assert(err, jc.ErrorIsNil)
-	err = appColl.Insert(bson.M{
-		"_id":        ensureModelUUID(uuid1, "app2"),
-		"name":       "app2",
-		"model-uuid": uuid1,
-		"charmurl":   charm.MustParseURL("local:test").String(),
-		"charm-origin": bson.M{
-			"source":   "local",
-			"type":     "charm",
-			"revision": 12,
-			"channel": bson.M{
-				"risk": "",
-			},
-			"platform": bson.M{
-				"architecture": "amd64",
-				"series":       "focal",
-			},
-		},
-	})
-	c.Assert(err, jc.ErrorIsNil)
-	err = appColl.Insert(bson.M{
-		"_id":        ensureModelUUID(uuid2, "app3"),
-		"name":       "app3",
-		"model-uuid": uuid2,
-		"charmurl":   charm.MustParseURL("local:test2").String(),
-		"charm-origin": bson.M{
-			"source":   "local",
-			"type":     "charm",
-			"id":       "local:test",
-			"hash":     "",
-			"revision": -1,
-			"platform": bson.M{
-				"architecture": "amd64",
-				"series":       "focal",
-			},
-		},
-	})
-	c.Assert(err, jc.ErrorIsNil)
-	err = appColl.Insert(bson.M{
-		"_id":        ensureModelUUID(uuid2, "app4"),
-		"name":       "app4",
-		"model-uuid": uuid2,
-		"charmurl":   charm.MustParseURL("cs:focal/test-13").String(),
-		"cs-channel": "edge",
-		"charm-origin": bson.M{
-			"source":   "charm-store",
-			"type":     "charm",
-			"revision": 12,
-			"channel": bson.M{
-				"track": "latest",
-				"risk":  "stable",
-			},
-			"platform": bson.M{
-				"architecture": "amd64",
-				"series":       "focal",
-			},
-		},
->>>>>>> 22559093
-	})
-	c.Assert(err, jc.ErrorIsNil)
-	return st
-}
-
-type bsonMById []bson.M
-
-func (x bsonMById) Len() int { return len(x) }
-
-func (x bsonMById) Swap(i, j int) { x[i], x[j] = x[j], x[i] }
-
-func (x bsonMById) Less(i, j int) bool {
-	return x[i]["_id"].(string) < x[j]["_id"].(string)
-}
-
-func (s *upgradesSuite) checkAddPruneSettings(c *gc.C, ageProp, sizeProp, defaultAge, defaultSize string, updateFunc func(pool *StatePool) error) {
-	settingsColl, settingsCloser := s.state.db().GetRawCollection(settingsC)
-	defer settingsCloser()
-	_, err := settingsColl.RemoveAll(nil)
-	c.Assert(err, jc.ErrorIsNil)
-
-	m1 := s.makeModel(c, "m1", coretesting.Attrs{
-		ageProp:  "96h",
-		sizeProp: "4G",
-	})
-	defer m1.Close()
-
-	m2 := s.makeModel(c, "m2", coretesting.Attrs{})
-	defer m2.Close()
-
-	err = settingsColl.Insert(bson.M{
-		"_id": "someothersettingshouldnotbetouched",
-		// non-model setting: should not be touched
-		"settings": bson.M{"key": "value"},
-	})
-	c.Assert(err, jc.ErrorIsNil)
-
-	model1, err := m1.Model()
-	c.Assert(err, jc.ErrorIsNil)
-	cfg1, err := model1.ModelConfig()
-	c.Assert(err, jc.ErrorIsNil)
-	expected1 := cfg1.AllAttrs()
-	expected1["resource-tags"] = ""
-
-	model2, err := m2.Model()
-	c.Assert(err, jc.ErrorIsNil)
-	cfg2, err := model2.ModelConfig()
-	c.Assert(err, jc.ErrorIsNil)
-	expected2 := cfg2.AllAttrs()
-	expected2[ageProp] = defaultAge
-	expected2[sizeProp] = defaultSize
-	expected2["resource-tags"] = ""
-
-	expectedSettings := bsonMById{
-		{
-			"_id":        m1.ModelUUID() + ":e",
-			"settings":   bson.M(expected1),
-			"model-uuid": m1.ModelUUID(),
-		}, {
-			"_id":        m2.ModelUUID() + ":e",
-			"settings":   bson.M(expected2),
-			"model-uuid": m2.ModelUUID(),
-		}, {
-			"_id":      "someothersettingshouldnotbetouched",
-			"settings": bson.M{"key": "value"},
-		},
-	}
-	sort.Sort(expectedSettings)
-
-	s.assertUpgradedData(c, updateFunc,
-		upgradedData(settingsColl, expectedSettings),
-	)
-}
-
-func (s *upgradesSuite) makeCaasModel(c *gc.C, name string, cred names.CloudCredentialTag, attr coretesting.Attrs) *State {
-	uuid := utils.MustNewUUID()
-	cfg := coretesting.CustomModelConfig(c, coretesting.Attrs{
-		"name": name,
-		"uuid": uuid.String(),
-	}.Merge(attr))
-	m, err := s.state.Model()
-	c.Assert(err, jc.ErrorIsNil)
-	_, st, err := s.controller.NewModel(ModelArgs{
-		Type:                    ModelTypeCAAS,
-		CloudName:               "dummy",
-		CloudRegion:             "dummy-region",
-		CloudCredential:         cred,
-		Config:                  cfg,
-		Owner:                   m.Owner(),
-		StorageProviderRegistry: provider.CommonStorageProviders(),
-	})
-	c.Assert(err, jc.ErrorIsNil)
-	return st
-}
-
-// makeApplication doesn't do what you think it does here. You can read the
-// applicationDoc, but you can't update it using the txn.Op. It will report that
-// the transaction failed because the `Assert: txn.DocExists` is wrong, even
-// though we got the application from the database.
-// We should move the Insert into a bson.M/bson.D
-func (s *upgradesSuite) makeApplication(c *gc.C, uuid, name string, life Life) {
-	coll, closer := s.state.db().GetRawCollection(applicationsC)
-	defer closer()
-
-	curl := "cs:test-charm"
-	err := coll.Insert(applicationDoc{
-		DocID:     ensureModelUUID(uuid, name),
-		Name:      name,
-		ModelUUID: uuid,
-		CharmURL:  &curl,
-		Life:      life,
-	})
-	c.Assert(err, jc.ErrorIsNil)
-}
-
-func (s *upgradesSuite) TestCorrectCharmOriginsMultiAppSingleCharm(c *gc.C) {
-	model1 := s.makeModel(c, "model-1", coretesting.Attrs{})
-	model2 := s.makeModel(c, "model-2", coretesting.Attrs{})
-	defer func() {
-		_ = model1.Close()
-		_ = model2.Close()
-	}()
-
-	uuid1 := model1.ModelUUID()
-	uuid2 := model2.ModelUUID()
-
-	appColl, appCloser := s.state.db().GetRawCollection(applicationsC)
-	defer appCloser()
-
-	var err error
-	err = appColl.Insert(bson.M{
-		"_id":        ensureModelUUID(uuid1, "app1"),
-		"name":       "app1",
-		"model-uuid": uuid1,
-		"charmurl":   charm.MustParseURL("cs:test").String(),
-		"charm-origin": bson.M{
-			"source": "charm-store",
-		},
-	})
-	c.Assert(err, jc.ErrorIsNil)
-	err = appColl.Insert(bson.M{
-		"_id":        ensureModelUUID(uuid1, "app2"),
-		"name":       "app2",
-		"model-uuid": uuid1,
-		"charmurl":   charm.MustParseURL("ch:amd64/focal/test").String(),
-		"charm-origin": bson.M{
-			"source":   "charm-hub",
-			"type":     "charm",
-			"id":       "yyyy5",
-			"hash":     "xxxx5",
-			"revision": 12,
-			"channel": bson.M{
-				"track": "latest",
-				"risk":  "edge",
-			},
-			"platform": bson.M{
-				"architecture": "amd64",
-				"os":           "ubuntu",
-				"channel":      "20.04",
-			},
-		},
-	})
-	c.Assert(err, jc.ErrorIsNil)
-	err = appColl.Insert(bson.M{
-		"_id":        ensureModelUUID(uuid2, "app3"),
-		"name":       "app3",
-		"model-uuid": uuid2,
-		"charmurl":   charm.MustParseURL("local:test2").String(),
-		"charm-origin": bson.M{
-			"source": "local",
-		},
-	})
-	c.Assert(err, jc.ErrorIsNil)
-	err = appColl.Insert(bson.M{
-		"_id":        ensureModelUUID(uuid2, "app4"),
-		"name":       "app4",
-		"model-uuid": uuid2,
-		"charmurl":   charm.MustParseURL("ch:amd64/focal/testtwo").String(),
-		"charm-origin": bson.M{
-			"source":   "charm-hub",
-			"type":     "charm",
-			"id":       "yyyy",
-			"hash":     "xxxx",
-			"revision": 12,
-			"channel": bson.M{
-				"track": "latest",
-				"risk":  "edge",
-			},
-			"platform": bson.M{
-				"architecture": "amd64",
 				"os":           "ubuntu",
 				"channel":      "20.04",
 			},
@@ -5920,10 +287,4 @@
 	s.assertUpgradedData(c, CorrectCharmOriginsMultiAppSingleCharm,
 		upgradedData(appColl, expected),
 	)
-}
-
-type docById []bson.M
-
-func (d docById) Len() int           { return len(d) }
-func (d docById) Swap(i, j int)      { d[i], d[j] = d[j], d[i] }
-func (d docById) Less(i, j int) bool { return d[i]["_id"].(string) < d[j]["_id"].(string) }+}