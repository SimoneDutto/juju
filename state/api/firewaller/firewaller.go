--- conflicted
+++ resolved
@@ -30,17 +30,12 @@
 }
 
 // Unit provides access to methods of a state.Unit through the facade.
-<<<<<<< HEAD
-func (st *State) Unit(tag string) (*Unit, error) {
-	life, err := common.Life(st.facade, tag)
-=======
 func (st *State) Unit(unitTag string) (*Unit, error) {
-	life, err := st.life(unitTag)
+	life, err := common.Life(st.facade, unitTag)
 	if err != nil {
 		return nil, err
 	}
 	tag, err := names.ParseUnitTag(unitTag)
->>>>>>> 4edf856f
 	if err != nil {
 		return nil, err
 	}
@@ -53,17 +48,12 @@
 
 // Machine provides access to methods of a state.Machine through the
 // facade.
-<<<<<<< HEAD
-func (st *State) Machine(tag string) (*Machine, error) {
-	life, err := common.Life(st.facade, tag)
-=======
 func (st *State) Machine(machineTag string) (*Machine, error) {
-	life, err := st.life(machineTag)
+	life, err := common.Life(st.facade, machineTag)
 	if err != nil {
 		return nil, err
 	}
 	tag, err := names.ParseMachineTag(machineTag)
->>>>>>> 4edf856f
 	if err != nil {
 		return nil, err
 	}
