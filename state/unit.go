--- conflicted
+++ resolved
@@ -126,11 +126,7 @@
 	if u.doc.CharmURL == nil {
 		return nil, fmt.Errorf("unit charm not set")
 	}
-<<<<<<< HEAD
-	settings, err := readSettings(u.st, settingsC, serviceSettingsKey(u.doc.Service, u.doc.CharmURL))
-=======
-	settings, err := readSettings(u.st, applicationSettingsKey(u.doc.Application, u.doc.CharmURL))
->>>>>>> e7537853
+	settings, err := readSettings(u.st, settingsC, applicationSettingsKey(u.doc.Application, u.doc.CharmURL))
 	if err != nil {
 		return nil, err
 	}
