package state_test

import (
	"fmt"
	. "launchpad.net/gocheck"
	"launchpad.net/gozk/zookeeper"
	"launchpad.net/juju/go/charm"
	"launchpad.net/juju/go/state"
	"launchpad.net/juju/go/testing"
	"net/url"
	"sort"
	stdtesting "testing"
	"time"
)

// TestPackage integrates the tests into gotest.
func TestPackage(t *stdtesting.T) {
	srv := testing.StartZkServer()
	defer srv.Destroy()
	var err error
	state.TestingZkAddr, err = srv.Addr()
	if err != nil {
		t.Fatalf("could not get zk server address")
	}
	TestingT(t)
}

type StateSuite struct {
	zkServer   *zookeeper.Server
	zkTestRoot string
	zkTestPort int
	zkAddr     string
	zkConn     *zookeeper.Conn
	st         *state.State
	ch         charm.Charm
	curl       *charm.URL
}

var _ = Suite(&StateSuite{})

func (s *StateSuite) SetUpTest(c *C) {
	var err error
	s.st, err = state.Initialize(&state.Info{
		Addrs: []string{state.TestingZkAddr},
	})
	c.Assert(err, IsNil)
	s.zkConn = state.ZkConn(s.st)
	s.ch = testing.Charms.Dir("dummy")
	url := fmt.Sprintf("local:series/%s-%d", s.ch.Meta().Name, s.ch.Revision())
	s.curl = charm.MustParseURL(url)
}

func (s *StateSuite) TearDownTest(c *C) {
	testing.ZkRemoveTree(s.zkConn, "/")
	s.zkConn.Close()
}

func (s *StateSuite) TestInitialize(c *C) {
	info := &state.Info{
		Addrs: []string{state.TestingZkAddr},
	}
	// Check that initialization of an already-initialized state succeeds.
	st, err := state.Initialize(info)
	c.Assert(err, IsNil)
	c.Assert(st, NotNil)
	st.Close()

	// Check that Open blocks until Initialize has succeeded.
	testing.ZkRemoveTree(s.zkConn, "/")

	errc := make(chan error)
	go func() {
		st, err := state.Open(info)
		errc <- err
		if st != nil {
			st.Close()
		}
	}()

	// Wait a little while to verify that it's actually blocking.
	time.Sleep(200 * time.Millisecond)
	select {
	case err := <-errc:
		c.Fatalf("state.Open did not block (returned error %v)", err)
	default:
	}

	st, err = state.Initialize(info)
	c.Assert(err, IsNil)
	c.Assert(st, NotNil)
	defer st.Close()

	select {
	case err := <-errc:
		c.Assert(err, IsNil)
	case <-time.After(1e9):
		c.Fatalf("state.Open blocked forever")
	}
}

func (s *StateSuite) TestAddCharm(c *C) {
	// Check that adding charms works correctly.
	bundleURL, err := url.Parse("http://bundle.url")
	c.Assert(err, IsNil)
	dummy, err := s.st.AddCharm(s.ch, s.curl, bundleURL, "dummy-sha256")
	c.Assert(err, IsNil)
	c.Assert(dummy.URL().String(), Equals, s.curl.String())
	children, _, err := s.zkConn.Children("/charms")
	c.Assert(err, IsNil)
	c.Assert(children, DeepEquals, []string{"local_3a_series_2f_dummy-1"})
}

// addDummyCharm adds the 'dummy' charm state to st.
func (s *StateSuite) addDummyCharm(c *C) *state.Charm {
	bundleURL, err := url.Parse("http://bundle.url")
	c.Assert(err, IsNil)
	dummy, err := s.st.AddCharm(s.ch, s.curl, bundleURL, "dummy-sha256")
	c.Assert(err, IsNil)
	return dummy
}

func (s *StateSuite) TestCharmAttributes(c *C) {
	// Check that the basic (invariant) fields of the charm
	// are correctly in place.
	s.addDummyCharm(c)

	dummy, err := s.st.Charm(s.curl)
	c.Assert(err, IsNil)
	c.Assert(dummy.URL().String(), Equals, s.curl.String())
	c.Assert(dummy.Revision(), Equals, 1)
	bundleURL, err := url.Parse("http://bundle.url")
	c.Assert(err, IsNil)
	c.Assert(dummy.BundleURL(), DeepEquals, bundleURL)
	c.Assert(dummy.BundleSha256(), Equals, "dummy-sha256")
	meta := dummy.Meta()
	c.Assert(meta.Name, Equals, "dummy")
	config := dummy.Config()
	c.Assert(config.Options["title"], Equals,
		charm.Option{
			Default:     "My Title",
			Description: "A descriptive title used for the service.",
			Type:        "string",
		},
	)
}

func (s *StateSuite) TestNonExistentCharmPriorToInitialization(c *C) {
	// Check that getting a charm before any other charm has been added fails nicely.
	_, err := s.st.Charm(s.curl)
	c.Assert(err, ErrorMatches, `charm not found: "local:series/dummy-1"`)
}

func (s *StateSuite) TestGetNonExistentCharm(c *C) {
	// Check that getting a non-existent charm fails nicely.
	s.addDummyCharm(c)

	curl := charm.MustParseURL("local:anotherseries/dummy-1")
	_, err := s.st.Charm(curl)
	c.Assert(err, ErrorMatches, `charm not found: "local:anotherseries/dummy-1"`)
}

func (s *StateSuite) TestAddMachine(c *C) {
	machine0, err := s.st.AddMachine()
	c.Assert(err, IsNil)
	c.Assert(machine0.Id(), Equals, 0)
	machine1, err := s.st.AddMachine()
	c.Assert(err, IsNil)
	c.Assert(machine1.Id(), Equals, 1)

	children, _, err := s.zkConn.Children("/machines")
	c.Assert(err, IsNil)
	sort.Strings(children)
	c.Assert(children, DeepEquals, []string{"machine-0000000000", "machine-0000000001"})
}

func (s *StateSuite) TestRemoveMachine(c *C) {
	machine, err := s.st.AddMachine()
	c.Assert(err, IsNil)
	_, err = s.st.AddMachine()
	c.Assert(err, IsNil)
	err = s.st.RemoveMachine(machine.Id())
	c.Assert(err, IsNil)

	children, _, err := s.zkConn.Children("/machines")
	c.Assert(err, IsNil)
	sort.Strings(children)
	c.Assert(children, DeepEquals, []string{"machine-0000000001"})

	// Removing a non-existing machine has to fail.
	err = s.st.RemoveMachine(machine.Id())
	c.Assert(err, ErrorMatches, "can't remove machine 0: machine not found")
}

func (s *StateSuite) TestMachineInstanceId(c *C) {
	machine, err := s.st.AddMachine()
	c.Assert(err, IsNil)
	config, err := state.ReadConfigNode(s.st, fmt.Sprintf("/machines/machine-%010d", machine.Id()))
	c.Assert(err, IsNil)
	config.Set("provider-machine-id", "spaceship/0")
	_, err = config.Write()
	c.Assert(err, IsNil)

	id, err := machine.InstanceId()
	c.Assert(err, IsNil)
	c.Assert(id, Equals, "spaceship/0")
}

func (s *StateSuite) TestMachineInstanceIdCorrupt(c *C) {
	machine, err := s.st.AddMachine()
	c.Assert(err, IsNil)
	config, err := state.ReadConfigNode(s.st, fmt.Sprintf("/machines/machine-%010d", machine.Id()))
	c.Assert(err, IsNil)
	config.Set("provider-machine-id", map[int]int{})
	_, err = config.Write()
	c.Assert(err, IsNil)

	id, err := machine.InstanceId()
	c.Assert(err, ErrorMatches, "state: invalid internal machine key type: .*")
	c.Assert(id, Equals, "")
}

// test that if provider-machine-id key is missing, "" and nil are returned.
func (s *StateSuite) TestMachineInstanceIdMissing(c *C) {
	machine, err := s.st.AddMachine()
	c.Assert(err, IsNil)

	id, err := machine.InstanceId()
	c.Assert(err, IsNil)
	c.Assert(id, Equals, "")
}

func (s *StateSuite) TestMachineSetInstanceId(c *C) {
	machine, err := s.st.AddMachine()
	c.Assert(err, IsNil)
	err = machine.SetInstanceId("umbrella/0")
	c.Assert(err, IsNil)

	actual, err := state.ReadConfigNode(s.st, fmt.Sprintf("/machines/machine-%010d", machine.Id()))
	c.Assert(err, IsNil)
	c.Assert(actual.Map(), DeepEquals, map[string]interface{}{"provider-machine-id": "umbrella/0"})
}

func (s *StateSuite) TestReadMachine(c *C) {
	machine, err := s.st.AddMachine()
	c.Assert(err, IsNil)
	expectedId := machine.Id()
	machine, err = s.st.Machine(expectedId)
	c.Assert(err, IsNil)
	c.Assert(machine.Id(), Equals, expectedId)
}

func (s *StateSuite) TestReadNonExistentMachine(c *C) {
	_, err := s.st.Machine(0)
	c.Assert(err, ErrorMatches, "machine 0 not found")

	_, err = s.st.AddMachine()
	c.Assert(err, IsNil)
	_, err = s.st.Machine(1)
	c.Assert(err, ErrorMatches, "machine 1 not found")
}

func (s *StateSuite) TestAllMachines(c *C) {
	machines, err := s.st.AllMachines()
	c.Assert(err, IsNil)
	c.Assert(len(machines), Equals, 0)

	_, err = s.st.AddMachine()
	c.Assert(err, IsNil)
	machines, err = s.st.AllMachines()
	c.Assert(err, IsNil)
	c.Assert(len(machines), Equals, 1)

	_, err = s.st.AddMachine()
	c.Assert(err, IsNil)
	machines, err = s.st.AllMachines()
	c.Assert(err, IsNil)
	c.Assert(len(machines), Equals, 2)
}

func (s *StateSuite) TestMachineSetAgentAlive(c *C) {
	machine0, err := s.st.AddMachine()
	c.Assert(err, IsNil)
	c.Assert(machine0.Id(), Equals, 0)

	alive, err := machine0.AgentAlive()
	c.Assert(err, IsNil)
	c.Assert(alive, Equals, false)

	pinger, err := machine0.SetAgentAlive()
	c.Assert(err, IsNil)
	c.Assert(pinger, Not(IsNil))
	defer pinger.Kill()

	alive, err = machine0.AgentAlive()
	c.Assert(err, IsNil)
	c.Assert(alive, Equals, true)
}

func (s *StateSuite) TestMachineWaitAgentAlive(c *C) {
	timeout := 5 * time.Second
	machine0, err := s.st.AddMachine()
	c.Assert(err, IsNil)
	c.Assert(machine0.Id(), Equals, 0)

	alive, err := machine0.AgentAlive()
	c.Assert(err, IsNil)
	c.Assert(alive, Equals, false)

	err = machine0.WaitAgentAlive(timeout)
	c.Assert(err, ErrorMatches, `state: waiting for agent of machine 0: presence: still not alive after timeout`)

	pinger, err := machine0.SetAgentAlive()
	c.Assert(err, IsNil)
	c.Assert(pinger, Not(IsNil))

	err = machine0.WaitAgentAlive(timeout)
	c.Assert(err, IsNil)

	alive, err = machine0.AgentAlive()
	c.Assert(err, IsNil)
	c.Assert(alive, Equals, true)

	pinger.Kill()

	alive, err = machine0.AgentAlive()
	c.Assert(err, IsNil)
	c.Assert(alive, Equals, false)
}

func (s *StateSuite) TestAddService(c *C) {
	dummy := s.addDummyCharm(c)
	wordpress, err := s.st.AddService("wordpress", dummy)
	c.Assert(err, IsNil)
	c.Assert(wordpress.Name(), Equals, "wordpress")
	mysql, err := s.st.AddService("mysql", dummy)
	c.Assert(err, IsNil)
	c.Assert(mysql.Name(), Equals, "mysql")

	// Check that retrieving the new created services works correctly.
	wordpress, err = s.st.Service("wordpress")
	c.Assert(err, IsNil)
	c.Assert(wordpress.Name(), Equals, "wordpress")
	url, err := wordpress.CharmURL()
	c.Assert(err, IsNil)
	c.Assert(url.String(), Equals, s.curl.String())
	mysql, err = s.st.Service("mysql")
	c.Assert(err, IsNil)
	c.Assert(mysql.Name(), Equals, "mysql")
	url, err = mysql.CharmURL()
	c.Assert(err, IsNil)
	c.Assert(url.String(), Equals, s.curl.String())
}

func (s *StateSuite) TestRemoveService(c *C) {
	dummy := s.addDummyCharm(c)
	service, err := s.st.AddService("wordpress", dummy)
	c.Assert(err, IsNil)

	err = s.st.RemoveService(service)
	c.Assert(err, IsNil)
	service, err = s.st.Service("wordpress")
	c.Assert(err, ErrorMatches, `service with name "wordpress" not found`)
}

func (s *StateSuite) TestReadNonExistentService(c *C) {
	_, err := s.st.Service("pressword")
	c.Assert(err, ErrorMatches, `service with name "pressword" not found`)
}

func (s *StateSuite) TestAllServices(c *C) {
	services, err := s.st.AllServices()
	c.Assert(err, IsNil)
	c.Assert(len(services), Equals, 0)

	// Check that after adding services the result is ok.
	dummy := s.addDummyCharm(c)
	_, err = s.st.AddService("wordpress", dummy)
	c.Assert(err, IsNil)
	services, err = s.st.AllServices()
	c.Assert(err, IsNil)
	c.Assert(len(services), Equals, 1)

	_, err = s.st.AddService("mysql", dummy)
	c.Assert(err, IsNil)
	services, err = s.st.AllServices()
	c.Assert(err, IsNil)
	c.Assert(len(services), Equals, 2)

	// Check the returned service, order is defined by sorted keys.
	c.Assert(services[0].Name(), Equals, "wordpress")
	c.Assert(services[1].Name(), Equals, "mysql")
}

func (s *StateSuite) TestServiceCharm(c *C) {
	dummy := s.addDummyCharm(c)
	wordpress, err := s.st.AddService("wordpress", dummy)
	c.Assert(err, IsNil)

	// Check that getting and setting the service charm URL works correctly.
	testcurl, err := wordpress.CharmURL()
	c.Assert(err, IsNil)
	c.Assert(testcurl.String(), Equals, s.curl.String())
	testcurl, err = charm.ParseURL("local:myseries/mydummy-1")
	c.Assert(err, IsNil)
	err = wordpress.SetCharmURL(testcurl)
	c.Assert(err, IsNil)
	testcurl, err = wordpress.CharmURL()
	c.Assert(err, IsNil)
	c.Assert(testcurl.String(), Equals, "local:myseries/mydummy-1")
}

func (s *StateSuite) TestServiceExposed(c *C) {
	dummy := s.addDummyCharm(c)
	wordpress, err := s.st.AddService("wordpress", dummy)
	c.Assert(err, IsNil)

	// Check that querying for the exposed flag works correctly.
	exposed, err := wordpress.IsExposed()
	c.Assert(err, IsNil)
	c.Assert(exposed, Equals, false)

	// Check that setting and clearing the exposed flag works correctly.
	err = wordpress.SetExposed()
	c.Assert(err, IsNil)
	exposed, err = wordpress.IsExposed()
	c.Assert(err, IsNil)
	c.Assert(exposed, Equals, true)
	err = wordpress.ClearExposed()
	c.Assert(err, IsNil)
	exposed, err = wordpress.IsExposed()
	c.Assert(err, IsNil)
	c.Assert(exposed, Equals, false)

	// Check that setting and clearing the exposed flag multiple doesn't fail.
	err = wordpress.SetExposed()
	c.Assert(err, IsNil)
	err = wordpress.SetExposed()
	c.Assert(err, IsNil)
	err = wordpress.ClearExposed()
	c.Assert(err, IsNil)
	err = wordpress.ClearExposed()
	c.Assert(err, IsNil)

	// Check that setting and clearing the exposed flag on removed services also doesn't fail.
	err = s.st.RemoveService(wordpress)
	c.Assert(err, IsNil)
	err = wordpress.ClearExposed()
	c.Assert(err, IsNil)
}

func (s *StateSuite) TestAddUnit(c *C) {
	dummy := s.addDummyCharm(c)
	wordpress, err := s.st.AddService("wordpress", dummy)
	c.Assert(err, IsNil)

	// Check that adding units works.
	unitZero, err := wordpress.AddUnit()
	c.Assert(err, IsNil)
	c.Assert(unitZero.Name(), Equals, "wordpress/0")
	unitOne, err := wordpress.AddUnit()
	c.Assert(err, IsNil)
	c.Assert(unitOne.Name(), Equals, "wordpress/1")
}

func (s *StateSuite) TestReadUnit(c *C) {
	dummy := s.addDummyCharm(c)
	wordpress, err := s.st.AddService("wordpress", dummy)
	c.Assert(err, IsNil)
	_, err = wordpress.AddUnit()
	c.Assert(err, IsNil)
	_, err = wordpress.AddUnit()
	c.Assert(err, IsNil)
	mysql, err := s.st.AddService("mysql", dummy)
	c.Assert(err, IsNil)
	_, err = mysql.AddUnit()
	c.Assert(err, IsNil)

	// Check that retrieving a unit works correctly.
	unit, err := wordpress.Unit("wordpress/0")
	c.Assert(err, IsNil)
	c.Assert(unit.Name(), Equals, "wordpress/0")

	// Check that retrieving a non-existent or an invalidly
	// named unit fail nicely.
	unit, err = wordpress.Unit("wordpress")
	c.Assert(err, ErrorMatches, `"wordpress" is not a valid unit name`)
	unit, err = wordpress.Unit("wordpress/0/0")
	c.Assert(err, ErrorMatches, `"wordpress/0/0" is not a valid unit name`)
	unit, err = wordpress.Unit("pressword/0")
	c.Assert(err, ErrorMatches, `can't find unit "pressword/0" on service "wordpress"`)
	unit, err = wordpress.Unit("mysql/0")
	c.Assert(err, ErrorMatches, `can't find unit "mysql/0" on service "wordpress"`)

	// Check that retrieving unit names works.
	unitNames, err := wordpress.UnitNames()
	c.Assert(err, IsNil)
	c.Assert(unitNames, DeepEquals, []string{"wordpress/0", "wordpress/1"})

	// Check that retrieving all units works.
	units, err := wordpress.AllUnits()
	c.Assert(err, IsNil)
	c.Assert(len(units), Equals, 2)
	c.Assert(units[0].Name(), Equals, "wordpress/0")
	c.Assert(units[1].Name(), Equals, "wordpress/1")
}

func (s *StateSuite) TestReadUnitWithChangingState(c *C) {
	dummy := s.addDummyCharm(c)
	wordpress, err := s.st.AddService("wordpress", dummy)
	c.Assert(err, IsNil)

	// Check that reading a unit after removing the service
	// fails nicely.
	err = s.st.RemoveService(wordpress)
	c.Assert(err, IsNil)
	_, err = s.st.Unit("wordpress/0")
	c.Assert(err, ErrorMatches, `service with name "wordpress" not found`)
}

func (s *StateSuite) TestRemoveUnit(c *C) {
	dummy := s.addDummyCharm(c)
	wordpress, err := s.st.AddService("wordpress", dummy)
	c.Assert(err, IsNil)
	_, err = wordpress.AddUnit()
	c.Assert(err, IsNil)
	_, err = wordpress.AddUnit()
	c.Assert(err, IsNil)

	// Check that removing a unit works.
	unit, err := wordpress.Unit("wordpress/0")
	c.Assert(err, IsNil)
	err = wordpress.RemoveUnit(unit)
	c.Assert(err, IsNil)
	unitNames, err := wordpress.UnitNames()
	c.Assert(err, IsNil)
	c.Assert(unitNames, DeepEquals, []string{"wordpress/1"})

	// Check that removing a non-existent unit fails nicely.
	err = wordpress.RemoveUnit(unit)
	c.Assert(err, ErrorMatches, "environment state has changed")
}

func (s *StateSuite) TestGetSetPublicAddress(c *C) {
	dummy := s.addDummyCharm(c)
	wordpress, err := s.st.AddService("wordpress", dummy)
	c.Assert(err, IsNil)
	unit, err := wordpress.AddUnit()
	c.Assert(err, IsNil)

	// Check that retrieving and setting of a public address works.
	address, err := unit.PublicAddress()
	c.Assert(err, ErrorMatches, "unit has no public address")
	err = unit.SetPublicAddress("example.foobar.com")
	c.Assert(err, IsNil)
	address, err = unit.PublicAddress()
	c.Assert(err, IsNil)
	c.Assert(address, Equals, "example.foobar.com")
}

func (s *StateSuite) TestGetSetPrivateAddress(c *C) {
	dummy := s.addDummyCharm(c)
	wordpress, err := s.st.AddService("wordpress", dummy)
	c.Assert(err, IsNil)
	unit, err := wordpress.AddUnit()
	c.Assert(err, IsNil)

	// Check that retrieving and setting of a private address works.
	address, err := unit.PrivateAddress()
	c.Assert(err, ErrorMatches, "unit has no private address")
	err = unit.SetPrivateAddress("example.local")
	c.Assert(err, IsNil)
	address, err = unit.PrivateAddress()
	c.Assert(err, IsNil)
	c.Assert(address, Equals, "example.local")
}

func (s *StateSuite) TestUnitCharm(c *C) {
	dummy := s.addDummyCharm(c)
	wordpress, err := s.st.AddService("wordpress", dummy)
	c.Assert(err, IsNil)
	unit, err := wordpress.AddUnit()
	c.Assert(err, IsNil)

	// Check that getting and setting the unit charm URL works correctly.
	testcurl, err := unit.CharmURL()
	c.Assert(err, IsNil)
	c.Assert(testcurl.String(), Equals, s.curl.String())
	testcurl, err = charm.ParseURL("local:myseries/mydummy-1")
	c.Assert(err, IsNil)
	err = unit.SetCharmURL(testcurl)
	c.Assert(err, IsNil)
	testcurl, err = unit.CharmURL()
	c.Assert(err, IsNil)
	c.Assert(testcurl.String(), Equals, "local:myseries/mydummy-1")
}

func (s *StateSuite) TestUnassignUnitFromMachineWithoutBeingAssigned(c *C) {
	// When unassigning a machine from a unit, it is possible that
	// the machine has not been previously assigned, or that it
	// was assigned but the state changed beneath us.  In either
	// case, the end state is the intended state, so we simply
	// move forward without any errors here, to avoid having to
	// handle the extra complexity of dealing with the concurrency
	// problems.
	dummy := s.addDummyCharm(c)
	wordpress, err := s.st.AddService("wordpress", dummy)
	c.Assert(err, IsNil)
	unit, err := wordpress.AddUnit()
	c.Assert(err, IsNil)

	err = unit.UnassignFromMachine()
	c.Assert(err, IsNil)

	// Check that the unit has no machine assigned.
	wordpress, err = s.st.Service("wordpress")
	c.Assert(err, IsNil)
	units, err := wordpress.AllUnits()
	c.Assert(err, IsNil)
	unit = units[0]
	_, err = unit.AssignedMachineId()
	c.Assert(err, ErrorMatches, `unit not assigned to machine`)
}

func (s *StateSuite) TestAssignUnitToMachineAgainFails(c *C) {
	// Check that assigning an already assigned unit to
	// a machine fails if it isn't precisely the same
	// machine. 
	dummy := s.addDummyCharm(c)
	wordpress, err := s.st.AddService("wordpress", dummy)
	c.Assert(err, IsNil)
	unit, err := wordpress.AddUnit()
	c.Assert(err, IsNil)
	machineOne, err := s.st.AddMachine()
	c.Assert(err, IsNil)
	machineTwo, err := s.st.AddMachine()
	c.Assert(err, IsNil)

	err = unit.AssignToMachine(machineOne)
	c.Assert(err, IsNil)

	// Assigning the unit to the same machine should return no error.
	err = unit.AssignToMachine(machineOne)
	c.Assert(err, IsNil)

	// Assigning the unit to a different machine should fail.
	err = unit.AssignToMachine(machineTwo)
	c.Assert(err, ErrorMatches, `unit "wordpress/0" already assigned to machine 0`)

	machineId, err := unit.AssignedMachineId()
	c.Assert(err, IsNil)
	c.Assert(machineId, Equals, 0)
}

func (s *StateSuite) TestUnassignUnitFromMachineWithChangingState(c *C) {
	// Check that unassigning while the state changes fails nicely.
	dummy := s.addDummyCharm(c)
	wordpress, err := s.st.AddService("wordpress", dummy)
	c.Assert(err, IsNil)
	unit, err := wordpress.AddUnit()
	c.Assert(err, IsNil)

	// Remove the unit for the tests.
	wordpress, err = s.st.Service("wordpress")
	c.Assert(err, IsNil)
	units, err := wordpress.AllUnits()
	c.Assert(err, IsNil)
	unit = units[0]
	err = wordpress.RemoveUnit(unit)
	c.Assert(err, IsNil)

	err = unit.UnassignFromMachine()
	c.Assert(err, ErrorMatches, "environment state has changed")
	_, err = unit.AssignedMachineId()
	c.Assert(err, ErrorMatches, "environment state has changed")

	err = s.st.RemoveService(wordpress)
	c.Assert(err, IsNil)

	err = unit.UnassignFromMachine()
	c.Assert(err, ErrorMatches, "environment state has changed")
	_, err = unit.AssignedMachineId()
	c.Assert(err, ErrorMatches, "environment state has changed")
}

func (s *StateSuite) TestAssignUnitToUnusedMachine(c *C) {
	// Create root machine that shouldn't be useds.
	_, err := s.st.AddMachine()
	c.Assert(err, IsNil)
	// Check that a unit can be assigned to an unused machine.
	dummy := s.addDummyCharm(c)
	mysqlService, err := s.st.AddService("mysql", dummy)
	c.Assert(err, IsNil)
	mysqlUnit, err := mysqlService.AddUnit()
	c.Assert(err, IsNil)
	mysqlMachine, err := s.st.AddMachine()
	c.Assert(err, IsNil)
	err = mysqlUnit.AssignToMachine(mysqlMachine)
	c.Assert(err, IsNil)
	err = s.st.RemoveService(mysqlService)
	c.Assert(err, IsNil)

	wordpressService, err := s.st.AddService("wordpress", dummy)
	c.Assert(err, IsNil)
	wordpressUnit, err := wordpressService.AddUnit()
	c.Assert(err, IsNil)
	wordpressMachine, err := wordpressUnit.AssignToUnusedMachine()
	c.Assert(err, IsNil)

	c.Assert(wordpressMachine.Id(), Equals, mysqlMachine.Id())
}

func (s *StateSuite) TestAssignUnitToUnusedMachineWithChangingService(c *C) {
	// Create root machine that shouldn't be useds.
	_, err := s.st.AddMachine()
	c.Assert(err, IsNil)
	// Check for a 'state changed' error if a service is manipulated
	// during reuse.
	dummy := s.addDummyCharm(c)
	mysqlService, err := s.st.AddService("mysql", dummy)
	c.Assert(err, IsNil)
	mysqlUnit, err := mysqlService.AddUnit()
	c.Assert(err, IsNil)
	mysqlMachine, err := s.st.AddMachine()
	c.Assert(err, IsNil)
	err = mysqlUnit.AssignToMachine(mysqlMachine)
	c.Assert(err, IsNil)
	err = s.st.RemoveService(mysqlService)
	c.Assert(err, IsNil)

	wordpressService, err := s.st.AddService("wordpress", dummy)
	c.Assert(err, IsNil)
	wordpressUnit, err := wordpressService.AddUnit()
	c.Assert(err, IsNil)
	err = s.st.RemoveService(wordpressService)
	c.Assert(err, IsNil)

	_, err = wordpressUnit.AssignToUnusedMachine()
	c.Assert(err, ErrorMatches, "environment state has changed")
}

func (s *StateSuite) TestAssignUnitToUnusedMachineWithChangingUnit(c *C) {
	// Create root machine that shouldn't be useds.
	_, err := s.st.AddMachine()
	c.Assert(err, IsNil)
	// Check for a 'state changed' error if a unit is manipulated
	// during reuse.
	dummy := s.addDummyCharm(c)
	mysqlService, err := s.st.AddService("mysql", dummy)
	c.Assert(err, IsNil)
	mysqlUnit, err := mysqlService.AddUnit()
	c.Assert(err, IsNil)
	mysqlMachine, err := s.st.AddMachine()
	c.Assert(err, IsNil)
	err = mysqlUnit.AssignToMachine(mysqlMachine)
	c.Assert(err, IsNil)
	err = s.st.RemoveService(mysqlService)
	c.Assert(err, IsNil)

	wordpressService, err := s.st.AddService("wordpress", dummy)
	c.Assert(err, IsNil)
	wordpressUnit, err := wordpressService.AddUnit()
	c.Assert(err, IsNil)
	err = wordpressService.RemoveUnit(wordpressUnit)
	c.Assert(err, IsNil)

	_, err = wordpressUnit.AssignToUnusedMachine()
	c.Assert(err, ErrorMatches, "environment state has changed")
}

func (s *StateSuite) TestAssignUnitToUnusedMachineOnlyZero(c *C) {
	// Create root machine that shouldn't be useds.
	_, err := s.st.AddMachine()
	c.Assert(err, IsNil)
	// Check that the unit can't be assigned to machine zero.
	dummy := s.addDummyCharm(c)
	wordpressService, err := s.st.AddService("wordpress", dummy)
	c.Assert(err, IsNil)
	wordpressUnit, err := wordpressService.AddUnit()
	c.Assert(err, IsNil)

	_, err = wordpressUnit.AssignToUnusedMachine()
	c.Assert(err, ErrorMatches, "no unused machine found")
}

func (s *StateSuite) TestAssignUnitToUnusedMachineNoneAvailable(c *C) {
	// Create machine 0, that shouldn't be used.
	_, err := s.st.AddMachine()
	c.Assert(err, IsNil)
	// Check that assigning without unused machine fails.
	dummy := s.addDummyCharm(c)
	mysqlService, err := s.st.AddService("mysql", dummy)
	c.Assert(err, IsNil)
	mysqlUnit, err := mysqlService.AddUnit()
	c.Assert(err, IsNil)
	mysqlMachine, err := s.st.AddMachine()
	c.Assert(err, IsNil)
	err = mysqlUnit.AssignToMachine(mysqlMachine)
	c.Assert(err, IsNil)

	wordpressService, err := s.st.AddService("wordpress", dummy)
	c.Assert(err, IsNil)
	wordpressUnit, err := wordpressService.AddUnit()
	c.Assert(err, IsNil)

	_, err = wordpressUnit.AssignToUnusedMachine()
	c.Assert(err, ErrorMatches, "no unused machine found")
}

func (s *StateSuite) TestGetSetClearUnitUpgrade(c *C) {
	// Check that setting and clearing an upgrade flag on a unit works.
	dummy := s.addDummyCharm(c)
	wordpress, err := s.st.AddService("wordpress", dummy)
	c.Assert(err, IsNil)
	unit, err := wordpress.AddUnit()
	c.Assert(err, IsNil)

	// Defaults to false and false.
	needsUpgrade, err := unit.NeedsUpgrade()
	c.Assert(err, IsNil)
	c.Assert(needsUpgrade, DeepEquals, &state.NeedsUpgrade{false, false})

	// Can be set.
	err = unit.SetNeedsUpgrade(false)
	c.Assert(err, IsNil)
	needsUpgrade, err = unit.NeedsUpgrade()
	c.Assert(err, IsNil)
	c.Assert(needsUpgrade, DeepEquals, &state.NeedsUpgrade{true, false})

	// Can be set multiple times.
	err = unit.SetNeedsUpgrade(false)
	c.Assert(err, IsNil)
	needsUpgrade, err = unit.NeedsUpgrade()
	c.Assert(err, IsNil)
	c.Assert(needsUpgrade, DeepEquals, &state.NeedsUpgrade{true, false})

	// Can be cleared.
	err = unit.ClearNeedsUpgrade()
	c.Assert(err, IsNil)
	needsUpgrade, err = unit.NeedsUpgrade()
	c.Assert(err, IsNil)
	c.Assert(needsUpgrade, DeepEquals, &state.NeedsUpgrade{false, false})

	// Can be cleared multiple times
	err = unit.ClearNeedsUpgrade()
	c.Assert(err, IsNil)
	needsUpgrade, err = unit.NeedsUpgrade()
	c.Assert(err, IsNil)
	c.Assert(needsUpgrade, DeepEquals, &state.NeedsUpgrade{false, false})

	// Can be set forced.
	err = unit.SetNeedsUpgrade(true)
	c.Assert(err, IsNil)
	needsUpgrade, err = unit.NeedsUpgrade()
	c.Assert(err, IsNil)
	c.Assert(needsUpgrade, DeepEquals, &state.NeedsUpgrade{true, true})

	// Can be set forced multiple times.
	err = unit.SetNeedsUpgrade(true)
	c.Assert(err, IsNil)
	needsUpgrade, err = unit.NeedsUpgrade()
	c.Assert(err, IsNil)
	c.Assert(needsUpgrade, DeepEquals, &state.NeedsUpgrade{true, true})

	// Can't be set multipe with different force flag.
	err = unit.SetNeedsUpgrade(false)
	c.Assert(err, ErrorMatches, `upgrade already enabled for unit "wordpress/0"`)
}

func (s *StateSuite) TestGetSetClearResolved(c *C) {
	// Check that setting and clearing the resolved setting on a unit works.
	dummy := s.addDummyCharm(c)
	wordpress, err := s.st.AddService("wordpress", dummy)
	c.Assert(err, IsNil)
	unit, err := wordpress.AddUnit()
	c.Assert(err, IsNil)

	setting, err := unit.Resolved()
	c.Assert(err, IsNil)
	c.Assert(setting, Equals, state.ResolvedNone)

	err = unit.SetResolved(state.ResolvedNoHooks)
	c.Assert(err, IsNil)
	err = unit.SetResolved(state.ResolvedNoHooks)
	c.Assert(err, ErrorMatches, `unit "wordpress/0" resolved flag already set`)
	retry, err := unit.Resolved()
	c.Assert(err, IsNil)
	c.Assert(retry, Equals, state.ResolvedNoHooks)

	err = unit.ClearResolved()
	c.Assert(err, IsNil)
	setting, err = unit.Resolved()
	c.Assert(err, IsNil)
	c.Assert(setting, Equals, state.ResolvedNone)
	err = unit.ClearResolved()
	c.Assert(err, IsNil)

	err = unit.SetResolved(state.ResolvedMode(999))
	c.Assert(err, ErrorMatches, `invalid error resolution mode: 999`)
}

func (s *StateSuite) TestGetOpenPorts(c *C) {
	// Check that changes to the open ports of units work porperly.
	dummy := s.addDummyCharm(c)
	wordpress, err := s.st.AddService("wordpress", dummy)
	c.Assert(err, IsNil)
	unit, err := wordpress.AddUnit()
	c.Assert(err, IsNil)

	// Verify no open ports before activity.
	open, err := unit.OpenPorts()
	c.Assert(err, IsNil)
	c.Assert(open, HasLen, 0)

	// Now open and close port.
	err = unit.OpenPort("tcp", 80)
	c.Assert(err, IsNil)
	open, err = unit.OpenPorts()
	c.Assert(err, IsNil)
	c.Assert(open, DeepEquals, []state.Port{
		{"tcp", 80},
	})

	err = unit.OpenPort("udp", 53)
	c.Assert(err, IsNil)
	open, err = unit.OpenPorts()
	c.Assert(err, IsNil)
	c.Assert(open, DeepEquals, []state.Port{
		{"tcp", 80},
		{"udp", 53},
	})

	err = unit.OpenPort("tcp", 53)
	c.Assert(err, IsNil)
	open, err = unit.OpenPorts()
	c.Assert(err, IsNil)
	c.Assert(open, DeepEquals, []state.Port{
		{"tcp", 80},
		{"udp", 53},
		{"tcp", 53},
	})

	err = unit.OpenPort("tcp", 443)
	c.Assert(err, IsNil)
	open, err = unit.OpenPorts()
	c.Assert(err, IsNil)
	c.Assert(open, DeepEquals, []state.Port{
		{"tcp", 80},
		{"udp", 53},
		{"tcp", 53},
		{"tcp", 443},
	})

	err = unit.ClosePort("tcp", 80)
	c.Assert(err, IsNil)
	open, err = unit.OpenPorts()
	c.Assert(err, IsNil)
	c.Assert(open, DeepEquals, []state.Port{
		{"udp", 53},
		{"tcp", 53},
		{"tcp", 443},
	})
}

func (s *StateSuite) TestUnitSetAgentAlive(c *C) {
	dummy := s.addDummyCharm(c)
	wordpress, err := s.st.AddService("wordpress", dummy)
	c.Assert(err, IsNil)
	unit, err := wordpress.AddUnit()
	c.Assert(err, IsNil)

	alive, err := unit.AgentAlive()
	c.Assert(err, IsNil)
	c.Assert(alive, Equals, false)

	pinger, err := unit.SetAgentAlive()
	c.Assert(err, IsNil)
	c.Assert(pinger, Not(IsNil))
	defer pinger.Kill()

	alive, err = unit.AgentAlive()
	c.Assert(err, IsNil)
	c.Assert(alive, Equals, true)
}

func (s *StateSuite) TestUnitWaitAgentAlive(c *C) {
	timeout := 5 * time.Second
	dummy := s.addDummyCharm(c)
	wordpress, err := s.st.AddService("wordpress", dummy)
	c.Assert(err, IsNil)
	unit, err := wordpress.AddUnit()
	c.Assert(err, IsNil)

	alive, err := unit.AgentAlive()
	c.Assert(err, IsNil)
	c.Assert(alive, Equals, false)

	err = unit.WaitAgentAlive(timeout)
	c.Assert(err, ErrorMatches, `state: waiting for agent of unit "wordpress/0": presence: still not alive after timeout`)

	pinger, err := unit.SetAgentAlive()
	c.Assert(err, IsNil)
	c.Assert(pinger, Not(IsNil))

	err = unit.WaitAgentAlive(timeout)
	c.Assert(err, IsNil)

	alive, err = unit.AgentAlive()
	c.Assert(err, IsNil)
	c.Assert(alive, Equals, true)

	pinger.Kill()

	alive, err = unit.AgentAlive()
	c.Assert(err, IsNil)
	c.Assert(alive, Equals, false)
}

func (s *StateSuite) TestAddRelation(c *C) {
	dummy := s.addDummyCharm(c)
	// Provider and requirer.
	s.st.AddService("mysqldb", dummy)
	s.st.AddService("wordpress", dummy)
	mysqlep := state.RelationEndpoint{"mysqldb", "blog", "db", state.RoleProvider, state.ScopeGlobal}
	blogep := state.RelationEndpoint{"wordpress", "blog", "db", state.RoleRequirer, state.ScopeGlobal}
	relation, serviceRelations, err := s.st.AddRelation(blogep, mysqlep)
	c.Assert(err, IsNil)
	c.Assert(relation, NotNil)
<<<<<<< HEAD
	c.Assert(serviceRelations[0].Scope(), Equals, state.ScopeGlobal)
	c.Assert(serviceRelations[0].Role(), Equals, state.RoleRequirer)
	c.Assert(serviceRelations[1].Scope(), Equals, state.ScopeGlobal)
	c.Assert(serviceRelations[1].Role(), Equals, state.RoleProvider)
	c.Assert(serviceRelations[0].Name(), Equals, serviceRelations[1].Name())
=======
	c.Assert(serviceRelations, HasLen, 2)
	c.Assert(serviceRelations[0].RelationScope(), Equals, state.ScopeGlobal)
	c.Assert(serviceRelations[0].RelationRole(), Equals, state.RoleRequirer)
	c.Assert(serviceRelations[1].RelationScope(), Equals, state.ScopeGlobal)
	c.Assert(serviceRelations[1].RelationRole(), Equals, state.RoleProvider)
	c.Assert(serviceRelations[0].RelationName(), Equals, serviceRelations[1].RelationName())
>>>>>>> c3d5e8e8
	// Peer.
	s.st.AddService("riak", dummy)
	riakep := state.RelationEndpoint{"riak", "ring", "cache", state.RolePeer, state.ScopeGlobal}
	relation, serviceRelations, err = s.st.AddRelation(riakep)
	c.Assert(err, IsNil)
	c.Assert(relation, NotNil)
<<<<<<< HEAD
	c.Assert(serviceRelations[0].Scope(), Equals, state.ScopeGlobal)
	c.Assert(serviceRelations[0].Role(), Equals, state.RolePeer)
	c.Assert(serviceRelations[0].Name(), Equals, "cache")
=======
	c.Assert(serviceRelations, HasLen, 1)
	c.Assert(serviceRelations[0].RelationScope(), Equals, state.ScopeGlobal)
	c.Assert(serviceRelations[0].RelationRole(), Equals, state.RolePeer)
	c.Assert(serviceRelations[0].RelationName(), Equals, "cache")
>>>>>>> c3d5e8e8

}

func (s *StateSuite) TestAddRelationMissingService(c *C) {
	dummy := s.addDummyCharm(c)
	s.st.AddService("mysqldb", dummy)
	mysqlep := state.RelationEndpoint{"mysqldb", "blog", "db", state.RoleProvider, state.ScopeGlobal}
	blogep := state.RelationEndpoint{"wordpress", "blog", "db", state.RoleRequirer, state.ScopeGlobal}
	_, _, err := s.st.AddRelation(blogep, mysqlep)
	c.Assert(err, ErrorMatches, `service with name "wordpress" not found`)
}

func (s *StateSuite) TestAddRelationMissingEndpoint(c *C) {
	dummy := s.addDummyCharm(c)
	s.st.AddService("mysqldb", dummy)
	mysqlep := state.RelationEndpoint{"mysqldb", "blog", "db", state.RoleProvider, state.ScopeGlobal}
	_, _, err := s.st.AddRelation(mysqlep)
<<<<<<< HEAD
	c.Assert(err, ErrorMatches, `state: counterpart for provider endpoint is missing`)
=======
	c.Assert(err, ErrorMatches, `state: can't add non-peer relation with a single service`)
>>>>>>> c3d5e8e8
}

func (s *StateSuite) TestAddClientServerDifferentRoles(c *C) {
	dummy := s.addDummyCharm(c)
	s.st.AddService("mysqldb", dummy)
	s.st.AddService("riak", dummy)
	mysqlep := state.RelationEndpoint{"mysqldb", "ifce", "db", state.RoleRequirer, state.ScopeGlobal}
	riakep := state.RelationEndpoint{"riak", "ring", "cache", state.RolePeer, state.ScopeGlobal}
	_, _, err := s.st.AddRelation(mysqlep, riakep)
<<<<<<< HEAD
	c.Assert(err, ErrorMatches, `state: endpoints mysqldb:db and riak:cache are incompatible`)
=======
	c.Assert(err, ErrorMatches, `state: can't add relation between mysqldb:db and riak:cache`)
>>>>>>> c3d5e8e8
}

func (s *StateSuite) TestAddRelationDifferentInterfaces(c *C) {
	dummy := s.addDummyCharm(c)
	s.st.AddService("mysqldb", dummy)
	s.st.AddService("wordpress", dummy)
	mysqlep := state.RelationEndpoint{"mysqldb", "ifce-a", "db", state.RoleProvider, state.ScopeGlobal}
	blogep := state.RelationEndpoint{"wordpress", "ifce-b", "db", state.RoleRequirer, state.ScopeGlobal}
	_, _, err := s.st.AddRelation(blogep, mysqlep)
<<<<<<< HEAD
	c.Assert(err, ErrorMatches, `state: endpoints wordpress:db and mysqldb:db are incompatible`)
=======
	c.Assert(err, ErrorMatches, `state: can't add relation between wordpress:db and mysqldb:db`)
>>>>>>> c3d5e8e8
}

func (s *StateSuite) TestAddClientServerRelationTwice(c *C) {
	dummy := s.addDummyCharm(c)
	// Provider and requirer.
	s.st.AddService("mysqldb", dummy)
	s.st.AddService("wordpress", dummy)
	mysqlep := state.RelationEndpoint{"mysqldb", "blog", "db", state.RoleProvider, state.ScopeGlobal}
	blogep := state.RelationEndpoint{"wordpress", "blog", "db", state.RoleRequirer, state.ScopeGlobal}
	_, _, err := s.st.AddRelation(blogep, mysqlep)
	c.Assert(err, IsNil)
	_, _, err = s.st.AddRelation(blogep, mysqlep)
<<<<<<< HEAD
	c.Assert(err, ErrorMatches, `state: relation has already been added`)
=======
	c.Assert(err, ErrorMatches, `state: relation already exists`)
>>>>>>> c3d5e8e8
	// Peer.
	s.st.AddService("riak", dummy)
	riakep := state.RelationEndpoint{"riak", "ring", "cache", state.RolePeer, state.ScopeGlobal}
	_, _, err = s.st.AddRelation(riakep)
	c.Assert(err, IsNil)
	_, _, err = s.st.AddRelation(riakep)
<<<<<<< HEAD
	c.Assert(err, ErrorMatches, `state: relation has already been added`)
=======
	c.Assert(err, ErrorMatches, `state: relation already exists`)
>>>>>>> c3d5e8e8
}

func (s *StateSuite) TestAddPeerRelationIllegalEndpointNumber(c *C) {
	dummy := s.addDummyCharm(c)
	s.st.AddService("mysqldb", dummy)
	s.st.AddService("wordpress", dummy)
	s.st.AddService("riak", dummy)
	mysqlep := state.RelationEndpoint{"mysqldb", "ifce", "cache", state.RoleProvider, state.ScopeGlobal}
	blogep := state.RelationEndpoint{"wordpress", "ifce", "cache", state.RoleRequirer, state.ScopeGlobal}
	riakep := state.RelationEndpoint{"riak", "blog", "cache", state.RolePeer, state.ScopeGlobal}
	_, _, err := s.st.AddRelation()
<<<<<<< HEAD
	c.Assert(err, ErrorMatches, `state: illegal number of endpoints provided`)
	_, _, err = s.st.AddRelation(mysqlep, blogep, riakep)
	c.Assert(err, ErrorMatches, `state: illegal number of endpoints provided`)
}

func (s *StateSuite) TestRemoveRelation(c *C) {
	dummy := s.addDummyCharm(c)
	s.st.AddService("riak", dummy)
	riakep := state.RelationEndpoint{"riak", "blog", "cache", state.RolePeer, state.ScopeGlobal}
	relation, _, err := s.st.AddRelation(riakep)
	c.Assert(err, IsNil)
	c.Assert(relation, NotNil)
	hasRelation, err := state.HasRelation(s.st, relation)
	c.Assert(err, IsNil)
	c.Assert(hasRelation, Equals, true)
	err = s.st.RemoveRelation(relation)
	hasRelation, err = state.HasRelation(s.st, relation)
	c.Assert(hasRelation, Equals, false)
	c.Assert(err, ErrorMatches, `relation "relation-0000000000" does not exist`)
}

func (s *StateSuite) TestRemoveRServiceelation(c *C) {
	dummy := s.addDummyCharm(c)
	s.st.AddService("riak", dummy)
	riakep := state.RelationEndpoint{"riak", "blog", "cache", state.RolePeer, state.ScopeGlobal}
	_, serviceRelations, err := s.st.AddRelation(riakep)
	c.Assert(err, IsNil)
	c.Assert(serviceRelations, NotNil)
	hasRelation, err := state.HasRelation(s.st, serviceRelations[0])
	c.Assert(err, IsNil)
	c.Assert(hasRelation, Equals, true)
	err = s.st.RemoveRelation(serviceRelations[0])
	hasRelation, err = state.HasRelation(s.st, serviceRelations[0])
	c.Assert(hasRelation, Equals, false)
	c.Assert(err, ErrorMatches, `relation "relation-0000000000" does not exist`)
=======
	c.Assert(err, ErrorMatches, `state: can't add relations between 0 services`)
	_, _, err = s.st.AddRelation(mysqlep, blogep, riakep)
	c.Assert(err, ErrorMatches, `state: can't add relations between 3 services`)
>>>>>>> c3d5e8e8
}<|MERGE_RESOLUTION|>--- conflicted
+++ resolved
@@ -1025,36 +1025,22 @@
 	relation, serviceRelations, err := s.st.AddRelation(blogep, mysqlep)
 	c.Assert(err, IsNil)
 	c.Assert(relation, NotNil)
-<<<<<<< HEAD
-	c.Assert(serviceRelations[0].Scope(), Equals, state.ScopeGlobal)
-	c.Assert(serviceRelations[0].Role(), Equals, state.RoleRequirer)
-	c.Assert(serviceRelations[1].Scope(), Equals, state.ScopeGlobal)
-	c.Assert(serviceRelations[1].Role(), Equals, state.RoleProvider)
-	c.Assert(serviceRelations[0].Name(), Equals, serviceRelations[1].Name())
-=======
 	c.Assert(serviceRelations, HasLen, 2)
 	c.Assert(serviceRelations[0].RelationScope(), Equals, state.ScopeGlobal)
 	c.Assert(serviceRelations[0].RelationRole(), Equals, state.RoleRequirer)
 	c.Assert(serviceRelations[1].RelationScope(), Equals, state.ScopeGlobal)
 	c.Assert(serviceRelations[1].RelationRole(), Equals, state.RoleProvider)
 	c.Assert(serviceRelations[0].RelationName(), Equals, serviceRelations[1].RelationName())
->>>>>>> c3d5e8e8
 	// Peer.
 	s.st.AddService("riak", dummy)
 	riakep := state.RelationEndpoint{"riak", "ring", "cache", state.RolePeer, state.ScopeGlobal}
 	relation, serviceRelations, err = s.st.AddRelation(riakep)
 	c.Assert(err, IsNil)
 	c.Assert(relation, NotNil)
-<<<<<<< HEAD
-	c.Assert(serviceRelations[0].Scope(), Equals, state.ScopeGlobal)
-	c.Assert(serviceRelations[0].Role(), Equals, state.RolePeer)
-	c.Assert(serviceRelations[0].Name(), Equals, "cache")
-=======
 	c.Assert(serviceRelations, HasLen, 1)
 	c.Assert(serviceRelations[0].RelationScope(), Equals, state.ScopeGlobal)
 	c.Assert(serviceRelations[0].RelationRole(), Equals, state.RolePeer)
 	c.Assert(serviceRelations[0].RelationName(), Equals, "cache")
->>>>>>> c3d5e8e8
 
 }
 
@@ -1072,11 +1058,7 @@
 	s.st.AddService("mysqldb", dummy)
 	mysqlep := state.RelationEndpoint{"mysqldb", "blog", "db", state.RoleProvider, state.ScopeGlobal}
 	_, _, err := s.st.AddRelation(mysqlep)
-<<<<<<< HEAD
-	c.Assert(err, ErrorMatches, `state: counterpart for provider endpoint is missing`)
-=======
 	c.Assert(err, ErrorMatches, `state: can't add non-peer relation with a single service`)
->>>>>>> c3d5e8e8
 }
 
 func (s *StateSuite) TestAddClientServerDifferentRoles(c *C) {
@@ -1086,11 +1068,7 @@
 	mysqlep := state.RelationEndpoint{"mysqldb", "ifce", "db", state.RoleRequirer, state.ScopeGlobal}
 	riakep := state.RelationEndpoint{"riak", "ring", "cache", state.RolePeer, state.ScopeGlobal}
 	_, _, err := s.st.AddRelation(mysqlep, riakep)
-<<<<<<< HEAD
-	c.Assert(err, ErrorMatches, `state: endpoints mysqldb:db and riak:cache are incompatible`)
-=======
 	c.Assert(err, ErrorMatches, `state: can't add relation between mysqldb:db and riak:cache`)
->>>>>>> c3d5e8e8
 }
 
 func (s *StateSuite) TestAddRelationDifferentInterfaces(c *C) {
@@ -1100,11 +1078,7 @@
 	mysqlep := state.RelationEndpoint{"mysqldb", "ifce-a", "db", state.RoleProvider, state.ScopeGlobal}
 	blogep := state.RelationEndpoint{"wordpress", "ifce-b", "db", state.RoleRequirer, state.ScopeGlobal}
 	_, _, err := s.st.AddRelation(blogep, mysqlep)
-<<<<<<< HEAD
-	c.Assert(err, ErrorMatches, `state: endpoints wordpress:db and mysqldb:db are incompatible`)
-=======
 	c.Assert(err, ErrorMatches, `state: can't add relation between wordpress:db and mysqldb:db`)
->>>>>>> c3d5e8e8
 }
 
 func (s *StateSuite) TestAddClientServerRelationTwice(c *C) {
@@ -1117,22 +1091,14 @@
 	_, _, err := s.st.AddRelation(blogep, mysqlep)
 	c.Assert(err, IsNil)
 	_, _, err = s.st.AddRelation(blogep, mysqlep)
-<<<<<<< HEAD
-	c.Assert(err, ErrorMatches, `state: relation has already been added`)
-=======
 	c.Assert(err, ErrorMatches, `state: relation already exists`)
->>>>>>> c3d5e8e8
 	// Peer.
 	s.st.AddService("riak", dummy)
 	riakep := state.RelationEndpoint{"riak", "ring", "cache", state.RolePeer, state.ScopeGlobal}
 	_, _, err = s.st.AddRelation(riakep)
 	c.Assert(err, IsNil)
 	_, _, err = s.st.AddRelation(riakep)
-<<<<<<< HEAD
-	c.Assert(err, ErrorMatches, `state: relation has already been added`)
-=======
 	c.Assert(err, ErrorMatches, `state: relation already exists`)
->>>>>>> c3d5e8e8
 }
 
 func (s *StateSuite) TestAddPeerRelationIllegalEndpointNumber(c *C) {
@@ -1144,10 +1110,9 @@
 	blogep := state.RelationEndpoint{"wordpress", "ifce", "cache", state.RoleRequirer, state.ScopeGlobal}
 	riakep := state.RelationEndpoint{"riak", "blog", "cache", state.RolePeer, state.ScopeGlobal}
 	_, _, err := s.st.AddRelation()
-<<<<<<< HEAD
-	c.Assert(err, ErrorMatches, `state: illegal number of endpoints provided`)
+	c.Assert(err, ErrorMatches, `state: can't add relations between 0 services`)
 	_, _, err = s.st.AddRelation(mysqlep, blogep, riakep)
-	c.Assert(err, ErrorMatches, `state: illegal number of endpoints provided`)
+	c.Assert(err, ErrorMatches, `state: can't add relations between 3 services`)
 }
 
 func (s *StateSuite) TestRemoveRelation(c *C) {
@@ -1166,23 +1131,18 @@
 	c.Assert(err, ErrorMatches, `relation "relation-0000000000" does not exist`)
 }
 
-func (s *StateSuite) TestRemoveRServiceelation(c *C) {
+func (s *StateSuite) TestRemoveRServiceRelation(c *C) {
 	dummy := s.addDummyCharm(c)
 	s.st.AddService("riak", dummy)
 	riakep := state.RelationEndpoint{"riak", "blog", "cache", state.RolePeer, state.ScopeGlobal}
 	_, serviceRelations, err := s.st.AddRelation(riakep)
 	c.Assert(err, IsNil)
 	c.Assert(serviceRelations, NotNil)
-	hasRelation, err := state.HasRelation(s.st, serviceRelations[0])
+	hasRelation, err := state.HasRelation(s.st, serviceRelations[0].Relation())
 	c.Assert(err, IsNil)
 	c.Assert(hasRelation, Equals, true)
-	err = s.st.RemoveRelation(serviceRelations[0])
-	hasRelation, err = state.HasRelation(s.st, serviceRelations[0])
+	err = s.st.RemoveRelation(serviceRelations[0].Relation())
+	hasRelation, err = state.HasRelation(s.st, serviceRelations[0].Relation())
 	c.Assert(hasRelation, Equals, false)
 	c.Assert(err, ErrorMatches, `relation "relation-0000000000" does not exist`)
-=======
-	c.Assert(err, ErrorMatches, `state: can't add relations between 0 services`)
-	_, _, err = s.st.AddRelation(mysqlep, blogep, riakep)
-	c.Assert(err, ErrorMatches, `state: can't add relations between 3 services`)
->>>>>>> c3d5e8e8
 }