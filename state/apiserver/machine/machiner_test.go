// Copyright 2013 Canonical Ltd.
// Licensed under the AGPLv3, see LICENCE file for details.

package machine_test

import (
	. "launchpad.net/gocheck"
	"launchpad.net/juju-core/state"
	"launchpad.net/juju-core/state/api"
	"launchpad.net/juju-core/state/api/params"
	"launchpad.net/juju-core/state/apiserver/common"
	"launchpad.net/juju-core/state/apiserver/machine"
	"strconv"
<<<<<<< HEAD
=======
	"time"
>>>>>>> a1b290c5
)

type machinerSuite struct {
	commonSuite

	resources fakeResourceRegistry
	machiner  *machine.MachinerAPI
}

var _ = Suite(&machinerSuite{})

// fakeResourceRegistry implements the common.ResourceRegistry interface.
type fakeResourceRegistry map[string]common.Resource

func (registry fakeResourceRegistry) Register(resource common.Resource) string {
	id := strconv.Itoa(len(registry))
	registry[id] = resource
	return id
}

func (s *machinerSuite) SetUpTest(c *C) {
	s.commonSuite.SetUpTest(c)

	// Create the resource registry separately to track invocations to
	// Register.
	s.resources = make(fakeResourceRegistry)

	// Create a machiner API for machine 1.
	machiner, err := machine.NewMachinerAPI(
		s.State,
		s.resources,
		s.authorizer,
	)
	c.Assert(err, IsNil)
	s.machiner = machiner
}

func (s *machinerSuite) assertError(c *C, err *params.Error, code, messageRegexp string) {
	c.Assert(err, NotNil)
	c.Assert(api.ErrCode(err), Equals, code)
	c.Assert(err, ErrorMatches, messageRegexp)
}

func (s *machinerSuite) TestMachinerFailsWithNonMachineAgentUser(c *C) {
	anAuthorizer := s.authorizer
	anAuthorizer.machineAgent = false
	aMachiner, err := machine.NewMachinerAPI(s.State, s.resources, anAuthorizer)
	c.Assert(err, NotNil)
	c.Assert(aMachiner, IsNil)
	c.Assert(err, ErrorMatches, "permission denied")
}

func (s *machinerSuite) TestSetStatus(c *C) {
	err := s.machine0.SetStatus(params.StatusStarted, "blah")
	c.Assert(err, IsNil)
	err = s.machine1.SetStatus(params.StatusStopped, "foo")
	c.Assert(err, IsNil)

	args := params.MachinesSetStatus{
		Machines: []params.MachineSetStatus{
			{Id: "1", Status: params.StatusError, Info: "not really"},
			{Id: "0", Status: params.StatusStopped, Info: "foobar"},
			{Id: "42", Status: params.StatusStarted, Info: "blah"},
		}}
	result, err := s.machiner.SetStatus(args)
	c.Assert(err, IsNil)
	c.Assert(result.Errors, HasLen, 3)
	c.Assert(result.Errors[0], IsNil)
	s.assertError(c, result.Errors[1], api.CodeUnauthorized, "permission denied")
	s.assertError(c, result.Errors[2], api.CodeNotFound, "machine 42 not found")

	// Verify machine 0 - no change.
	status, info, err := s.machine0.Status()
	c.Assert(err, IsNil)
	c.Assert(status, Equals, params.StatusStarted)
	c.Assert(info, Equals, "blah")
	// ...machine 1 is fine though.
	status, info, err = s.machine1.Status()
	c.Assert(err, IsNil)
	c.Assert(status, Equals, params.StatusError)
	c.Assert(info, Equals, "not really")
}

func (s *machinerSuite) TestLife(c *C) {
	err := s.machine1.EnsureDead()
	c.Assert(err, IsNil)
	err = s.machine1.Refresh()
	c.Assert(err, IsNil)
	c.Assert(s.machine1.Life(), Equals, state.Dead)

	args := params.Machines{
		Ids: []string{"1", "0", "42"},
	}
	result, err := s.machiner.Life(args)
	c.Assert(err, IsNil)
	c.Assert(result.Machines, HasLen, 3)
	c.Assert(result.Machines[0].Error, IsNil)
	c.Assert(string(result.Machines[0].Life), Equals, "dead")
	s.assertError(c, result.Machines[1].Error, api.CodeUnauthorized, "permission denied")
	s.assertError(c, result.Machines[2].Error, api.CodeNotFound, "machine 42 not found")
}

func (s *machinerSuite) TestEnsureDead(c *C) {
	c.Assert(s.machine0.Life(), Equals, state.Alive)
	c.Assert(s.machine1.Life(), Equals, state.Alive)

	args := params.Machines{
		Ids: []string{"1", "0", "42"},
	}
	result, err := s.machiner.EnsureDead(args)
	c.Assert(err, IsNil)
	c.Assert(result.Errors, HasLen, 3)
	c.Assert(result.Errors[0], IsNil)
	s.assertError(c, result.Errors[1], api.CodeUnauthorized, "permission denied")
	s.assertError(c, result.Errors[2], api.CodeNotFound, "machine 42 not found")

	err = s.machine0.Refresh()
	c.Assert(err, IsNil)
	c.Assert(s.machine0.Life(), Equals, state.Alive)
	err = s.machine1.Refresh()
	c.Assert(err, IsNil)
	c.Assert(s.machine1.Life(), Equals, state.Dead)

	// Try it again on a Dead machine; should work.
	args = params.Machines{
		Ids: []string{"1"},
	}
	result, err = s.machiner.EnsureDead(args)
	c.Assert(err, IsNil)
	c.Assert(result.Errors, HasLen, 1)
	c.Assert(result.Errors[0], IsNil)

	// Verify Life is unchanged.
	err = s.machine1.Refresh()
	c.Assert(err, IsNil)
	c.Assert(s.machine1.Life(), Equals, state.Dead)
}

func (s *machinerSuite) TestWatch(c *C) {
	c.Assert(s.resources, HasLen, 0)

	args := params.Machines{
		Ids: []string{"1", "0", "42"},
	}
	result, err := s.machiner.Watch(args)
	c.Assert(err, IsNil)
	c.Assert(result.Results, HasLen, 3)
	c.Assert(result.Results[0].Error, IsNil)
	s.assertError(c, result.Results[1].Error, api.CodeUnauthorized, "permission denied")
	s.assertError(c, result.Results[2].Error, api.CodeNotFound, "machine 42 not found")

<<<<<<< HEAD
	// Just verify the resource was registered and stop it.
	c.Assert(s.resources, HasLen, 1)
	c.Assert(result.Results[0].EntityWatcherId, Equals, "0")
	err = s.resources["0"].Stop()
	c.Assert(err, IsNil)
=======
	// Verify the resource was registered and stop when done
	c.Assert(s.resources, HasLen, 1)
	c.Assert(result.Results[0].EntityWatcherId, Equals, "0")
	resource := s.resources["0"]
	defer func() {
		err := resource.Stop()
		c.Assert(err, IsNil)
	}()

	// Check that the watcher returns an initial event
	channel := resource.(*state.EntityWatcher).Changes()
	// Should use helpers from state/watcher_test.go when generalised
	select {
	case _, ok := <-channel:
		c.Assert(ok, Equals, true)
		// The value is just an empty struct currently
	case <-time.After(50 * time.Millisecond):
		c.Fatal("timeout waiting for entity watcher")
	}
>>>>>>> a1b290c5
}<|MERGE_RESOLUTION|>--- conflicted
+++ resolved
@@ -11,10 +11,7 @@
 	"launchpad.net/juju-core/state/apiserver/common"
 	"launchpad.net/juju-core/state/apiserver/machine"
 	"strconv"
-<<<<<<< HEAD
-=======
 	"time"
->>>>>>> a1b290c5
 )
 
 type machinerSuite struct {
@@ -166,13 +163,6 @@
 	s.assertError(c, result.Results[1].Error, api.CodeUnauthorized, "permission denied")
 	s.assertError(c, result.Results[2].Error, api.CodeNotFound, "machine 42 not found")
 
-<<<<<<< HEAD
-	// Just verify the resource was registered and stop it.
-	c.Assert(s.resources, HasLen, 1)
-	c.Assert(result.Results[0].EntityWatcherId, Equals, "0")
-	err = s.resources["0"].Stop()
-	c.Assert(err, IsNil)
-=======
 	// Verify the resource was registered and stop when done
 	c.Assert(s.resources, HasLen, 1)
 	c.Assert(result.Results[0].EntityWatcherId, Equals, "0")
@@ -192,5 +182,4 @@
 	case <-time.After(50 * time.Millisecond):
 		c.Fatal("timeout waiting for entity watcher")
 	}
->>>>>>> a1b290c5
 }