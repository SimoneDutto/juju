--- conflicted
+++ resolved
@@ -12,14 +12,13 @@
 
 	"github.com/juju/charm/v10"
 	"github.com/juju/collections/set"
+	"github.com/juju/description/v4"
 	"github.com/juju/errors"
 	"github.com/juju/loggo"
 	"github.com/juju/mgo/v3/bson"
 	"github.com/juju/mgo/v3/txn"
 	"github.com/juju/names/v4"
 	"github.com/juju/version/v2"
-
-	"github.com/juju/description/v4"
 
 	"github.com/juju/juju/cloud"
 	"github.com/juju/juju/controller"
@@ -1402,14 +1401,6 @@
 	// charm origins when deployed using the same charm.
 	if foundOrigin, ok := i.charmOrigins[curlStr]; ok {
 		return foundOrigin, nil
-<<<<<<< HEAD
-=======
-	}
-
-	curl, err := charm.ParseURL(curlStr)
-	if err != nil {
-		return nil, errors.Trace(err)
->>>>>>> 55005608
 	}
 
 	co := a.CharmOrigin()
@@ -1425,11 +1416,7 @@
 			return nil, errors.Trace(err)
 		}
 		track := c.Track
-<<<<<<< HEAD
 		if track == "" {
-=======
-		if corecharm.CharmHub.Matches(co.Source()) && track == "" {
->>>>>>> 55005608
 			track = "latest"
 		}
 		channel = &Channel{
@@ -1460,48 +1447,6 @@
 		Revision: &rev,
 		Channel:  channel,
 		Platform: platform,
-<<<<<<< HEAD
-=======
-	}
-	i.charmOrigins[curlStr] = origin
-	return origin, nil
-}
-
-// Attempt to get as much information from the appChannel where possible.
-func getApplicationSourceChannel(a description.Application, url *charm.URL) (corecharm.Source, *Channel) {
-	var source corecharm.Source
-	switch url.Schema {
-	case "cs":
-		source = corecharm.CharmStore
-	case "local":
-		source = corecharm.Local
-	default:
-		source = corecharm.CharmHub
-	}
-
-	c := a.Channel()
-	if c == "" || source == corecharm.Local {
-		return source, nil
-	}
-
-	if source == corecharm.CharmStore {
-		return source, &Channel{Risk: a.Channel()}
-	}
-
-	norm, err := charm.ParseChannelNormalize(a.Channel())
-	if err != nil {
-		return source, nil
-	}
-
-	if norm.Track == "" {
-		norm.Track = "latest"
-	}
-
-	return source, &Channel{
-		Track:  norm.Track,
-		Risk:   string(norm.Risk),
-		Branch: norm.Branch,
->>>>>>> 55005608
 	}
 	i.charmOrigins[curlStr] = origin
 	return origin, nil
