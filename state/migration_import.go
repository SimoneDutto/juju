--- conflicted
+++ resolved
@@ -29,11 +29,7 @@
 	"github.com/juju/juju/core/network"
 	"github.com/juju/juju/core/payloads"
 	"github.com/juju/juju/core/permission"
-<<<<<<< HEAD
-=======
 	"github.com/juju/juju/core/series"
-	coreseries "github.com/juju/juju/core/series"
->>>>>>> 8972fa86
 	"github.com/juju/juju/core/status"
 	"github.com/juju/juju/environs/config"
 	"github.com/juju/juju/state/cloudimagemetadata"
@@ -662,31 +658,18 @@
 		return nil, errors.Trace(err)
 	}
 
+	machineTag := m.Tag()
 	base, err := series.ParseBaseFromString(m.Base())
 	if err != nil {
 		return nil, errors.Trace(err)
 	}
-
-	series, err := series.GetSeriesFromBase(base)
-	if err != nil {
-		return nil, errors.Trace(err)
-	}
-
-	machineTag := m.Tag()
-	base, err := ParseBase(m.Base())
-	if err != nil {
-		return nil, errors.Trace(err)
-	}
+	macBase := Base{OS: base.OS, Channel: base.Channel.String()}
 	return &machineDoc{
 		DocID:                    i.st.docID(id),
 		Id:                       id,
 		ModelUUID:                i.st.ModelUUID(),
 		Nonce:                    m.Nonce(),
-<<<<<<< HEAD
-		Base:                     base.Normalise(),
-=======
-		Series:                   series,
->>>>>>> 8972fa86
+		Base:                     macBase.Normalise(),
 		ContainerType:            m.ContainerType(),
 		Principals:               nil, // Set during unit import.
 		Life:                     Alive,
@@ -1326,33 +1309,11 @@
 	if err != nil {
 		return nil, errors.Trace(err)
 	}
-	cURLStr := a.CharmURL()
-
-	platform, err := corecharm.ParsePlatform(a.CharmOrigin().Platform())
-	if err != nil {
-		return nil, errors.Trace(err)
-	}
-
-	var appSeries string
-	cURL, err := charm.ParseURL(cURLStr)
-	if err == nil {
-		appSeries = cURL.Series
-	}
-	if appSeries != "kubernetes" {
-		appSeries, err = series.GetSeriesFromChannel(platform.OS, platform.Channel)
-		if err != nil {
-			return nil, errors.Trace(err)
-		}
-	}
-
+	cURL := a.CharmURL()
 	return &applicationDoc{
 		Name:                 a.Name(),
-<<<<<<< HEAD
-=======
-		Series:               appSeries,
->>>>>>> 8972fa86
 		Subordinate:          a.Subordinate(),
-		CharmURL:             &cURLStr,
+		CharmURL:             &cURL,
 		Channel:              a.Channel(),
 		CharmModifiedVersion: a.CharmModifiedVersion(),
 		CharmOrigin:          *origin,
@@ -1436,7 +1397,6 @@
 		_, channel = getApplicationSourceChannel(a, curl)
 	}
 
-<<<<<<< HEAD
 	p, err := corecharm.ParsePlatformNormalize(co.Platform())
 	if err != nil {
 		return nil, errors.Trace(err)
@@ -1445,35 +1405,6 @@
 		Architecture: p.Architecture,
 		OS:           p.OS,
 		Channel:      p.Channel,
-=======
-	var platform *Platform
-	if serialized := co.Platform(); serialized != "" {
-		p, err := corecharm.ParsePlatformNormalize(serialized)
-		if err != nil {
-			return nil, errors.Trace(err)
-		}
-		// Fix the case where `juju set-series` was called before the change to
-		// set the series in the origin's platform as well.
-		// Assumes that UpdateApplicationSeries will not change operating systems.
-		// TODO(wallyworld) - we need to update description to support channel
-		// For now, handle both channel and series here.
-		series, err := coreseries.GetSeriesFromChannel(p.OS, p.Channel)
-		if err != nil {
-			series = p.Channel
-		}
-		platform = &Platform{
-			Architecture: p.Architecture,
-			OS:           p.OS,
-			Series:       series,
-		}
-	} else {
-		// Attempt to fallback to the application charm URL and then the
-		// application constraints.
-		platform, err = i.getApplicationPlatform(a, curl, units)
-		if err != nil {
-			return nil, errors.Trace(err)
-		}
->>>>>>> 8972fa86
 	}
 
 	// We can hardcode type to charm as we never store bundles in state.
@@ -1488,36 +1419,6 @@
 	}, nil
 }
 
-<<<<<<< HEAD
-=======
-func (i *importer) deduceCharmOrigin(a description.Application, url *charm.URL, units []description.Unit) (*CharmOrigin, error) {
-	if url == nil {
-		return &CharmOrigin{}, errors.NotValidf("charm url")
-	}
-
-	var t string
-	switch url.Series {
-	case "bundle":
-		t = "bundle"
-	default:
-		t = "charm"
-	}
-
-	source, channel := getApplicationSourceChannel(a, url)
-	platform, err := i.getApplicationPlatform(a, url, units)
-	if err != nil {
-		return nil, errors.Trace(err)
-	}
-	return &CharmOrigin{
-		Type:     t,
-		Source:   source.String(),
-		Revision: &url.Revision,
-		Channel:  channel,
-		Platform: platform,
-	}, nil
-}
-
->>>>>>> 8972fa86
 // Attempt to get as much information from the appChannel where possible.
 func getApplicationSourceChannel(a description.Application, url *charm.URL) (corecharm.Source, *Channel) {
 	var source corecharm.Source
@@ -1555,80 +1456,6 @@
 	}
 }
 
-<<<<<<< HEAD
-=======
-// Attempt to locate the architecture, if it's found in the URL then use
-// that, otherwise fallback to the arch constraint.
-func (i *importer) getApplicationPlatform(a description.Application, url *charm.URL, units []description.Unit) (*Platform, error) {
-	platform := &Platform{}
-	if url != nil {
-		platform = &Platform{
-			Architecture: url.Architecture,
-			Series:       url.Series,
-		}
-	} else if arc := getApplicationArchConstraint(a); arc != "" {
-		platform = &Platform{
-			Architecture: arc,
-		}
-	}
-
-	appPlatform, err := corecharm.ParsePlatform(a.CharmOrigin().Platform())
-	if err != nil {
-		return nil, errors.Trace(err)
-	}
-	if platform.Architecture == "" && appPlatform.Architecture != "unknown" {
-		platform.Architecture = appPlatform.Architecture
-	}
-
-	if platform.Architecture == "" {
-		// If we can't find an instance hardware based on the units, then just
-		// return the platform.
-		hardwareCharacteristics, err := i.loadInstanceHardwareFromUnits(units)
-		if err != nil {
-			return nil, errors.Trace(err)
-		}
-
-		// Attempting to find the right architecture is quite difficult,
-		// especially if we're in a heterogenous deployment. In that case we'll
-		// most likely guess wrong, so we now use the fact that just select
-		// the first available as that's what they most probably started with.
-		var arch string
-		for _, hw := range hardwareCharacteristics {
-			if hw.Arch == nil {
-				continue
-			}
-			arch = *hw.Arch
-			continue
-		}
-
-		if platform == nil {
-			platform = &Platform{}
-		}
-		platform.Architecture = arch
-	}
-
-	if platform.Series == "" {
-		series, err := series.GetSeriesFromChannel(appPlatform.OS, appPlatform.Channel)
-		if err != nil {
-			return nil, errors.Trace(err)
-		}
-		platform.Series = series
-	}
-	return platform, nil
-}
-
-func getApplicationArchConstraint(a description.Application) string {
-	cons := a.Constraints()
-	if cons == nil {
-		return ""
-	}
-	if arch := cons.Architecture(); arch != "" {
-		return arch
-	}
-	return arch.DefaultArchitecture
-}
-
->>>>>>> 8972fa86
 func (i *importer) relationCount(application string) int {
 	count := 0
 
@@ -1688,7 +1515,6 @@
 		return nil, errors.Trace(err)
 	}
 
-<<<<<<< HEAD
 	p, err := corecharm.ParsePlatformNormalize(s.CharmOrigin().Platform())
 	if err != nil {
 		return nil, errors.Trace(err)
@@ -1698,22 +1524,6 @@
 		Name:                   u.Name(),
 		Application:            s.Name(),
 		Base:                   base,
-=======
-	platform, err := corecharm.ParsePlatform(s.CharmOrigin().Platform())
-	if err != nil {
-		return nil, errors.Trace(err)
-	}
-
-	series, err := series.GetSeriesFromChannel(platform.OS, platform.Channel)
-	if err != nil {
-		return nil, errors.Trace(err)
-	}
-
-	return &unitDoc{
-		Name:                   u.Name(),
-		Application:            s.Name(),
-		Series:                 series,
->>>>>>> 8972fa86
 		CharmURL:               &charmURL,
 		Principal:              u.Principal().Id(),
 		Subordinates:           subordinates,
@@ -2248,21 +2058,12 @@
 		if rootStorageSize, ok := image.RootStorageSize(); ok {
 			rootStoragePtr = &rootStorageSize
 		}
-		series, err := series.VersionSeries(image.Version())
-		if err != nil {
-			return errors.Trace(err)
-		}
-
 		metadatas = append(metadatas, cloudimagemetadata.Metadata{
 			MetadataAttributes: cloudimagemetadata.MetadataAttributes{
 				Source:          image.Source(),
 				Stream:          image.Stream(),
 				Region:          image.Region(),
 				Version:         image.Version(),
-<<<<<<< HEAD
-=======
-				Series:          series,
->>>>>>> 8972fa86
 				Arch:            image.Arch(),
 				RootStorageType: image.RootStorageType(),
 				RootStorageSize: rootStoragePtr,
